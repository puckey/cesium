--- conflicted
+++ resolved
@@ -1,12 +1,7 @@
 <div data-dojo-attach-point="cesiumNode" class="cw-node">
     <canvas data-dojo-attach-point="canvas" class="cw-canvas"></canvas>
     <div data-dojo-type="dijit.form.Button" data-dojo-attach-point="timeLabel"
-<<<<<<< HEAD
-        data-dojo-props="class: 'cw-timeLabel', showLabel: true, label:''"></div>
-    <!--
-=======
         data-dojo-props="'class':'cw-timeLabel', showLabel: true, label:''"></div>
->>>>>>> 75c55a2b
     <div class="cw-viewButtons">
         <div data-dojo-attach-point="viewHomeButton" data-dojo-type="dijit.form.Button"
             data-dojo-props="iconClass: 'cw-viewIcon', showLabel: false, label:'Home View'"></div>
@@ -33,7 +28,6 @@
             </div>
         </div>
     </div>
-    -->
     <div class="cw-timelineContainer">
         <div data-dojo-attach-point="timelineWidget" data-dojo-type="Cesium.TimelineWidget" data-dojo-props="'class':'cw-timeline'"></div>
     </div>
