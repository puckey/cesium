define([
        '../Core/Check',
        '../Core/Cartesian3',
        '../Core/Color',
        '../Core/ColorGeometryInstanceAttribute',
        '../Core/defaultValue',
        '../Core/defined',
        '../Core/defineProperties',
        '../Core/destroyObject',
        '../Core/DeveloperError',
        '../Core/DistanceDisplayCondition',
        '../Core/DistanceDisplayConditionGeometryInstanceAttribute',
        '../Core/EllipsoidGeometry',
        '../Core/EllipsoidOutlineGeometry',
        '../Core/Event',
        '../Core/GeometryInstance',
        '../Core/Iso8601',
        '../Core/Matrix4',
        '../Core/ShowGeometryInstanceAttribute',
        '../Scene/MaterialAppearance',
        '../Scene/PerInstanceColorAppearance',
        '../Scene/Primitive',
        '../Scene/SceneMode',
        '../Scene/ShadowMode',
        './ColorMaterialProperty',
        './ConstantProperty',
        './dynamicGeometryGetBoundingSphere',
        './MaterialProperty',
        './Property'
    ], function(
        Check,
        Cartesian3,
        Color,
        ColorGeometryInstanceAttribute,
        defaultValue,
        defined,
        defineProperties,
        destroyObject,
        DeveloperError,
        DistanceDisplayCondition,
        DistanceDisplayConditionGeometryInstanceAttribute,
        EllipsoidGeometry,
        EllipsoidOutlineGeometry,
        Event,
        GeometryInstance,
        Iso8601,
        Matrix4,
        ShowGeometryInstanceAttribute,
        MaterialAppearance,
        PerInstanceColorAppearance,
        Primitive,
        SceneMode,
        ShadowMode,
        ColorMaterialProperty,
        ConstantProperty,
        dynamicGeometryGetBoundingSphere,
        MaterialProperty,
        Property) {
    'use strict';

    var defaultMaterial = new ColorMaterialProperty(Color.WHITE);
    var defaultShow = new ConstantProperty(true);
    var defaultFill = new ConstantProperty(true);
    var defaultOutline = new ConstantProperty(false);
    var defaultOutlineColor = new ConstantProperty(Color.BLACK);
    var defaultShadows = new ConstantProperty(ShadowMode.DISABLED);
    var defaultDistanceDisplayCondition = new ConstantProperty(new DistanceDisplayCondition());

    var radiiScratch = new Cartesian3();
    var scratchColor = new Color();
    var unitSphere = new Cartesian3(1, 1, 1);

    function GeometryOptions(entity) {
        this.id = entity;
        this.vertexFormat = undefined;
        this.radii = undefined;
        this.stackPartitions = undefined;
        this.slicePartitions = undefined;
        this.subdivisions = undefined;
    }

    /**
     * A {@link GeometryUpdater} for ellipsoids.
     * Clients do not normally create this class directly, but instead rely on {@link DataSourceDisplay}.
     * @alias EllipsoidGeometryUpdater
     * @constructor
     *
     * @param {Entity} entity The entity containing the geometry to be visualized.
     * @param {Scene} scene The scene where visualization is taking place.
     */
    function EllipsoidGeometryUpdater(entity, scene) {
        //>>includeStart('debug', pragmas.debug);
        Check.defined('entity', entity);
        Check.defined('scene', scene);
        //>>includeEnd('debug');

        this._scene = scene;
        this._entity = entity;
        this._entitySubscription = entity.definitionChanged.addEventListener(EllipsoidGeometryUpdater.prototype._onEntityPropertyChanged, this);
        this._fillEnabled = false;
        this._dynamic = false;
        this._outlineEnabled = false;
        this._geometryChanged = new Event();
        this._showProperty = undefined;
        this._materialProperty = undefined;
        this._hasConstantOutline = true;
        this._showOutlineProperty = undefined;
        this._outlineColorProperty = undefined;
        this._outlineWidth = 1.0;
        this._shadowsProperty = undefined;
        this._distanceDisplayConditionProperty = undefined;
        this._options = new GeometryOptions(entity);
        this._id = 'ellipsoid-' + entity.id;

        this._onEntityPropertyChanged(entity, 'ellipsoid', entity.ellipsoid, undefined);
    }

    defineProperties(EllipsoidGeometryUpdater.prototype, {
        /**
         * Gets the unique ID associated with this updater
         * @memberof EllipsoidGeometryUpdater.prototype
         * @type {String}
         * @readonly
         */
        id: {
            get: function() {
                return this._id;
            }
        },
        /**
         * Gets the entity associated with this geometry.
         * @memberof EllipsoidGeometryUpdater.prototype
         *
         * @type {Entity}
         * @readonly
         */
        entity : {
            get : function() {
                return this._entity;
            }
        },
        /**
         * Gets a value indicating if the geometry has a fill component.
         * @memberof EllipsoidGeometryUpdater.prototype
         *
         * @type {Boolean}
         * @readonly
         */
        fillEnabled : {
            get : function() {
                return this._fillEnabled;
            }
        },
        /**
         * Gets a value indicating if fill visibility varies with simulation time.
         * @memberof EllipsoidGeometryUpdater.prototype
         *
         * @type {Boolean}
         * @readonly
         */
        hasConstantFill : {
            get : function() {
                return !this._fillEnabled ||
                       (!defined(this._entity.availability) &&
                        Property.isConstant(this._showProperty) &&
                        Property.isConstant(this._fillProperty));
            }
        },
        /**
         * Gets the material property used to fill the geometry.
         * @memberof EllipsoidGeometryUpdater.prototype
         *
         * @type {MaterialProperty}
         * @readonly
         */
        fillMaterialProperty : {
            get : function() {
                return this._materialProperty;
            }
        },
        /**
         * Gets a value indicating if the geometry has an outline component.
         * @memberof EllipsoidGeometryUpdater.prototype
         *
         * @type {Boolean}
         * @readonly
         */
        outlineEnabled : {
            get : function() {
                return this._outlineEnabled;
            }
        },
        /**
         * Gets a value indicating if outline visibility varies with simulation time.
         * @memberof EllipsoidGeometryUpdater.prototype
         *
         * @type {Boolean}
         * @readonly
         */
        hasConstantOutline : {
            get : function() {
                return !this._outlineEnabled ||
                       (!defined(this._entity.availability) &&
                        Property.isConstant(this._showProperty) &&
                        Property.isConstant(this._showOutlineProperty));
            }
        },
        /**
         * Gets the {@link Color} property for the geometry outline.
         * @memberof EllipsoidGeometryUpdater.prototype
         *
         * @type {Property}
         * @readonly
         */
        outlineColorProperty : {
            get : function() {
                return this._outlineColorProperty;
            }
        },
        /**
         * Gets the constant with of the geometry outline, in pixels.
         * This value is only valid if isDynamic is false.
         * @memberof EllipsoidGeometryUpdater.prototype
         *
         * @type {Number}
         * @readonly
         */
        outlineWidth : {
            get : function() {
                return this._outlineWidth;
            }
        },
        /**
         * Gets the property specifying whether the geometry
         * casts or receives shadows from each light source.
         * @memberof EllipsoidGeometryUpdater.prototype
         *
         * @type {Property}
         * @readonly
         */
        shadowsProperty : {
            get : function() {
                return this._shadowsProperty;
            }
        },
        /**
         * Gets or sets the {@link DistanceDisplayCondition} Property specifying at what distance from the camera that this geometry will be displayed.
         * @memberof EllipsoidGeometryUpdater.prototype
         *
         * @type {Property}
         * @readonly
         */
        distanceDisplayConditionProperty : {
            get : function() {
                return this._distanceDisplayConditionProperty;
            }
        },
        /**
         * Gets a value indicating if the geometry is time-varying.
         * If true, all visualization is delegated to the {@link DynamicGeometryUpdater}
         * returned by GeometryUpdater#createDynamicUpdater.
         * @memberof EllipsoidGeometryUpdater.prototype
         *
         * @type {Boolean}
         * @readonly
         */
        isDynamic : {
            get : function() {
                return this._dynamic;
            }
        },
        /**
         * Gets a value indicating if the geometry is closed.
         * This property is only valid for static geometry.
         * @memberof EllipsoidGeometryUpdater.prototype
         *
         * @type {Boolean}
         * @readonly
         */
        isClosed : {
            value : true
        },
        /**
         * Gets an event that is raised whenever the public properties
         * of this updater change.
         * @memberof EllipsoidGeometryUpdater.prototype
         *
         * @type {Boolean}
         * @readonly
         */
        geometryChanged : {
            get : function() {
                return this._geometryChanged;
            }
        }
    });

    /**
     * Checks if the geometry is outlined at the provided time.
     *
     * @param {JulianDate} time The time for which to retrieve visibility.
     * @returns {Boolean} true if geometry is outlined at the provided time, false otherwise.
     */
    EllipsoidGeometryUpdater.prototype.isOutlineVisible = function(time) {
        var entity = this._entity;
        return this._outlineEnabled && entity.isAvailable(time) && this._showProperty.getValue(time) && this._showOutlineProperty.getValue(time);
    };

    /**
     * Checks if the geometry is filled at the provided time.
     *
     * @param {JulianDate} time The time for which to retrieve visibility.
     * @returns {Boolean} true if geometry is filled at the provided time, false otherwise.
     */
    EllipsoidGeometryUpdater.prototype.isFilled = function(time) {
        var entity = this._entity;
        return this._fillEnabled && entity.isAvailable(time) && this._showProperty.getValue(time) && this._fillProperty.getValue(time);
    };

    /**
     * Creates the geometry instance which represents the fill of the geometry.
     *
     * @param {JulianDate} time The time to use when retrieving initial attribute values.
     * @param {Boolean} [skipModelMatrix=false] Whether to compute a model matrix for the geometry instance
     * @param {Matrix4} [modelMatrixResult] Used to store the result of the model matrix calculation
     * @returns {GeometryInstance} The geometry instance representing the filled portion of the geometry.
     *
     * @exception {DeveloperError} This instance does not represent a filled geometry.
     */
    EllipsoidGeometryUpdater.prototype.createFillGeometryInstance = function(time, skipModelMatrix, modelMatrixResult) {
        //>>includeStart('debug', pragmas.debug);
<<<<<<< HEAD
        if (!defined(time)) {
            throw new DeveloperError('time is required.');
=======
        Check.defined('time', time);

        if (!this._fillEnabled) {
            throw new DeveloperError('This instance does not represent a filled geometry.');
>>>>>>> dd17f3c7
        }
        //>>includeEnd('debug');

        var entity = this._entity;
        var isAvailable = entity.isAvailable(time);

        var attributes;

        var color;
        var show = new ShowGeometryInstanceAttribute(isAvailable && entity.isShowing && this._showProperty.getValue(time) && this._fillProperty.getValue(time));
        var distanceDisplayCondition = this._distanceDisplayConditionProperty.getValue(time);
        var distanceDisplayConditionAttribute = DistanceDisplayConditionGeometryInstanceAttribute.fromDistanceDisplayCondition(distanceDisplayCondition);
        if (this._materialProperty instanceof ColorMaterialProperty) {
            var currentColor = Color.WHITE;
            if (defined(this._materialProperty.color) && (this._materialProperty.color.isConstant || isAvailable)) {
                currentColor = this._materialProperty.color.getValue(time);
            }
            color = ColorGeometryInstanceAttribute.fromColor(currentColor);
            attributes = {
                show : show,
                distanceDisplayCondition : distanceDisplayConditionAttribute,
                color : color
            };
        } else {
            attributes = {
                show : show,
                distanceDisplayCondition : distanceDisplayConditionAttribute
            };
        }

        return new GeometryInstance({
            id : entity,
            geometry : new EllipsoidGeometry(this._options),
            modelMatrix : skipModelMatrix ? undefined : entity.computeModelMatrix(time, modelMatrixResult),
            attributes : attributes
        });
    };

    /**
     * Creates the geometry instance which represents the outline of the geometry.
     *
     * @param {JulianDate} time The time to use when retrieving initial attribute values.
     * @param {Boolean} [skipModelMatrix=false] Whether to compute a model matrix for the geometry instance
     * @param {Matrix4} [modelMatrixResult] Used to store the result of the model matrix calculation
     * @returns {GeometryInstance} The geometry instance representing the outline portion of the geometry.
     *
     * @exception {DeveloperError} This instance does not represent an outlined geometry.
     */
    EllipsoidGeometryUpdater.prototype.createOutlineGeometryInstance = function(time, skipModelMatrix, modelMatrixResult) {
        //>>includeStart('debug', pragmas.debug);
<<<<<<< HEAD
        if (!defined(time)) {
            throw new DeveloperError('time is required.');
=======
        Check.defined('time', time);

        if (!this._outlineEnabled) {
            throw new DeveloperError('This instance does not represent an outlined geometry.');
>>>>>>> dd17f3c7
        }
        //>>includeEnd('debug');

        var entity = this._entity;
        var isAvailable = entity.isAvailable(time);

        var outlineColor = Property.getValueOrDefault(this._outlineColorProperty, time, Color.BLACK);
        var distanceDisplayCondition = this._distanceDisplayConditionProperty.getValue(time);

        return new GeometryInstance({
            id : entity,
            geometry : new EllipsoidOutlineGeometry(this._options),
            modelMatrix : skipModelMatrix ? undefined : entity.computeModelMatrix(time, modelMatrixResult),
            attributes : {
                show : new ShowGeometryInstanceAttribute(isAvailable && entity.isShowing && this._showProperty.getValue(time) && this._showOutlineProperty.getValue(time)),
                color : ColorGeometryInstanceAttribute.fromColor(outlineColor),
                distanceDisplayCondition : DistanceDisplayConditionGeometryInstanceAttribute.fromDistanceDisplayCondition(distanceDisplayCondition)
            }
        });
    };

    /**
     * Returns true if this object was destroyed; otherwise, false.
     *
     * @returns {Boolean} True if this object was destroyed; otherwise, false.
     */
    EllipsoidGeometryUpdater.prototype.isDestroyed = function() {
        return false;
    };

    /**
     * Destroys and resources used by the object.  Once an object is destroyed, it should not be used.
     *
     * @exception {DeveloperError} This object was destroyed, i.e., destroy() was called.
     */
    EllipsoidGeometryUpdater.prototype.destroy = function() {
        this._entitySubscription();
        destroyObject(this);
    };

    EllipsoidGeometryUpdater.prototype._onEntityPropertyChanged = function(entity, propertyName, newValue, oldValue) {
        if (!(propertyName === 'availability' || propertyName === 'position' || propertyName === 'orientation' || propertyName === 'ellipsoid')) {
            return;
        }

        var ellipsoid = entity.ellipsoid;

        if (!defined(ellipsoid)) {
            if (this._fillEnabled || this._outlineEnabled) {
                this._fillEnabled = false;
                this._outlineEnabled = false;
                this._geometryChanged.raiseEvent(this);
            }
            return;
        }

        var fillProperty = ellipsoid.fill;
        var fillEnabled = defined(fillProperty) && fillProperty.isConstant ? fillProperty.getValue(Iso8601.MINIMUM_VALUE) : true;

        var outlineProperty = ellipsoid.outline;
        var outlineEnabled = defined(outlineProperty);
        if (outlineEnabled && outlineProperty.isConstant) {
            outlineEnabled = outlineProperty.getValue(Iso8601.MINIMUM_VALUE);
        }

        if (!fillEnabled && !outlineEnabled) {
            if (this._fillEnabled || this._outlineEnabled) {
                this._fillEnabled = false;
                this._outlineEnabled = false;
                this._geometryChanged.raiseEvent(this);
            }
            return;
        }

        var position = entity.position;
        var radii = ellipsoid.radii;

        var show = ellipsoid.show;
        if ((defined(show) && show.isConstant && !show.getValue(Iso8601.MINIMUM_VALUE)) || //
            (!defined(position) || !defined(radii))) {
            if (this._fillEnabled || this._outlineEnabled) {
                this._fillEnabled = false;
                this._outlineEnabled = false;
                this._geometryChanged.raiseEvent(this);
            }
            return;
        }

        var material = defaultValue(ellipsoid.material, defaultMaterial);
        var isColorMaterial = material instanceof ColorMaterialProperty;
        this._materialProperty = material;
        this._fillProperty = defaultValue(fillProperty, defaultFill);
        this._showProperty = defaultValue(show, defaultShow);
        this._showOutlineProperty = defaultValue(ellipsoid.outline, defaultOutline);
        this._outlineColorProperty = outlineEnabled ? defaultValue(ellipsoid.outlineColor, defaultOutlineColor) : undefined;
        this._shadowsProperty = defaultValue(ellipsoid.shadows, defaultShadows);
        this._distanceDisplayConditionProperty = defaultValue(ellipsoid.distanceDisplayCondition, defaultDistanceDisplayCondition);

        this._fillEnabled = fillEnabled;
        this._outlineEnabled = outlineEnabled;

        var stackPartitions = ellipsoid.stackPartitions;
        var slicePartitions = ellipsoid.slicePartitions;
        var outlineWidth = ellipsoid.outlineWidth;
        var subdivisions = ellipsoid.subdivisions;

        if (!position.isConstant || //
            !Property.isConstant(entity.orientation) || //
            !radii.isConstant || //
            !Property.isConstant(stackPartitions) || //
            !Property.isConstant(slicePartitions) || //
            !Property.isConstant(outlineWidth) || //
            !Property.isConstant(subdivisions)) {
            if (!this._dynamic) {
                this._dynamic = true;
                this._geometryChanged.raiseEvent(this);
            }
        } else {
            var options = this._options;
            options.vertexFormat = isColorMaterial ? PerInstanceColorAppearance.VERTEX_FORMAT : MaterialAppearance.MaterialSupport.TEXTURED.vertexFormat;
            options.radii = radii.getValue(Iso8601.MINIMUM_VALUE, options.radii);
            options.stackPartitions = defined(stackPartitions) ? stackPartitions.getValue(Iso8601.MINIMUM_VALUE) : undefined;
            options.slicePartitions = defined(slicePartitions) ? slicePartitions.getValue(Iso8601.MINIMUM_VALUE) : undefined;
            options.subdivisions = defined(subdivisions) ? subdivisions.getValue(Iso8601.MINIMUM_VALUE) : undefined;
            this._outlineWidth = defined(outlineWidth) ? outlineWidth.getValue(Iso8601.MINIMUM_VALUE) : 1.0;
            this._dynamic = false;
            this._geometryChanged.raiseEvent(this);
        }
    };

    /**
     * Creates the dynamic updater to be used when GeometryUpdater#isDynamic is true.
     *
     * @param {PrimitiveCollection} primitives The primitive collection to use.
     * @returns {DynamicGeometryUpdater} The dynamic updater used to update the geometry each frame.
     *
     * @exception {DeveloperError} This instance does not represent dynamic geometry.
     */
    EllipsoidGeometryUpdater.prototype.createDynamicUpdater = function(primitives) {
        //>>includeStart('debug', pragmas.debug);
        Check.defined('primitives', primitives);

        if (!this._dynamic) {
            throw new DeveloperError('This instance does not represent dynamic geometry.');
        }
        //>>includeEnd('debug');

        return new DynamicGeometryUpdater(primitives, this);
    };

    /**
     * @private
     */
    function DynamicGeometryUpdater(primitives, geometryUpdater) {
        this._entity = geometryUpdater._entity;
        this._scene = geometryUpdater._scene;
        this._primitives = primitives;
        this._primitive = undefined;
        this._outlinePrimitive = undefined;
        this._geometryUpdater = geometryUpdater;
        this._options = geometryUpdater._options;
        this._modelMatrix = new Matrix4();
        this._material = undefined;
        this._attributes = undefined;
        this._outlineAttributes = undefined;
        this._lastSceneMode = undefined;
        this._lastShow = undefined;
        this._lastOutlineShow = undefined;
        this._lastOutlineWidth = undefined;
        this._lastOutlineColor = undefined;
        this._material = {};
    }

    DynamicGeometryUpdater.prototype.update = function(time) {
        //>>includeStart('debug', pragmas.debug);
        Check.defined('time', time);
        //>>includeEnd('debug');

        var entity = this._entity;
        var ellipsoid = entity.ellipsoid;
        if (!entity.isShowing || !entity.isAvailable(time) || !Property.getValueOrDefault(ellipsoid.show, time, true)) {
            if (defined(this._primitive)) {
                this._primitive.show = false;
            }

            if (defined(this._outlinePrimitive)) {
                this._outlinePrimitive.show = false;
            }
            return;
        }

        var radii = Property.getValueOrUndefined(ellipsoid.radii, time, radiiScratch);
        var modelMatrix = entity.computeModelMatrix(time, this._modelMatrix);
        if (!defined(modelMatrix) || !defined(radii)) {
            if (defined(this._primitive)) {
                this._primitive.show = false;
            }

            if (defined(this._outlinePrimitive)) {
                this._outlinePrimitive.show = false;
            }
            return;
        }

        //Compute attributes and material.
        var showFill = Property.getValueOrDefault(ellipsoid.fill, time, true);
        var showOutline = Property.getValueOrDefault(ellipsoid.outline, time, false);
        var outlineColor = Property.getValueOrClonedDefault(ellipsoid.outlineColor, time, Color.BLACK, scratchColor);
        var material = MaterialProperty.getValue(time, defaultValue(ellipsoid.material, defaultMaterial), this._material);

        // Check properties that could trigger a primitive rebuild.
        var stackPartitions = Property.getValueOrUndefined(ellipsoid.stackPartitions, time);
        var slicePartitions = Property.getValueOrUndefined(ellipsoid.slicePartitions, time);
        var subdivisions = Property.getValueOrUndefined(ellipsoid.subdivisions, time);
        var outlineWidth = Property.getValueOrDefault(ellipsoid.outlineWidth, time, 1.0);

        //In 3D we use a fast path by modifying Primitive.modelMatrix instead of regenerating the primitive every frame.
        var sceneMode = this._scene.mode;
        var in3D = sceneMode === SceneMode.SCENE3D;

        var options = this._options;

        var shadows = this._geometryUpdater.shadowsProperty.getValue(time);

        var distanceDisplayConditionProperty = this._geometryUpdater.distanceDisplayConditionProperty;
        var distanceDisplayCondition = distanceDisplayConditionProperty.getValue(time);

        //We only rebuild the primitive if something other than the radii has changed
        //For the radii, we use unit sphere and then deform it with a scale matrix.
        var rebuildPrimitives = !in3D || this._lastSceneMode !== sceneMode || !defined(this._primitive) || //
                                options.stackPartitions !== stackPartitions || options.slicePartitions !== slicePartitions || //
                                options.subdivisions !== subdivisions || this._lastOutlineWidth !== outlineWidth;

        if (rebuildPrimitives) {
            var primitives = this._primitives;
            primitives.removeAndDestroy(this._primitive);
            primitives.removeAndDestroy(this._outlinePrimitive);
            this._primitive = undefined;
            this._outlinePrimitive = undefined;
            this._lastSceneMode = sceneMode;
            this._lastOutlineWidth = outlineWidth;

            options.stackPartitions = stackPartitions;
            options.slicePartitions = slicePartitions;
            options.subdivisions = subdivisions;
            options.radii = in3D ? unitSphere : radii;

            var appearance = new MaterialAppearance({
                material : material,
                translucent : material.isTranslucent(),
                closed : true
            });
            options.vertexFormat = appearance.vertexFormat;

            var fillInstance = this._geometryUpdater.createFillGeometryInstance(time, in3D, this._modelMatrix);

            this._primitive = primitives.add(new Primitive({
                geometryInstances : fillInstance,
                appearance : appearance,
                asynchronous : false,
                shadows : shadows
            }));

            var outlineInstance = this._geometryUpdater.createOutlineGeometryInstance(time, in3D, this._modelMatrix);
            this._outlinePrimitive = primitives.add(new Primitive({
                geometryInstances : outlineInstance,
                appearance : new PerInstanceColorAppearance({
                    flat : true,
                    translucent : outlineInstance.attributes.color.value[3] !== 255,
                    renderState : {
                        lineWidth : this._geometryUpdater._scene.clampLineWidth(outlineWidth)
                    }
                }),
                asynchronous : false,
                shadows : shadows
            }));

            this._lastShow = showFill;
            this._lastOutlineShow = showOutline;
            this._lastOutlineColor = Color.clone(outlineColor, this._lastOutlineColor);
            this._lastDistanceDisplayCondition = distanceDisplayCondition;
        } else if (this._primitive.ready) {
            //Update attributes only.
            var primitive = this._primitive;
            var outlinePrimitive = this._outlinePrimitive;

            primitive.show = true;
            outlinePrimitive.show = true;
            primitive.appearance.material = material;

            var attributes = this._attributes;
            if (!defined(attributes)) {
                attributes = primitive.getGeometryInstanceAttributes(entity);
                this._attributes = attributes;
            }
            if (showFill !== this._lastShow) {
                attributes.show = ShowGeometryInstanceAttribute.toValue(showFill, attributes.show);
                this._lastShow = showFill;
            }

            var outlineAttributes = this._outlineAttributes;

            if (!defined(outlineAttributes)) {
                outlineAttributes = outlinePrimitive.getGeometryInstanceAttributes(entity);
                this._outlineAttributes = outlineAttributes;
            }

            if (showOutline !== this._lastOutlineShow) {
                outlineAttributes.show = ShowGeometryInstanceAttribute.toValue(showOutline, outlineAttributes.show);
                this._lastOutlineShow = showOutline;
            }

            if (!Color.equals(outlineColor, this._lastOutlineColor)) {
                outlineAttributes.color = ColorGeometryInstanceAttribute.toValue(outlineColor, outlineAttributes.color);
                Color.clone(outlineColor, this._lastOutlineColor);
            }

            if (!DistanceDisplayCondition.equals(distanceDisplayCondition, this._lastDistanceDisplayCondition)) {
                attributes.distanceDisplayCondition = DistanceDisplayConditionGeometryInstanceAttribute.toValue(distanceDisplayCondition, attributes.distanceDisplayCondition);
                outlineAttributes.distanceDisplayCondition = DistanceDisplayConditionGeometryInstanceAttribute.toValue(distanceDisplayCondition, outlineAttributes.distanceDisplayCondition);
                DistanceDisplayCondition.clone(distanceDisplayCondition, this._lastDistanceDisplayCondition);
            }
        }

        if (in3D) {
            //Since we are scaling a unit sphere, we can't let any of the values go to zero.
            //Instead we clamp them to a small value.  To the naked eye, this produces the same results
            //that you get passing EllipsoidGeometry a radii with a zero component.
            radii.x = Math.max(radii.x, 0.001);
            radii.y = Math.max(radii.y, 0.001);
            radii.z = Math.max(radii.z, 0.001);

            modelMatrix = Matrix4.multiplyByScale(modelMatrix, radii, modelMatrix);
            this._primitive.modelMatrix = modelMatrix;
            this._outlinePrimitive.modelMatrix = modelMatrix;
        }
    };

    DynamicGeometryUpdater.prototype.getBoundingSphere = function(result) {
        return dynamicGeometryGetBoundingSphere(this._entity, this._primitive, this._outlinePrimitive, result);
    };

    DynamicGeometryUpdater.prototype.isDestroyed = function() {
        return false;
    };

    DynamicGeometryUpdater.prototype.destroy = function() {
        var primitives = this._primitives;
        primitives.removeAndDestroy(this._primitive);
        primitives.removeAndDestroy(this._outlinePrimitive);
        destroyObject(this);
    };

    return EllipsoidGeometryUpdater;
});<|MERGE_RESOLUTION|>--- conflicted
+++ resolved
@@ -329,16 +329,7 @@
      */
     EllipsoidGeometryUpdater.prototype.createFillGeometryInstance = function(time, skipModelMatrix, modelMatrixResult) {
         //>>includeStart('debug', pragmas.debug);
-<<<<<<< HEAD
-        if (!defined(time)) {
-            throw new DeveloperError('time is required.');
-=======
         Check.defined('time', time);
-
-        if (!this._fillEnabled) {
-            throw new DeveloperError('This instance does not represent a filled geometry.');
->>>>>>> dd17f3c7
-        }
         //>>includeEnd('debug');
 
         var entity = this._entity;
@@ -388,16 +379,7 @@
      */
     EllipsoidGeometryUpdater.prototype.createOutlineGeometryInstance = function(time, skipModelMatrix, modelMatrixResult) {
         //>>includeStart('debug', pragmas.debug);
-<<<<<<< HEAD
-        if (!defined(time)) {
-            throw new DeveloperError('time is required.');
-=======
         Check.defined('time', time);
-
-        if (!this._outlineEnabled) {
-            throw new DeveloperError('This instance does not represent an outlined geometry.');
->>>>>>> dd17f3c7
-        }
         //>>includeEnd('debug');
 
         var entity = this._entity;
