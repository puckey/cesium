define([
        '../Core/Cartesian2',
        '../Core/Cartesian4',
        '../Core/Cartesian3',
        '../Core/Cartographic',
        '../Core/defaultValue',
        '../Core/defined',
        '../Core/defineProperties',
        '../Core/destroyObject',
        '../Core/DeveloperError',
        '../Core/FeatureDetection',
        '../Core/GeographicProjection',
        '../Core/GeographicTilingScheme',
        '../Core/IndexDatatype',
        '../Core/Math',
        '../Core/oneTimeWarning',
        '../Core/PixelFormat',
        '../Core/Rectangle',
        '../Core/Request',
        '../Core/RequestState',
        '../Core/RequestType',
        '../Core/TerrainProvider',
        '../Core/TileProviderError',
        '../Core/WebMercatorProjection',
        '../Core/WebMercatorTilingScheme',
        '../Renderer/Buffer',
        '../Renderer/BufferUsage',
        '../Renderer/ComputeCommand',
        '../Renderer/ContextLimits',
        '../Renderer/MipmapHint',
        '../Renderer/Sampler',
        '../Renderer/ShaderProgram',
        '../Renderer/ShaderSource',
        '../Renderer/Texture',
        '../Renderer/TextureMagnificationFilter',
        '../Renderer/TextureMinificationFilter',
        '../Renderer/TextureWrap',
        '../Renderer/VertexArray',
        '../Shaders/ReprojectWebMercatorFS',
        '../Shaders/ReprojectWebMercatorVS',
        '../Shaders/ReprojectArbitraryFS',
        '../Shaders/ReprojectArbitraryVS',
        '../ThirdParty/when',
        './Imagery',
        './ImagerySplitDirection',
        './ImageryState',
        './TileImagery'
    ], function(
        Cartesian2,
        Cartesian4,
        Cartesian3,
        Cartographic,
        defaultValue,
        defined,
        defineProperties,
        destroyObject,
        DeveloperError,
        FeatureDetection,
        GeographicProjection,
        GeographicTilingScheme,
        IndexDatatype,
        CesiumMath,
        oneTimeWarning,
        PixelFormat,
        Rectangle,
        Request,
        RequestState,
        RequestType,
        TerrainProvider,
        TileProviderError,
        WebMercatorProjection,
        WebMercatorTilingScheme,
        Buffer,
        BufferUsage,
        ComputeCommand,
        ContextLimits,
        MipmapHint,
        Sampler,
        ShaderProgram,
        ShaderSource,
        Texture,
        TextureMagnificationFilter,
        TextureMinificationFilter,
        TextureWrap,
        VertexArray,
        ReprojectWebMercatorFS,
        ReprojectWebMercatorVS,
        ReprojectArbitraryFS,
        ReprojectArbitraryVS,
        when,
        Imagery,
        ImagerySplitDirection,
        ImageryState,
        TileImagery) {
    'use strict';

    /**
     * An imagery layer that displays tiled image data from a single imagery provider
     * on a {@link Globe}.
     *
     * @alias ImageryLayer
     * @constructor
     *
     * @param {ImageryProvider} imageryProvider The imagery provider to use.
     * @param {Object} [options] Object with the following properties:
     * @param {Rectangle} [options.rectangle=imageryProvider.rectangle] The rectangle of the layer.  This rectangle
     *        can limit the visible portion of the imagery provider.
     * @param {Number|Function} [options.alpha=1.0] The alpha blending value of this layer, from 0.0 to 1.0.
     *                          This can either be a simple number or a function with the signature
     *                          <code>function(frameState, layer, x, y, level)</code>.  The function is passed the
     *                          current frame state, this layer, and the x, y, and level coordinates of the
     *                          imagery tile for which the alpha is required, and it is expected to return
     *                          the alpha value to use for the tile.
     * @param {Number|Function} [options.brightness=1.0] The brightness of this layer.  1.0 uses the unmodified imagery
     *                          color.  Less than 1.0 makes the imagery darker while greater than 1.0 makes it brighter.
     *                          This can either be a simple number or a function with the signature
     *                          <code>function(frameState, layer, x, y, level)</code>.  The function is passed the
     *                          current frame state, this layer, and the x, y, and level coordinates of the
     *                          imagery tile for which the brightness is required, and it is expected to return
     *                          the brightness value to use for the tile.  The function is executed for every
     *                          frame and for every tile, so it must be fast.
     * @param {Number|Function} [options.contrast=1.0] The contrast of this layer.  1.0 uses the unmodified imagery color.
     *                          Less than 1.0 reduces the contrast while greater than 1.0 increases it.
     *                          This can either be a simple number or a function with the signature
     *                          <code>function(frameState, layer, x, y, level)</code>.  The function is passed the
     *                          current frame state, this layer, and the x, y, and level coordinates of the
     *                          imagery tile for which the contrast is required, and it is expected to return
     *                          the contrast value to use for the tile.  The function is executed for every
     *                          frame and for every tile, so it must be fast.
     * @param {Number|Function} [options.hue=0.0] The hue of this layer.  0.0 uses the unmodified imagery color.
     *                          This can either be a simple number or a function with the signature
     *                          <code>function(frameState, layer, x, y, level)</code>.  The function is passed the
     *                          current frame state, this layer, and the x, y, and level coordinates
     *                          of the imagery tile for which the hue is required, and it is expected to return
     *                          the contrast value to use for the tile.  The function is executed for every
     *                          frame and for every tile, so it must be fast.
     * @param {Number|Function} [options.saturation=1.0] The saturation of this layer.  1.0 uses the unmodified imagery color.
     *                          Less than 1.0 reduces the saturation while greater than 1.0 increases it.
     *                          This can either be a simple number or a function with the signature
     *                          <code>function(frameState, layer, x, y, level)</code>.  The function is passed the
     *                          current frame state, this layer, and the x, y, and level coordinates
     *                          of the imagery tile for which the saturation is required, and it is expected to return
     *                          the contrast value to use for the tile.  The function is executed for every
     *                          frame and for every tile, so it must be fast.
     * @param {Number|Function} [options.gamma=1.0] The gamma correction to apply to this layer.  1.0 uses the unmodified imagery color.
     *                          This can either be a simple number or a function with the signature
     *                          <code>function(frameState, layer, x, y, level)</code>.  The function is passed the
     *                          current frame state, this layer, and the x, y, and level coordinates of the
     *                          imagery tile for which the gamma is required, and it is expected to return
     *                          the gamma value to use for the tile.  The function is executed for every
     *                          frame and for every tile, so it must be fast.
     * @param {ImagerySplitDirection|Function} [options.splitDirection=ImagerySplitDirection.NONE] The {@link ImagerySplitDirection} split to apply to this layer.
     * @param {TextureMinificationFilter} [options.minificationFilter=TextureMinificationFilter.LINEAR] The
     *                                    texture minification filter to apply to this layer. Possible values
     *                                    are <code>TextureMinificationFilter.LINEAR</code> and
     *                                    <code>TextureMinificationFilter.NEAREST</code>.
     * @param {TextureMagnificationFilter} [options.magnificationFilter=TextureMagnificationFilter.LINEAR] The
     *                                     texture minification filter to apply to this layer. Possible values
     *                                     are <code>TextureMagnificationFilter.LINEAR</code> and
     *                                     <code>TextureMagnificationFilter.NEAREST</code>.
     * @param {Boolean} [options.show=true] True if the layer is shown; otherwise, false.
     * @param {Number} [options.maximumAnisotropy=maximum supported] The maximum anisotropy level to use
     *        for texture filtering.  If this parameter is not specified, the maximum anisotropy supported
     *        by the WebGL stack will be used.  Larger values make the imagery look better in horizon
     *        views.
     * @param {Number} [options.minimumTerrainLevel] The minimum terrain level-of-detail at which to show this imagery layer,
     *                 or undefined to show it at all levels.  Level zero is the least-detailed level.
     * @param {Number} [options.maximumTerrainLevel] The maximum terrain level-of-detail at which to show this imagery layer,
     *                 or undefined to show it at all levels.  Level zero is the least-detailed level.
     * @param {Rectangle} [options.cutoutRectangle] Cartographic rectangle for cutting out a portion of this ImageryLayer.
<<<<<<< HEAD
     * @param {Number} [options.projectedImageryReprojectionWidth=128] Width of the grid for reprojecting imagery that uses a {@link ProjectedImageryTilingScheme}. Clamps between 2-255 (inclusive).
=======
     * @param {Color} [options.colorToAlpha] Color to be used as alpha.
     * @param {Number} [options.colorToAlphaThreshold=0.004] Threshold for color-to-alpha.
>>>>>>> 32faa355
     */
    function ImageryLayer(imageryProvider, options) {
        this._imageryProvider = imageryProvider;

        options = defaultValue(options, {});

        /**
         * The alpha blending value of this layer, with 0.0 representing fully transparent and
         * 1.0 representing fully opaque.
         *
         * @type {Number}
         * @default 1.0
         */
        this.alpha = defaultValue(options.alpha, defaultValue(imageryProvider.defaultAlpha, 1.0));

        /**
         * The brightness of this layer.  1.0 uses the unmodified imagery color.  Less than 1.0
         * makes the imagery darker while greater than 1.0 makes it brighter.
         *
         * @type {Number}
         * @default {@link ImageryLayer.DEFAULT_BRIGHTNESS}
         */
        this.brightness = defaultValue(options.brightness, defaultValue(imageryProvider.defaultBrightness, ImageryLayer.DEFAULT_BRIGHTNESS));

        /**
         * The contrast of this layer.  1.0 uses the unmodified imagery color.  Less than 1.0 reduces
         * the contrast while greater than 1.0 increases it.
         *
         * @type {Number}
         * @default {@link ImageryLayer.DEFAULT_CONTRAST}
         */
        this.contrast = defaultValue(options.contrast, defaultValue(imageryProvider.defaultContrast, ImageryLayer.DEFAULT_CONTRAST));

        /**
         * The hue of this layer in radians. 0.0 uses the unmodified imagery color.
         *
         * @type {Number}
         * @default {@link ImageryLayer.DEFAULT_HUE}
         */
        this.hue = defaultValue(options.hue, defaultValue(imageryProvider.defaultHue, ImageryLayer.DEFAULT_HUE));

        /**
         * The saturation of this layer. 1.0 uses the unmodified imagery color. Less than 1.0 reduces the
         * saturation while greater than 1.0 increases it.
         *
         * @type {Number}
         * @default {@link ImageryLayer.DEFAULT_SATURATION}
         */
        this.saturation = defaultValue(options.saturation, defaultValue(imageryProvider.defaultSaturation, ImageryLayer.DEFAULT_SATURATION));

        /**
         * The gamma correction to apply to this layer.  1.0 uses the unmodified imagery color.
         *
         * @type {Number}
         * @default {@link ImageryLayer.DEFAULT_GAMMA}
         */
        this.gamma = defaultValue(options.gamma, defaultValue(imageryProvider.defaultGamma, ImageryLayer.DEFAULT_GAMMA));

        /**
         * The {@link ImagerySplitDirection} to apply to this layer.
         *
         * @type {ImagerySplitDirection}
         * @default {@link ImageryLayer.DEFAULT_SPLIT}
         */
        this.splitDirection = defaultValue(options.splitDirection, defaultValue(imageryProvider.defaultSplit, ImageryLayer.DEFAULT_SPLIT));

        /**
         * The {@link TextureMinificationFilter} to apply to this layer.
         * Possible values are {@link TextureMinificationFilter.LINEAR} (the default)
         * and {@link TextureMinificationFilter.NEAREST}.
         *
         * To take effect, this property must be set immediately after adding the imagery layer.
         * Once a texture is loaded it won't be possible to change the texture filter used.
         *
         * @type {TextureMinificationFilter}
         * @default {@link ImageryLayer.DEFAULT_MINIFICATION_FILTER}
         */
        this.minificationFilter = defaultValue(options.minificationFilter, defaultValue(imageryProvider.defaultMinificationFilter, ImageryLayer.DEFAULT_MINIFICATION_FILTER));

        /**
         * The {@link TextureMagnificationFilter} to apply to this layer.
         * Possible values are {@link TextureMagnificationFilter.LINEAR} (the default)
         * and {@link TextureMagnificationFilter.NEAREST}.
         *
         * To take effect, this property must be set immediately after adding the imagery layer.
         * Once a texture is loaded it won't be possible to change the texture filter used.
         *
         * @type {TextureMagnificationFilter}
         * @default {@link ImageryLayer.DEFAULT_MAGNIFICATION_FILTER}
         */
        this.magnificationFilter = defaultValue(options.magnificationFilter, defaultValue(imageryProvider.defaultMagnificationFilter, ImageryLayer.DEFAULT_MAGNIFICATION_FILTER));

        /**
         * Determines if this layer is shown.
         *
         * @type {Boolean}
         * @default true
         */
        this.show = defaultValue(options.show, true);

        this._minimumTerrainLevel = options.minimumTerrainLevel;
        this._maximumTerrainLevel = options.maximumTerrainLevel;

        this._rectangle = defaultValue(options.rectangle, Rectangle.MAX_VALUE);
        this._maximumAnisotropy = options.maximumAnisotropy;

        this._imageryCache = {};

        this._skeletonPlaceholder = new TileImagery(Imagery.createPlaceholder(this));

        // The value of the show property on the last update.
        this._show = true;

        // The index of this layer in the ImageryLayerCollection.
        this._layerIndex = -1;

        // true if this is the base (lowest shown) layer.
        this._isBaseLayer = false;

        this._requestImageError = undefined;

        this._reprojectComputeCommands = [];

        var reprojectionVertexWidth = defaultValue(options.projectedImageryReprojectionWidth, ImageryLayer.DEFAULT_PROJECTED_IMAGERY_REPROJECTION_WIDTH);
        this._arbitraryReprojectionWidth = CesiumMath.clamp(reprojectionVertexWidth, 2, 255);

        /**
         * Rectangle cutout in this layer of imagery.
         *
         * @type {Rectangle}
         */
        this.cutoutRectangle = options.cutoutRectangle;

        /**
         * Color value that should be set to transparent.
         *
         * @type {Color}
         */
        this.colorToAlpha = options.colorToAlpha;

        /**
         * Normalized (0-1) threshold for color-to-alpha.
         *
         * @type {Number}
         */
        this.colorToAlphaThreshold = defaultValue(options.colorToAlphaThreshold, ImageryLayer.DEFAULT_APPLY_COLOR_TO_ALPHA_THRESHOLD);
    }

    defineProperties(ImageryLayer.prototype, {

        /**
         * Gets the imagery provider for this layer.
         * @memberof ImageryLayer.prototype
         * @type {ImageryProvider}
         * @readonly
         */
        imageryProvider : {
            get: function() {
                return this._imageryProvider;
            }
        },

        /**
         * Gets the rectangle of this layer.  If this rectangle is smaller than the rectangle of the
         * {@link ImageryProvider}, only a portion of the imagery provider is shown.
         * @memberof ImageryLayer.prototype
         * @type {Rectangle}
         * @readonly
         */
        rectangle: {
            get: function() {
                return this._rectangle;
            }
        }
    });

    /**
     * This value is used as the default brightness for the imagery layer if one is not provided during construction
     * or by the imagery provider. This value does not modify the brightness of the imagery.
     * @type {Number}
     * @default 1.0
     */
    ImageryLayer.DEFAULT_BRIGHTNESS = 1.0;
    /**
     * This value is used as the default contrast for the imagery layer if one is not provided during construction
     * or by the imagery provider. This value does not modify the contrast of the imagery.
     * @type {Number}
     * @default 1.0
     */
    ImageryLayer.DEFAULT_CONTRAST = 1.0;
    /**
     * This value is used as the default hue for the imagery layer if one is not provided during construction
     * or by the imagery provider. This value does not modify the hue of the imagery.
     * @type {Number}
     * @default 0.0
     */
    ImageryLayer.DEFAULT_HUE = 0.0;
    /**
     * This value is used as the default saturation for the imagery layer if one is not provided during construction
     * or by the imagery provider. This value does not modify the saturation of the imagery.
     * @type {Number}
     * @default 1.0
     */
    ImageryLayer.DEFAULT_SATURATION = 1.0;
    /**
     * This value is used as the default gamma for the imagery layer if one is not provided during construction
     * or by the imagery provider. This value does not modify the gamma of the imagery.
     * @type {Number}
     * @default 1.0
     */
    ImageryLayer.DEFAULT_GAMMA = 1.0;

    /**
     * This value is used as the default split for the imagery layer if one is not provided during construction
     * or by the imagery provider.
     * @type {ImagerySplitDirection}
     * @default ImagerySplitDirection.NONE
     */
    ImageryLayer.DEFAULT_SPLIT = ImagerySplitDirection.NONE;

    /**
     * This value is used as the default texture minification filter for the imagery layer if one is not provided
     * during construction or by the imagery provider.
     * @type {TextureMinificationFilter}
     * @default TextureMinificationFilter.LINEAR
     */
    ImageryLayer.DEFAULT_MINIFICATION_FILTER = TextureMinificationFilter.LINEAR;

    /**
     * This value is used as the default texture magnification filter for the imagery layer if one is not provided
     * during construction or by the imagery provider.
     * @type {TextureMagnificationFilter}
     * @default TextureMagnificationFilter.LINEAR
     */
    ImageryLayer.DEFAULT_MAGNIFICATION_FILTER = TextureMagnificationFilter.LINEAR;

    /**
<<<<<<< HEAD
     * This value is used as the default grid width when reprojecting imagery that uses a {@link ProjectedImageryTilingScheme}.
     * @type {Number}
     * @default 128
     */
    ImageryLayer.DEFAULT_PROJECTED_IMAGERY_REPROJECTION_WIDTH = 128;
=======
     * This value is used as the default threshold for color-to-alpha if one is not provided
     * during construction or by the imagery provider.
     * @type {Number}
     * @default 0.004
     */
    ImageryLayer.DEFAULT_APPLY_COLOR_TO_ALPHA_THRESHOLD = 0.004;
>>>>>>> 32faa355

    /**
     * Gets a value indicating whether this layer is the base layer in the
     * {@link ImageryLayerCollection}.  The base layer is the one that underlies all
     * others.  It is special in that it is treated as if it has global rectangle, even if
     * it actually does not, by stretching the texels at the edges over the entire
     * globe.
     *
     * @returns {Boolean} true if this is the base layer; otherwise, false.
     */
    ImageryLayer.prototype.isBaseLayer = function() {
        return this._isBaseLayer;
    };

    /**
     * Returns true if this object was destroyed; otherwise, false.
     * <br /><br />
     * If this object was destroyed, it should not be used; calling any function other than
     * <code>isDestroyed</code> will result in a {@link DeveloperError} exception.
     *
     * @returns {Boolean} True if this object was destroyed; otherwise, false.
     *
     * @see ImageryLayer#destroy
     */
    ImageryLayer.prototype.isDestroyed = function() {
        return false;
    };

    /**
     * Destroys the WebGL resources held by this object.  Destroying an object allows for deterministic
     * release of WebGL resources, instead of relying on the garbage collector to destroy this object.
     * <br /><br />
     * Once an object is destroyed, it should not be used; calling any function other than
     * <code>isDestroyed</code> will result in a {@link DeveloperError} exception.  Therefore,
     * assign the return value (<code>undefined</code>) to the object as done in the example.
     *
     * @exception {DeveloperError} This object was destroyed, i.e., destroy() was called.
     *
     *
     * @example
     * imageryLayer = imageryLayer && imageryLayer.destroy();
     *
     * @see ImageryLayer#isDestroyed
     */
    ImageryLayer.prototype.destroy = function() {
        return destroyObject(this);
    };

    var imageryBoundsScratch = new Rectangle();
    var tileImageryBoundsScratch = new Rectangle();
    var clippedRectangleScratch = new Rectangle();
    var terrainRectangleScratch = new Rectangle();

    /**
     * Computes the intersection of this layer's rectangle with the imagery provider's availability rectangle,
     * producing the overall bounds of imagery that can be produced by this layer.
     *
     * @returns {Promise.<Rectangle>} A promise to a rectangle which defines the overall bounds of imagery that can be produced by this layer.
     *
     * @example
     * // Zoom to an imagery layer.
     * imageryLayer.getViewableRectangle().then(function (rectangle) {
     *     return camera.flyTo({
     *         destination: rectangle
     *     });
     * });
     */
    ImageryLayer.prototype.getViewableRectangle = function() {
        var imageryProvider = this._imageryProvider;
        var rectangle = this._rectangle;
        return imageryProvider.readyPromise.then(function() {
            return Rectangle.intersection(imageryProvider.rectangle, rectangle);
        });
    };

    /**
     * Create skeletons for the imagery tiles that partially or completely overlap a given terrain
     * tile.
     *
     * @private
     *
     * @param {Tile} tile The terrain tile.
     * @param {TerrainProvider} terrainProvider The terrain provider associated with the terrain tile.
     * @param {Number} insertionPoint The position to insert new skeletons before in the tile's imagery list.
     * @returns {Boolean} true if this layer overlaps any portion of the terrain tile; otherwise, false.
     */
    ImageryLayer.prototype._createTileImagerySkeletons = function(tile, terrainProvider, insertionPoint) {
        var surfaceTile = tile.data;

        if (defined(this._minimumTerrainLevel) && tile.level < this._minimumTerrainLevel) {
            return false;
        }
        if (defined(this._maximumTerrainLevel) && tile.level > this._maximumTerrainLevel) {
            return false;
        }

        var imageryProvider = this._imageryProvider;

        if (!defined(insertionPoint)) {
            insertionPoint = surfaceTile.imagery.length;
        }

        if (!imageryProvider.ready) {
            // The imagery provider is not ready, so we can't create skeletons, yet.
            // Instead, add a placeholder so that we'll know to create
            // the skeletons once the provider is ready.
            this._skeletonPlaceholder.loadingImagery.addReference();
            surfaceTile.imagery.splice(insertionPoint, 0, this._skeletonPlaceholder);
            return true;
        }

        // Use Web Mercator for our texture coordinate computations if this imagery layer uses
        // that projection and the terrain tile falls entirely inside the valid bounds of the
        // projection.
        var useWebMercatorT = imageryProvider.tilingScheme.projection instanceof WebMercatorProjection &&
                              tile.rectangle.north < WebMercatorProjection.MaximumLatitude &&
                              tile.rectangle.south > -WebMercatorProjection.MaximumLatitude;

        // Compute the rectangle of the imagery from this imageryProvider that overlaps
        // the geometry tile.  The ImageryProvider and ImageryLayer both have the
        // opportunity to constrain the rectangle.  The imagery TilingScheme's rectangle
        // always fully contains the ImageryProvider's rectangle.
        var imageryBounds = Rectangle.intersection(imageryProvider.rectangle, this._rectangle, imageryBoundsScratch);
        var rectangle = Rectangle.intersection(tile.rectangle, imageryBounds, tileImageryBoundsScratch);

        if (!defined(rectangle)) {
            // There is no overlap between this terrain tile and this imagery
            // provider.  Unless this is the base layer, no skeletons need to be created.
            // We stretch texels at the edge of the base layer over the entire globe.
            if (!this.isBaseLayer()) {
                return false;
            }

            var baseImageryRectangle = imageryBounds;
            var baseTerrainRectangle = tile.rectangle;
            rectangle = tileImageryBoundsScratch;

            if (baseTerrainRectangle.south >= baseImageryRectangle.north) {
                rectangle.north = rectangle.south = baseImageryRectangle.north;
            } else if (baseTerrainRectangle.north <= baseImageryRectangle.south) {
                rectangle.north = rectangle.south = baseImageryRectangle.south;
            } else {
                rectangle.south = Math.max(baseTerrainRectangle.south, baseImageryRectangle.south);
                rectangle.north = Math.min(baseTerrainRectangle.north, baseImageryRectangle.north);
            }

            if (baseTerrainRectangle.west >= baseImageryRectangle.east) {
                rectangle.west = rectangle.east = baseImageryRectangle.east;
            } else if (baseTerrainRectangle.east <= baseImageryRectangle.west) {
                rectangle.west = rectangle.east = baseImageryRectangle.west;
            } else {
                rectangle.west = Math.max(baseTerrainRectangle.west, baseImageryRectangle.west);
                rectangle.east = Math.min(baseTerrainRectangle.east, baseImageryRectangle.east);
            }
        }

        var latitudeClosestToEquator = 0.0;
        if (rectangle.south > 0.0) {
            latitudeClosestToEquator = rectangle.south;
        } else if (rectangle.north < 0.0) {
            latitudeClosestToEquator = rectangle.north;
        }

        // Compute the required level in the imagery tiling scheme.
        // The errorRatio should really be imagerySSE / terrainSSE rather than this hard-coded value.
        // But first we need configurable imagery SSE and we need the rendering to be able to handle more
        // images attached to a terrain tile than there are available texture units.  So that's for the future.
        var errorRatio = 1.0;
        var targetGeometricError = errorRatio * terrainProvider.getLevelMaximumGeometricError(tile.level);
        var imageryLevel = getLevelWithMaximumTexelSpacing(this, targetGeometricError, latitudeClosestToEquator);
        imageryLevel = Math.max(0, imageryLevel);
        var maximumLevel = imageryProvider.maximumLevel;
        if (imageryLevel > maximumLevel) {
            imageryLevel = maximumLevel;
        }

        if (defined(imageryProvider.minimumLevel)) {
            var minimumLevel = imageryProvider.minimumLevel;
            if (imageryLevel < minimumLevel) {
                imageryLevel = minimumLevel;
            }
        }

        var imageryTilingScheme = imageryProvider.tilingScheme;
        var northwestTileCoordinates = imageryTilingScheme.positionToTileXY(Rectangle.northwest(rectangle), imageryLevel);
        var southeastTileCoordinates = imageryTilingScheme.positionToTileXY(Rectangle.southeast(rectangle), imageryLevel);

        // If the southeast corner of the rectangle lies very close to the north or west side
        // of the southeast tile, we don't actually need the southernmost or easternmost
        // tiles.
        // Similarly, if the northwest corner of the rectangle lies very close to the south or east side
        // of the northwest tile, we don't actually need the northernmost or westernmost tiles.

        // We define "very close" as being within 1/512 of the width of the tile.
        var veryCloseX = tile.rectangle.width / 512.0;
        var veryCloseY = tile.rectangle.height / 512.0;

        var northwestTileRectangle = imageryTilingScheme.tileXYToRectangle(northwestTileCoordinates.x, northwestTileCoordinates.y, imageryLevel);
        if (Math.abs(northwestTileRectangle.south - tile.rectangle.north) < veryCloseY && northwestTileCoordinates.y < southeastTileCoordinates.y) {
            ++northwestTileCoordinates.y;
        }
        if (Math.abs(northwestTileRectangle.east - tile.rectangle.west) < veryCloseX && northwestTileCoordinates.x < southeastTileCoordinates.x) {
            ++northwestTileCoordinates.x;
        }

        var southeastTileRectangle = imageryTilingScheme.tileXYToRectangle(southeastTileCoordinates.x, southeastTileCoordinates.y, imageryLevel);
        if (Math.abs(southeastTileRectangle.north - tile.rectangle.south) < veryCloseY && southeastTileCoordinates.y > northwestTileCoordinates.y) {
            --southeastTileCoordinates.y;
        }
        if (Math.abs(southeastTileRectangle.west - tile.rectangle.east) < veryCloseX && southeastTileCoordinates.x > northwestTileCoordinates.x) {
            --southeastTileCoordinates.x;
        }

        // Create TileImagery instances for each imagery tile overlapping this terrain tile.
        // We need to do all texture coordinate computations in the imagery tile's tiling scheme.

        var terrainRectangle = Rectangle.clone(tile.rectangle, terrainRectangleScratch);
        var imageryRectangle = imageryTilingScheme.tileXYToRectangle(northwestTileCoordinates.x, northwestTileCoordinates.y, imageryLevel);
        var clippedImageryRectangle = Rectangle.intersection(imageryRectangle, imageryBounds, clippedRectangleScratch);

        var imageryTileXYToRectangle;
        if (useWebMercatorT) {
            imageryTilingScheme.rectangleToNativeRectangle(terrainRectangle, terrainRectangle);
            imageryTilingScheme.rectangleToNativeRectangle(imageryRectangle, imageryRectangle);
            imageryTilingScheme.rectangleToNativeRectangle(clippedImageryRectangle, clippedImageryRectangle);
            imageryTilingScheme.rectangleToNativeRectangle(imageryBounds, imageryBounds);
            imageryTileXYToRectangle = imageryTilingScheme.tileXYToNativeRectangle.bind(imageryTilingScheme);
            veryCloseX = terrainRectangle.width / 512.0;
            veryCloseY = terrainRectangle.height / 512.0;
        } else {
            imageryTileXYToRectangle = imageryTilingScheme.tileXYToRectangle.bind(imageryTilingScheme);
        }

        var minU;
        var maxU = 0.0;

        var minV = 1.0;
        var maxV;

        // If this is the northern-most or western-most tile in the imagery tiling scheme,
        // it may not start at the northern or western edge of the terrain tile.
        // Calculate where it does start.
        if (!this.isBaseLayer() && Math.abs(clippedImageryRectangle.west - terrainRectangle.west) >= veryCloseX) {
            maxU = Math.min(1.0, (clippedImageryRectangle.west - terrainRectangle.west) / terrainRectangle.width);
        }

        if (!this.isBaseLayer() && Math.abs(clippedImageryRectangle.north - terrainRectangle.north) >= veryCloseY) {
            minV = Math.max(0.0, (clippedImageryRectangle.north - terrainRectangle.south) / terrainRectangle.height);
        }

        var initialMinV = minV;

        for ( var i = northwestTileCoordinates.x; i <= southeastTileCoordinates.x; i++) {
            minU = maxU;

            imageryRectangle = imageryTileXYToRectangle(i, northwestTileCoordinates.y, imageryLevel);
            clippedImageryRectangle = Rectangle.simpleIntersection(imageryRectangle, imageryBounds, clippedRectangleScratch);

            if (!defined(clippedImageryRectangle)) {
                continue;
            }

            maxU = Math.min(1.0, (clippedImageryRectangle.east - terrainRectangle.west) / terrainRectangle.width);

            // If this is the eastern-most imagery tile mapped to this terrain tile,
            // and there are more imagery tiles to the east of this one, the maxU
            // should be 1.0 to make sure rounding errors don't make the last
            // image fall shy of the edge of the terrain tile.
            if (i === southeastTileCoordinates.x && (this.isBaseLayer() || Math.abs(clippedImageryRectangle.east - terrainRectangle.east) < veryCloseX)) {
                maxU = 1.0;
            }

            minV = initialMinV;

            for ( var j = northwestTileCoordinates.y; j <= southeastTileCoordinates.y; j++) {
                maxV = minV;

                imageryRectangle = imageryTileXYToRectangle(i, j, imageryLevel);
                clippedImageryRectangle = Rectangle.simpleIntersection(imageryRectangle, imageryBounds, clippedRectangleScratch);

                if (!defined(clippedImageryRectangle)) {
                    continue;
                }

                minV = Math.max(0.0, (clippedImageryRectangle.south - terrainRectangle.south) / terrainRectangle.height);

                // If this is the southern-most imagery tile mapped to this terrain tile,
                // and there are more imagery tiles to the south of this one, the minV
                // should be 0.0 to make sure rounding errors don't make the last
                // image fall shy of the edge of the terrain tile.
                if (j === southeastTileCoordinates.y && (this.isBaseLayer() || Math.abs(clippedImageryRectangle.south - terrainRectangle.south) < veryCloseY)) {
                    minV = 0.0;
                }

                var texCoordsRectangle = new Cartesian4(minU, minV, maxU, maxV);
                var imagery = this.getImageryFromCache(i, j, imageryLevel);
                surfaceTile.imagery.splice(insertionPoint, 0, new TileImagery(imagery, texCoordsRectangle, useWebMercatorT));
                ++insertionPoint;
            }
        }

        return true;
    };

    /**
     * Calculate the translation and scale for a particular {@link TileImagery} attached to a
     * particular terrain tile.
     *
     * @private
     *
     * @param {Tile} tile The terrain tile.
     * @param {TileImagery} tileImagery The imagery tile mapping.
     * @returns {Cartesian4} The translation and scale where X and Y are the translation and Z and W
     *          are the scale.
     */
    ImageryLayer.prototype._calculateTextureTranslationAndScale = function(tile, tileImagery) {
        var imageryRectangle = tileImagery.readyImagery.rectangle;
        var terrainRectangle = tile.rectangle;

        if (tileImagery.useWebMercatorT) {
            var tilingScheme = tileImagery.readyImagery.imageryLayer.imageryProvider.tilingScheme;
            imageryRectangle = tilingScheme.rectangleToNativeRectangle(imageryRectangle, imageryBoundsScratch);
            terrainRectangle = tilingScheme.rectangleToNativeRectangle(terrainRectangle, terrainRectangleScratch);
        }

        var terrainWidth = terrainRectangle.width;
        var terrainHeight = terrainRectangle.height;

        var scaleX = terrainWidth / imageryRectangle.width;
        var scaleY = terrainHeight / imageryRectangle.height;
        return new Cartesian4(
                scaleX * (terrainRectangle.west - imageryRectangle.west) / terrainWidth,
                scaleY * (terrainRectangle.south - imageryRectangle.south) / terrainHeight,
                scaleX,
                scaleY);
    };

    /**
     * Request a particular piece of imagery from the imagery provider.  This method handles raising an
     * error event if the request fails, and retrying the request if necessary.
     *
     * @private
     *
     * @param {Imagery} imagery The imagery to request.
     */
    ImageryLayer.prototype._requestImagery = function(imagery) {
        var imageryProvider = this._imageryProvider;

        var that = this;

        function success(image) {
            if (!defined(image)) {
                return failure();
            }

            imagery.image = image;
            imagery.state = ImageryState.RECEIVED;
            imagery.request = undefined;

            TileProviderError.handleSuccess(that._requestImageError);
        }

        function failure(e) {
            if (imagery.request.state === RequestState.CANCELLED) {
                // Cancelled due to low priority - try again later.
                imagery.state = ImageryState.UNLOADED;
                imagery.request = undefined;
                return;
            }

            // Initially assume failure.  handleError may retry, in which case the state will
            // change to TRANSITIONING.
            imagery.state = ImageryState.FAILED;
            imagery.request = undefined;

            var message = 'Failed to obtain image tile X: ' + imagery.x + ' Y: ' + imagery.y + ' Level: ' + imagery.level + '.';
            that._requestImageError = TileProviderError.handleError(
                    that._requestImageError,
                    imageryProvider,
                    imageryProvider.errorEvent,
                    message,
                    imagery.x, imagery.y, imagery.level,
                    doRequest,
                    e);
        }

        function doRequest() {
            var request = new Request({
                throttle : false,
                throttleByServer : true,
                type : RequestType.IMAGERY
            });
            imagery.request = request;
            imagery.state = ImageryState.TRANSITIONING;
            var imagePromise = imageryProvider.requestImage(imagery.x, imagery.y, imagery.level, request);

            if (!defined(imagePromise)) {
                // Too many parallel requests, so postpone loading tile.
                imagery.state = ImageryState.UNLOADED;
                imagery.request = undefined;
                return;
            }

            if (defined(imageryProvider.getTileCredits)) {
                imagery.credits = imageryProvider.getTileCredits(imagery.x, imagery.y, imagery.level);
            }

            when(imagePromise, success, failure);
        }

        doRequest();
    };

    ImageryLayer.prototype._createTextureWebGL = function(context, imagery) {
        var sampler = new Sampler({
            minificationFilter : this.minificationFilter,
            magnificationFilter : this.magnificationFilter
        });

        var image = imagery.image;

        if (defined(image.internalFormat)) {
            return new Texture({
                context : context,
                pixelFormat : image.internalFormat,
                width : image.width,
                height : image.height,
                source : {
                    arrayBufferView : image.bufferView
                },
                sampler : sampler
            });
        }
        return new Texture({
            context : context,
            source : image,
            pixelFormat : this._imageryProvider.hasAlphaChannel ? PixelFormat.RGBA : PixelFormat.RGB,
            sampler : sampler
        });
    };

    /**
     * Request a particular piece of projected imagery from the imagery provider that will be integrated into a
     * geographic-projected Imagery tile.
     *
     * This method handles raising an error event if the request fails, and retrying the request if necessary.
     *
     * @private
     *
     * @param {Imagery} imagery The imagery to request.
     * @param {Number[]} projectedIndices The x/y coordinates of the projected images to be requested.
     * @param {Number} level The level of the projected images to request.
     * @param {Number} imageIndex The index of the image to request.
     * @param {Function} [priorityFunction] The priority function used for sorting the imagery request.
     */
    ImageryLayer.prototype._requestProjectedImages = function(imagery, projectedIndices, level, imageIndex, priorityFunction) {
        var imageryProvider = this._imageryProvider;

        var indicesStart = imageIndex * 2;
        var x = projectedIndices[indicesStart];
        var y = projectedIndices[indicesStart + 1];
        var finalImage = indicesStart === (projectedIndices.length - 2);

        var that = this;

        function success(image) {
            if (!defined(image)) {
                return failure(undefined);
            }

            imagery.projectedImages[imageIndex] = image;
            imagery.request = undefined;

            if (finalImage) {
                imagery.state = ImageryState.RECEIVED;
                return;
            }

            TileProviderError.handleSuccess(that._requestImageError);

            that._requestProjectedImages(imagery, projectedIndices, level, imageIndex + 1, priorityFunction);
        }

        function failure(e) {
            if (imagery.request.state === RequestState.CANCELLED) {
                // Cancelled due to low priority - try again later.
                imagery.state = ImageryState.UNLOADED;
                imagery.request = undefined;
                return;
            }

            // Initially assume failure.  handleError may retry, in which case the state will
            // change to TRANSITIONING.
            imagery.state = ImageryState.FAILED;
            imagery.request = undefined;

            var message = 'Failed to obtain image tile X: ' + x + ' Y: ' + y + ' Level: ' + level + '. ';
            that._requestImageError = TileProviderError.handleError(
                    that._requestImageError,
                    imageryProvider,
                    imageryProvider.errorEvent,
                    message,
                    x, y, level,
                    doRequest,
                    e);
        }

        function doRequest() {
            var request = new Request({
                throttle : true,
                throttleByServer : true,
                type : RequestType.IMAGERY,
                priorityFunction : priorityFunction
            });
            imagery.request = request;
            imagery.state = ImageryState.TRANSITIONING;
            var imagePromise = imageryProvider.requestImage(x, y, level, request);

            if (!defined(imagePromise)) {
                // Too many parallel requests, so postpone loading tile.
                imagery.state = ImageryState.UNLOADED;
                imagery.request = undefined;
                return;
            }

            if (defined(imageryProvider.getTileCredits) && finalImage) {
                imagery.credits = imageryProvider.getTileCredits(x, y, level);
            }

            when(imagePromise, success, failure);
        }

        doRequest();
    };

    /**
     * Create a WebGL texture for a given {@link Imagery} instance.
     *
     * @private
     *
     * @param {Context} context The rendered context to use to create textures.
     * @param {Imagery} imagery The imagery for which to create a texture.
     */
    ImageryLayer.prototype._createTexture = function(context, imagery) {
        var imageryProvider = this._imageryProvider;
        var image = imagery.image;

        // If this imagery provider has a discard policy, use it to check if this
        // image should be discarded.
        if (defined(imageryProvider.tileDiscardPolicy)) {
            var discardPolicy = imageryProvider.tileDiscardPolicy;
            if (defined(discardPolicy)) {
                // If the discard policy is not ready yet, transition back to the
                // RECEIVED state and we'll try again next time.
                if (!discardPolicy.isReady()) {
                    imagery.state = ImageryState.RECEIVED;
                    return;
                }

                // Mark discarded imagery tiles invalid.  Parent imagery will be used instead.
                if (discardPolicy.shouldDiscardImage(image)) {
                    imagery.state = ImageryState.INVALID;
                    return;
                }
            }
        }

        //>>includeStart('debug', pragmas.debug);
        if (this.minificationFilter !== TextureMinificationFilter.NEAREST &&
            this.minificationFilter !== TextureMinificationFilter.LINEAR) {
            throw new DeveloperError('ImageryLayer minification filter must be NEAREST or LINEAR');
        }
        //>>includeEnd('debug');

        // Imagery does not need to be discarded, so upload it to WebGL.
        var texture = this._createTextureWebGL(context, imagery);

        if (imageryProvider.tilingScheme.projection instanceof WebMercatorProjection) {
            imagery.textureWebMercator = texture;
        } else {
            imagery.texture = texture;
        }
        imagery.image = undefined;
        imagery.state = ImageryState.TEXTURE_LOADED;
    };

    /**
     * Creates WebGL textures for each image in a given multi-source {@link Imagery} instance.
     * @private
     *
     * @param {Context} context The rendered context to use to create textures.
     * @param {Imagery} imagery The imagery for which to create a texture.
     */
    ImageryLayer.prototype._createMultipleTextures = function(context, imagery) {
        var imageryProvider = this._imageryProvider;
        var projectedImages = imagery.projectedImages;
        var projectedImagesLength = projectedImages.length;
        var i;

        // If this imagery provider has a discard policy, use it to check if the
        // images should be discarded.
        if (defined(imageryProvider.tileDiscardPolicy)) {
            var discardPolicy = imageryProvider.tileDiscardPolicy;
            if (defined(discardPolicy)) {
                // If the discard policy is not ready yet, transition back to the
                // RECEIVED state and we'll try again next time.
                if (!discardPolicy.isReady()) {
                    imagery.state = ImageryState.RECEIVED;
                    return;
                }

                // If any imagery tiles are invalid, mark the generated imagery tile as invalid.
                // Parent imagery will be used instead.
                for (i = 0; i < projectedImagesLength; i++) {
                    if (discardPolicy.shouldDiscardImage(projectedImages[i])) {

                        //>>includeStart('debug', pragmas.debug);
                        oneTimeWarning('Discarding images from an imagery tileset in this projection may cause portions of other images to also be discarded.');
                        //>>includeEnd('debug');

                        imagery.state = ImageryState.INVALID;
                        return;
                    }
                }
            }
        }

        //>>includeStart('debug', pragmas.debug);
        if (this.minificationFilter !== TextureMinificationFilter.NEAREST &&
            this.minificationFilter !== TextureMinificationFilter.LINEAR) {
            throw new DeveloperError('ImageryLayer minification filter must be NEAREST or LINEAR');
        }
        //>>includeEnd('debug');

        var sampler = new Sampler({
            minificationFilter : this.minificationFilter,
            magnificationFilter : this.magnificationFilter
        });

        for (i = 0; i < projectedImagesLength; i++) {
            var image = projectedImages[i];

            var texture;
            if (defined(image.internalFormat)) {
                texture = new Texture({
                    context : context,
                    pixelFormat : image.internalFormat,
                    width : image.width,
                    height : image.height,
                    source : {
                        arrayBufferView : image.bufferView
                    },
                    sampler : sampler
                });
            } else {
                texture = new Texture({
                    context : context,
                    source : image,
                    pixelFormat : imageryProvider.hasAlphaChannel ? PixelFormat.RGBA : PixelFormat.RGB,
                    sampler : sampler
                });
            }
            if (defined(image.destroy)) {
                image.destroy();
            }

            imagery.projectedTextures[i] = texture;
        }
        imagery.projectedImages.length = 0;
        imagery.state = ImageryState.TEXTURE_LOADED;
    };

    function getSamplerKey(minificationFilter, magnificationFilter, maximumAnisotropy) {
        return minificationFilter + ':' + magnificationFilter + ':' + maximumAnisotropy;
    }

    ImageryLayer.prototype._finalizeReprojectTexture = function(context, texture) {
        var minificationFilter = this.minificationFilter;
        var magnificationFilter = this.magnificationFilter;
        var usesLinearTextureFilter = minificationFilter === TextureMinificationFilter.LINEAR && magnificationFilter === TextureMagnificationFilter.LINEAR;
        // Use mipmaps if this texture has power-of-two dimensions.
        // In addition, mipmaps are only generated if the texture filters are both LINEAR.
        if (usesLinearTextureFilter && !PixelFormat.isCompressedFormat(texture.pixelFormat) && CesiumMath.isPowerOfTwo(texture.width) && CesiumMath.isPowerOfTwo(texture.height)) {
            minificationFilter = TextureMinificationFilter.LINEAR_MIPMAP_LINEAR;
            var maximumSupportedAnisotropy = ContextLimits.maximumTextureFilterAnisotropy;
            var maximumAnisotropy = Math.min(maximumSupportedAnisotropy, defaultValue(this._maximumAnisotropy, maximumSupportedAnisotropy));
            var mipmapSamplerKey = getSamplerKey(minificationFilter, magnificationFilter, maximumAnisotropy);
            var mipmapSamplers = context.cache.imageryLayerMipmapSamplers;
            if (!defined(mipmapSamplers)) {
                mipmapSamplers = {};
                context.cache.imageryLayerMipmapSamplers = mipmapSamplers;
            }
            var mipmapSampler = mipmapSamplers[mipmapSamplerKey];
            if (!defined(mipmapSampler)) {
                mipmapSampler = mipmapSamplers[mipmapSamplerKey] = new Sampler({
                    wrapS : TextureWrap.CLAMP_TO_EDGE,
                    wrapT : TextureWrap.CLAMP_TO_EDGE,
                    minificationFilter : minificationFilter,
                    magnificationFilter : magnificationFilter,
                    maximumAnisotropy : maximumAnisotropy
                });
            }
            texture.generateMipmap(MipmapHint.NICEST);
            texture.sampler = mipmapSampler;
        } else {
            var nonMipmapSamplerKey = getSamplerKey(minificationFilter, magnificationFilter, 0);
            var nonMipmapSamplers = context.cache.imageryLayerNonMipmapSamplers;
            if (!defined(nonMipmapSamplers)) {
                nonMipmapSamplers = {};
                context.cache.imageryLayerNonMipmapSamplers = nonMipmapSamplers;
            }
            var nonMipmapSampler = nonMipmapSamplers[nonMipmapSamplerKey];
            if (!defined(nonMipmapSampler)) {
                nonMipmapSampler = nonMipmapSamplers[nonMipmapSamplerKey] = new Sampler({
                    wrapS : TextureWrap.CLAMP_TO_EDGE,
                    wrapT : TextureWrap.CLAMP_TO_EDGE,
                    minificationFilter : minificationFilter,
                    magnificationFilter : magnificationFilter
                });
            }
            texture.sampler = nonMipmapSampler;
        }
    };

    /**
     * Enqueues a command re-projecting a texture to a {@link GeographicProjection} on the next update, if necessary, and generate
     * mipmaps for the geographic texture.
     *
     * @private
     *
     * @param {FrameState} frameState The frameState.
     * @param {Imagery} imagery The imagery instance to reproject.
     * @param {Boolean} [needGeographicProjection=true] True to reproject to geographic, or false if Web Mercator is fine.
     */
    ImageryLayer.prototype._reprojectTexture = function(frameState, imagery, needGeographicProjection) {
        var texture = imagery.textureWebMercator || imagery.texture;
        var rectangle = imagery.rectangle;
        var context = frameState.context;

        needGeographicProjection = defaultValue(needGeographicProjection, true);

        // Reproject this texture if it is not already in a geographic projection and
        // the pixels are more than 1e-5 radians apart.  The pixel spacing cutoff
        // avoids precision problems in the reprojection transformation while making
        // no noticeable difference in the georeferencing of the image.
        if (needGeographicProjection &&
            !(this._imageryProvider.tilingScheme.projection instanceof GeographicProjection) &&
            rectangle.width / texture.width > 1e-5) {
                var that = this;
                imagery.addReference();
                var computeCommand = new ComputeCommand({
                    persists : true,
                    owner : this,
                    // Update render resources right before execution instead of now.
                    // This allows different ImageryLayers to share the same vao and buffers.
                    preExecute : function(command) {
                        reprojectToGeographic(command, context, texture, imagery.rectangle);
                    },
                    postExecute : function(outputTexture) {
                        imagery.texture = outputTexture;
                        that._finalizeReprojectTexture(context, outputTexture);
                        imagery.state = ImageryState.READY;
                        imagery.releaseReference();
                    }
                });
                this._reprojectComputeCommands.push(computeCommand);
        } else {
            if (needGeographicProjection) {
                imagery.texture = texture;
            }
            this._finalizeReprojectTexture(context, texture);
            imagery.state = ImageryState.READY;
        }
    };

    function MakeCommandOptions() {
        this.projectedCoordinates = undefined;
        this.shaderProgram = undefined;
        this.context = undefined;
        this.outputTexture = undefined;
        this.imagery = undefined;
        this.imageryLayer = undefined;
        this.vertexArray = undefined;
        this.projectedRectangle = undefined;
        this.projectedTexture = undefined;
        this.final = undefined;
    }

    var arbitraryReprojectAttributeIndices = {
        position : 0,
        projectedCoordinates : 1
    };

    var geographicCartographicScratch = new Cartographic();
    var projectedScratch = new Cartesian3();

    /**
     * Enqueues commands re-projecting multiple textures to a {@link GeographicProjection} on the next update
     * and generate mipmaps for the geographic texture.
     */
    ImageryLayer.prototype._multisourceReprojectTexture = function(frameState, imagery) {
        var projectedTextures = imagery.projectedTextures;
        var projectedRectangles = imagery.projectedRectangles;
        var projectedTexturesLength = projectedTextures.length;
        var someTexture = projectedTextures[0];

        var width = someTexture.width;
        var height = someTexture.height;

        var outputTexture = imagery.texture = new Texture({
            context : frameState.context,
            width : width,
            height : height,
            pixelFormat : someTexture.pixelFormat,
            pixelDatatype : someTexture.pixelDatatype,
            preMultiplyAlpha : someTexture.preMultiplyAlpha
        });

        // Allocate memory for the mipmaps.  Failure to do this before rendering
        // to the texture via the FBO, and calling generateMipmap later,
        // will result in the texture appearing blank.  I can't pretend to
        // understand exactly why this is.
        if (CesiumMath.isPowerOfTwo(width) && CesiumMath.isPowerOfTwo(height)) {
            outputTexture.generateMipmap(MipmapHint.NICEST);
        }
        var index;
        var w;
        var h;

        var projection = this._imageryProvider.tilingScheme.sourceProjection;
        var context = frameState.context;
        var verticesWidth = this._arbitraryReprojectionWidth;
        var contextCache = context.cache;

        var sampler = contextCache.imageryLayer_arbitraryReprojectionSampler;
        if (!defined(sampler)) {
            sampler = contextCache.imageryLayer_arbitraryReprojectionSampler = new Sampler({
                wrapS : TextureWrap.CLAMP_TO_EDGE,
                wrapT : TextureWrap.CLAMP_TO_EDGE,
                minificationFilter : TextureMinificationFilter.LINEAR,
                magnificationFilter : TextureMagnificationFilter.LINEAR
            });
        }

        var shaderProgram = contextCache.imageryLayer_arbitraryReprojectionShader;
        if (!defined(shaderProgram)) {
            shaderProgram = contextCache.imageryLayer_arbitraryReprojectionShader = ShaderProgram.fromCache({
                context : context,
                vertexShaderSource : ReprojectArbitraryVS,
                fragmentShaderSource : ReprojectArbitraryFS,
                attributeLocations : arbitraryReprojectAttributeIndices
            });
        }

        var cachedVertexArrayKey = 'imageryLayer_reproject' + verticesWidth + '_vertexArray';
        var vertexArray = contextCache[cachedVertexArrayKey];
        if (!defined(vertexArray)) {
            // Create reuseable position and index buffers
            var positions = new Float32Array(verticesWidth * verticesWidth * 2);
            index = 0;
            var widthIncrement = 1.0 / (verticesWidth - 1);
            var heightIncrement = 1.0 / (verticesWidth - 1);
            for (w = 0; w < verticesWidth; w++) {
                for (h = 0; h < verticesWidth; h++) {
                    positions[index++] = w * widthIncrement;
                    positions[index++] = h * heightIncrement;
                }
            }

            var positionsBuffer = Buffer.createVertexBuffer({
                context : context,
                typedArray : positions,
                usage : BufferUsage.STATIC_DRAW
            });

            var indexBuffer = Buffer.createIndexBuffer({
                context : context,
                typedArray : TerrainProvider.getRegularGridIndices(verticesWidth, verticesWidth),
                usage : BufferUsage.STATIC_DRAW,
                indexDatatype : IndexDatatype.UNSIGNED_SHORT
            });

            vertexArray = contextCache[cachedVertexArrayKey] = new VertexArray({
                context: context,
                attributes: [{
                    index: arbitraryReprojectAttributeIndices.position,
                    vertexBuffer: positionsBuffer,
                    componentsPerAttribute: 2
                }, {
                    index: arbitraryReprojectAttributeIndices.projectedCoordinates,
                    vertexBuffer : Buffer.createVertexBuffer({
                        context : context,
                        sizeInBytes : verticesWidth * verticesWidth * 2 * 4,
                        usage : BufferUsage.STREAM_DRAW
                    }),
                    componentsPerAttribute: 2
                }],
                indexBuffer: indexBuffer
            });
        }

        // For each vertex in the target grid, project into the projection
        var cartographicRectangle = imagery.rectangle;
        var south = cartographicRectangle.south;
        var west = cartographicRectangle.west;

        var unprojectedWidthIncrement = cartographicRectangle.width / (verticesWidth - 1);
        var unprojectedHeightIncrement = cartographicRectangle.height / (verticesWidth - 1);
        var geographicCartographic = geographicCartographicScratch;
        var projected = projectedScratch;

        var projectedCoordinates = new Float32Array(verticesWidth * verticesWidth * 2);
        index = 0;
        for (w = 0; w < verticesWidth; w++) {
            for (h = 0; h < verticesWidth; h++) {
                geographicCartographic.longitude = west + w * unprojectedWidthIncrement;
                geographicCartographic.latitude = south + h * unprojectedHeightIncrement;

                projection.project(geographicCartographic, projected);

                projectedCoordinates[index++] = projected.x;
                projectedCoordinates[index++] = projected.y;
            }
        }

        for (var i = 0; i < projectedTexturesLength; i++) {
            imagery.addReference();
            var projectedTexture = projectedTextures[i];
            projectedTexture.sampler = sampler;

            var makeCommandOptions = new MakeCommandOptions();
            makeCommandOptions.shaderProgram = shaderProgram;
            makeCommandOptions.projectedCoordinates = projectedCoordinates;
            makeCommandOptions.context = context;
            makeCommandOptions.outputTexture = outputTexture;
            makeCommandOptions.imagery = imagery;
            makeCommandOptions.imageryLayer = this;
            makeCommandOptions.vertexArray = vertexArray;
            makeCommandOptions.projectedTexture = projectedTexture;
            makeCommandOptions.projectedRectangle = projectedRectangles[i];
            makeCommandOptions.final = (i === projectedTexturesLength - 1);

            var computeCommand = makeCommand(makeCommandOptions);
            this._reprojectComputeCommands.push(computeCommand);
        }
    };

    function makeCommand(makeCommandOptions) {
        var imagery = makeCommandOptions.imagery;
        return new ComputeCommand({
            persists : true,
            owner : this,
            // Update render resources right before execution instead of now.
            // This allows different ImageryLayers to share the same vao and buffers.
            preExecute : function(command) {
                reprojectFromArbitrary(command, makeCommandOptions);
            },
            postExecute : function(outputTexture) {
                if (makeCommandOptions.final) {
                    var projectedTextures = imagery.projectedTextures;
                    var projectedTexturesLength = projectedTextures.length;
                    for (var i = 0; i < projectedTexturesLength; i++) {
                        projectedTextures[i].destroy();
                    }

                    makeCommandOptions.imageryLayer._finalizeReprojectTexture(makeCommandOptions.context, outputTexture);
                    imagery.state = ImageryState.READY;
                    imagery.projectedTextures.length = 0;
                }
                imagery.releaseReference();
            }
        });
    }

    var arbitraryUniformMap = {
        u_textureDimensions : function() {
            return this.textureDimensions;
        },
        u_texture : function() {
            return this.texture;
        },
        u_westSouthInverseWidthHeight : function() {
            return this.westSouthInverseWidthHeight;
        },
        westSouthInverseWidthHeight : new Cartesian4(),
        textureDimensions : new Cartesian2(),
        texture : undefined
    };

    function reprojectFromArbitrary(command, makeCommandOptions) {
        var vertexArray = makeCommandOptions.vertexArray;
        vertexArray.getAttribute(arbitraryReprojectAttributeIndices.projectedCoordinates).vertexBuffer.copyFromArrayView(makeCommandOptions.projectedCoordinates);

        var texture = makeCommandOptions.projectedTexture;
        var projectedRectangle = makeCommandOptions.projectedRectangle;

        arbitraryUniformMap.textureDimensions.x = texture.width;
        arbitraryUniformMap.textureDimensions.y = texture.height;
        arbitraryUniformMap.texture = texture;

        arbitraryUniformMap.westSouthInverseWidthHeight.x = projectedRectangle.west;
        arbitraryUniformMap.westSouthInverseWidthHeight.y = projectedRectangle.south;
        arbitraryUniformMap.westSouthInverseWidthHeight.z = 1.0 / projectedRectangle.width;
        arbitraryUniformMap.westSouthInverseWidthHeight.w = 1.0 / projectedRectangle.height;

        command.clear = false;
        command.shaderProgram = makeCommandOptions.shaderProgram;
        command.outputTexture = makeCommandOptions.outputTexture;
        command.uniformMap = arbitraryUniformMap;
        command.vertexArray = vertexArray;
    }

    /**
     * Updates frame state to execute any queued texture re-projections.
     *
     * @private
     *
     * @param {FrameState} frameState The frameState.
     */
    ImageryLayer.prototype.queueReprojectionCommands = function(frameState) {
        var computeCommands = this._reprojectComputeCommands;
        var length = computeCommands.length;
        for (var i = 0; i < length; ++i) {
            frameState.commandList.push(computeCommands[i]);
        }
        computeCommands.length = 0;
    };

    /**
     * Cancels re-projection commands queued for the next frame.
     *
     * @private
     */
    ImageryLayer.prototype.cancelReprojections = function() {
        this._reprojectComputeCommands.length = 0;
    };

    ImageryLayer.prototype.getImageryFromCache = function(x, y, level, imageryRectangle) {
        var cacheKey = getImageryCacheKey(x, y, level);
        var imagery = this._imageryCache[cacheKey];

        if (!defined(imagery)) {
            imagery = new Imagery(this, x, y, level, imageryRectangle);
            this._imageryCache[cacheKey] = imagery;
        }

        imagery.addReference();
        return imagery;
    };

    ImageryLayer.prototype.removeImageryFromCache = function(imagery) {
        var cacheKey = getImageryCacheKey(imagery.x, imagery.y, imagery.level);
        delete this._imageryCache[cacheKey];
    };

    function getImageryCacheKey(x, y, level) {
        return JSON.stringify([x, y, level]);
    }

    var uniformMap = {
        u_textureDimensions : function() {
            return this.textureDimensions;
        },
        u_texture : function() {
            return this.texture;
        },

        textureDimensions : new Cartesian2(),
        texture : undefined
    };

    var float32ArrayScratch = FeatureDetection.supportsTypedArrays() ? new Float32Array(2 * 64) : undefined;

    function reprojectToGeographic(command, context, texture, rectangle) {
        // This function has gone through a number of iterations, because GPUs are awesome.
        //
        // Originally, we had a very simple vertex shader and computed the Web Mercator texture coordinates
        // per-fragment in the fragment shader.  That worked well, except on mobile devices, because
        // fragment shaders have limited precision on many mobile devices.  The result was smearing artifacts
        // at medium zoom levels because different geographic texture coordinates would be reprojected to Web
        // Mercator as the same value.
        //
        // Our solution was to reproject to Web Mercator in the vertex shader instead of the fragment shader.
        // This required far more vertex data.  With fragment shader reprojection, we only needed a single quad.
        // But to achieve the same precision with vertex shader reprojection, we needed a vertex for each
        // output pixel.  So we used a grid of 256x256 vertices, because most of our imagery
        // tiles are 256x256.  Fortunately the grid could be created and uploaded to the GPU just once and
        // re-used for all reprojections, so the performance was virtually unchanged from our original fragment
        // shader approach.  See https://github.com/AnalyticalGraphicsInc/cesium/pull/714.
        //
        // Over a year later, we noticed (https://github.com/AnalyticalGraphicsInc/cesium/issues/2110)
        // that our reprojection code was creating a rare but severe artifact on some GPUs (Intel HD 4600
        // for one).  The problem was that the GLSL sin function on these GPUs had a discontinuity at fine scales in
        // a few places.
        //
        // We solved this by implementing a more reliable sin function based on the CORDIC algorithm
        // (https://github.com/AnalyticalGraphicsInc/cesium/pull/2111).  Even though this was a fair
        // amount of code to be executing per vertex, the performance seemed to be pretty good on most GPUs.
        // Unfortunately, on some GPUs, the performance was absolutely terrible
        // (https://github.com/AnalyticalGraphicsInc/cesium/issues/2258).
        //
        // So that brings us to our current solution, the one you see here.  Effectively, we compute the Web
        // Mercator texture coordinates on the CPU and store the T coordinate with each vertex (the S coordinate
        // is the same in Geographic and Web Mercator).  To make this faster, we reduced our reprojection mesh
        // to be only 2 vertices wide and 64 vertices high.  We should have reduced the width to 2 sooner,
        // because the extra vertices weren't buying us anything.  The height of 64 means we are technically
        // doing a slightly less accurate reprojection than we were before, but we can't see the difference
        // so it's worth the 4x speedup.

        var reproject = context.cache.imageryLayer_reproject;

        if (!defined(reproject)) {
            reproject = context.cache.imageryLayer_reproject = {
                vertexArray : undefined,
                shaderProgram : undefined,
                sampler : undefined,
                destroy : function() {
                    if (defined(this.framebuffer)) {
                        this.framebuffer.destroy();
                    }
                    if (defined(this.vertexArray)) {
                        this.vertexArray.destroy();
                    }
                    if (defined(this.shaderProgram)) {
                        this.shaderProgram.destroy();
                    }
                }
            };

            var positions = new Float32Array(2 * 64 * 2);
            var index = 0;
            for (var j = 0; j < 64; ++j) {
                var y = j / 63.0;
                positions[index++] = 0.0;
                positions[index++] = y;
                positions[index++] = 1.0;
                positions[index++] = y;
            }

            var reprojectAttributeIndices = {
                position : 0,
                webMercatorT : 1
            };

            var indices = TerrainProvider.getRegularGridIndices(2, 64);
            var indexBuffer = Buffer.createIndexBuffer({
                context : context,
                typedArray : indices,
                usage : BufferUsage.STATIC_DRAW,
                indexDatatype : IndexDatatype.UNSIGNED_SHORT
            });

            reproject.vertexArray = new VertexArray({
                context : context,
                attributes : [{
                    index : reprojectAttributeIndices.position,
                    vertexBuffer : Buffer.createVertexBuffer({
                        context : context,
                        typedArray : positions,
                        usage : BufferUsage.STATIC_DRAW
                    }),
                    componentsPerAttribute : 2
                },{
                    index : reprojectAttributeIndices.webMercatorT,
                    vertexBuffer : Buffer.createVertexBuffer({
                        context : context,
                        sizeInBytes : 64 * 2 * 4,
                        usage : BufferUsage.STREAM_DRAW
                    }),
                    componentsPerAttribute : 1
                }],
                indexBuffer : indexBuffer
            });

            var vs = new ShaderSource({
                sources : [ReprojectWebMercatorVS]
            });

            reproject.shaderProgram = ShaderProgram.fromCache({
                context : context,
                vertexShaderSource : vs,
                fragmentShaderSource : ReprojectWebMercatorFS,
                attributeLocations : reprojectAttributeIndices
            });

            reproject.sampler = new Sampler({
                wrapS : TextureWrap.CLAMP_TO_EDGE,
                wrapT : TextureWrap.CLAMP_TO_EDGE,
                minificationFilter : TextureMinificationFilter.LINEAR,
                magnificationFilter : TextureMagnificationFilter.LINEAR
            });
        }

        texture.sampler = reproject.sampler;

        var width = texture.width;
        var height = texture.height;

        uniformMap.textureDimensions.x = width;
        uniformMap.textureDimensions.y = height;
        uniformMap.texture = texture;

        var sinLatitude = Math.sin(rectangle.south);
        var southMercatorY = 0.5 * Math.log((1 + sinLatitude) / (1 - sinLatitude));

        sinLatitude = Math.sin(rectangle.north);
        var northMercatorY = 0.5 * Math.log((1 + sinLatitude) / (1 - sinLatitude));
        var oneOverMercatorHeight = 1.0 / (northMercatorY - southMercatorY);

        var outputTexture = new Texture({
            context : context,
            width : width,
            height : height,
            pixelFormat : texture.pixelFormat,
            pixelDatatype : texture.pixelDatatype,
            preMultiplyAlpha : texture.preMultiplyAlpha
        });

        // Allocate memory for the mipmaps.  Failure to do this before rendering
        // to the texture via the FBO, and calling generateMipmap later,
        // will result in the texture appearing blank.  I can't pretend to
        // understand exactly why this is.
        if (CesiumMath.isPowerOfTwo(width) && CesiumMath.isPowerOfTwo(height)) {
            outputTexture.generateMipmap(MipmapHint.NICEST);
        }

        var south = rectangle.south;
        var north = rectangle.north;

        var webMercatorT = float32ArrayScratch;

        var outputIndex = 0;
        for (var webMercatorTIndex = 0; webMercatorTIndex < 64; ++webMercatorTIndex) {
            var fraction = webMercatorTIndex / 63.0;
            var latitude = CesiumMath.lerp(south, north, fraction);
            sinLatitude = Math.sin(latitude);
            var mercatorY = 0.5 * Math.log((1.0 + sinLatitude) / (1.0 - sinLatitude));
            var mercatorFraction = (mercatorY - southMercatorY) * oneOverMercatorHeight;
            webMercatorT[outputIndex++] = mercatorFraction;
            webMercatorT[outputIndex++] = mercatorFraction;
        }

        reproject.vertexArray.getAttribute(1).vertexBuffer.copyFromArrayView(webMercatorT);

        command.shaderProgram = reproject.shaderProgram;
        command.outputTexture = outputTexture;
        command.uniformMap = uniformMap;
        command.vertexArray = reproject.vertexArray;
    }

    /**
     * Gets the level with the specified world coordinate spacing between texels, or less.
     *
     * @param {ImageryLayer} layer The imagery layer to use.
     * @param {Number} texelSpacing The texel spacing for which to find a corresponding level.
     * @param {Number} latitudeClosestToEquator The latitude closest to the equator that we're concerned with.
     * @returns {Number} The level with the specified texel spacing or less.
     */
    function getLevelWithMaximumTexelSpacing(layer, texelSpacing, latitudeClosestToEquator) {
        // PERFORMANCE_IDEA: factor out the stuff that doesn't change.
        var imageryProvider = layer._imageryProvider;
        var tilingScheme = imageryProvider.tilingScheme;
        var ellipsoid = tilingScheme.ellipsoid;
        var latitudeFactor = !(layer._imageryProvider.tilingScheme.projection instanceof GeographicProjection) ? Math.cos(latitudeClosestToEquator) : 1.0;
        var tilingSchemeRectangle = tilingScheme.rectangle;
        var levelZeroMaximumTexelSpacing = ellipsoid.maximumRadius * tilingSchemeRectangle.width * latitudeFactor / (imageryProvider.tileWidth * tilingScheme.getNumberOfXTilesAtLevel(0));

        var twoToTheLevelPower = levelZeroMaximumTexelSpacing / texelSpacing;
        var level = Math.log(twoToTheLevelPower) / Math.log(2);
        var rounded = Math.round(level);
        return rounded | 0;
    }

    return ImageryLayer;
});<|MERGE_RESOLUTION|>--- conflicted
+++ resolved
@@ -168,12 +168,9 @@
      * @param {Number} [options.maximumTerrainLevel] The maximum terrain level-of-detail at which to show this imagery layer,
      *                 or undefined to show it at all levels.  Level zero is the least-detailed level.
      * @param {Rectangle} [options.cutoutRectangle] Cartographic rectangle for cutting out a portion of this ImageryLayer.
-<<<<<<< HEAD
      * @param {Number} [options.projectedImageryReprojectionWidth=128] Width of the grid for reprojecting imagery that uses a {@link ProjectedImageryTilingScheme}. Clamps between 2-255 (inclusive).
-=======
      * @param {Color} [options.colorToAlpha] Color to be used as alpha.
      * @param {Number} [options.colorToAlphaThreshold=0.004] Threshold for color-to-alpha.
->>>>>>> 32faa355
      */
     function ImageryLayer(imageryProvider, options) {
         this._imageryProvider = imageryProvider;
@@ -411,20 +408,19 @@
     ImageryLayer.DEFAULT_MAGNIFICATION_FILTER = TextureMagnificationFilter.LINEAR;
 
     /**
-<<<<<<< HEAD
      * This value is used as the default grid width when reprojecting imagery that uses a {@link ProjectedImageryTilingScheme}.
      * @type {Number}
      * @default 128
      */
     ImageryLayer.DEFAULT_PROJECTED_IMAGERY_REPROJECTION_WIDTH = 128;
-=======
+
+    /**
      * This value is used as the default threshold for color-to-alpha if one is not provided
      * during construction or by the imagery provider.
      * @type {Number}
      * @default 0.004
      */
     ImageryLayer.DEFAULT_APPLY_COLOR_TO_ALPHA_THRESHOLD = 0.004;
->>>>>>> 32faa355
 
     /**
      * Gets a value indicating whether this layer is the base layer in the
