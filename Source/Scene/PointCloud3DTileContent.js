define([
        '../Core/arraySlice',
        '../Core/Cartesian2',
        '../Core/Cartesian3',
        '../Core/Cartesian4',
        '../Core/Color',
        '../Core/combine',
        '../Core/ComponentDatatype',
        '../Core/defaultValue',
        '../Core/defined',
        '../Core/defineProperties',
        '../Core/destroyObject',
        '../Core/DeveloperError',
        '../Core/FeatureDetection',
        '../Core/getStringFromTypedArray',
        '../Core/Math',
        '../Core/Matrix3',
        '../Core/Matrix4',
        '../Core/oneTimeWarning',
        '../Core/OrthographicFrustum',
        '../Core/Plane',
        '../Core/PrimitiveType',
        '../Core/RuntimeError',
        '../Core/Transforms',
        '../Renderer/Buffer',
        '../Renderer/BufferUsage',
        '../Renderer/DrawCommand',
        '../Renderer/Pass',
        '../Renderer/RenderState',
        '../Renderer/ShaderProgram',
        '../Renderer/ShaderSource',
        '../Renderer/VertexArray',
        '../ThirdParty/when',
        './BlendingState',
        './Cesium3DTileBatchTable',
        './Cesium3DTileFeature',
        './Cesium3DTileFeatureTable',
        './ClippingPlaneCollection',
        './DracoLoader',
        './getClipAndStyleCode',
        './getClippingFunction',
        './SceneMode',
        './ShadowMode'
    ], function(
        arraySlice,
        Cartesian2,
        Cartesian3,
        Cartesian4,
        Color,
        combine,
        ComponentDatatype,
        defaultValue,
        defined,
        defineProperties,
        destroyObject,
        DeveloperError,
        FeatureDetection,
        getStringFromTypedArray,
        CesiumMath,
        Matrix3,
        Matrix4,
        oneTimeWarning,
        OrthographicFrustum,
        Plane,
        PrimitiveType,
        RuntimeError,
        Transforms,
        Buffer,
        BufferUsage,
        DrawCommand,
        Pass,
        RenderState,
        ShaderProgram,
        ShaderSource,
        VertexArray,
        when,
        BlendingState,
        Cesium3DTileBatchTable,
        Cesium3DTileFeature,
        Cesium3DTileFeatureTable,
        ClippingPlaneCollection,
        DracoLoader,
        getClipAndStyleCode,
        getClippingFunction,
        SceneMode,
        ShadowMode) {
    'use strict';

    // Bail out if the browser doesn't support typed arrays, to prevent the setup function
    // from failing, since we won't be able to create a WebGL context anyway.
    if (!FeatureDetection.supportsTypedArrays()) {
        return {};
    }

    var DecodingState = {
        NEEDS_DECODE : 0,
        DECODING : 1,
        READY : 2,
        FAILED : 3
    };

    /**
     * Represents the contents of a
     * {@link https://github.com/AnalyticalGraphicsInc/3d-tiles/blob/master/TileFormats/PointCloud/README.md|Points}
     * tile in a {@link https://github.com/AnalyticalGraphicsInc/3d-tiles/blob/master/README.md|3D Tiles} tileset.
     * <p>
     * Implements the {@link Cesium3DTileContent} interface.
     * </p>
     *
     * @alias PointCloud3DTileContent
     * @constructor
     *
     * @private
     */
    function PointCloud3DTileContent(tileset, tile, resource, arrayBuffer, byteOffset) {
        this._tileset = tileset;
        this._tile = tile;
        this._resource = resource;

        // Hold onto the payload until the render resources are created
        this._parsedContent = undefined;

        this._drawCommand = undefined;
        this._pickId = undefined; // Only defined when batchTable is undefined
        this._isTranslucent = false;
        this._styleTranslucent = false;
        this._constantColor = Color.clone(Color.DARKGRAY);
        this._rtcCenter = undefined;
        this._batchTable = undefined; // Used when feature table contains BATCH_ID semantic

        // These values are used to regenerate the shader when the style changes
        this._styleableShaderAttributes = undefined;
        this._isQuantized = false;
        this._isOctEncoded16P = false;
        this._isRGB565 = false;
        this._hasColors = false;
        this._hasNormals = false;
        this._hasBatchIds = false;

        // Draco
        this._decodingState = DecodingState.READY;
        this._dequantizeInShader = true;
        this._isQuantizedDraco = false;
        this._isOctEncodedDraco = false;
        this._quantizedRange = 0.0;
        this._octEncodedRange = 0.0;

        // Use per-point normals to hide back-facing points.
        this.backFaceCulling = false;
        this._backFaceCulling = false;

        this._opaqueRenderState = undefined;
        this._translucentRenderState = undefined;

        this._highlightColor = Color.clone(Color.WHITE);
        this._pointSize = 1.0;
        this._quantizedVolumeScale = undefined;
        this._quantizedVolumeOffset = undefined;

        this._modelMatrix = Matrix4.clone(Matrix4.IDENTITY);
        this._mode = undefined;

        this._readyPromise = when.defer();
        this._pointsLength = 0;
        this._geometryByteLength = 0;

        this._features = undefined;

        this._modelViewMatrix = Matrix4.clone(Matrix4.IDENTITY);

        this.featurePropertiesDirty = false;

        // Options for geometric error based attenuation
        this._attenuation = false;
        this._geometricErrorScale = undefined;
        this._maximumAttenuation = undefined;
        this._baseResolution = undefined;
        this._baseResolutionApproximation = undefined;

        initialize(this, arrayBuffer, byteOffset);
    }

    defineProperties(PointCloud3DTileContent.prototype, {
        featuresLength : {
            get : function() {
                if (defined(this._batchTable)) {
                    return this._batchTable.featuresLength;
                }
                return 0;
            }
        },

        pointsLength : {
            get : function() {
                return this._pointsLength;
            }
        },

        trianglesLength : {
            get : function() {
                return 0;
            }
        },

        geometryByteLength : {
            get : function() {
                return this._geometryByteLength;
            }
        },

        texturesByteLength : {
            get : function() {
                return 0;
            }
        },

        batchTableByteLength : {
            get : function() {
                if (defined(this._batchTable)) {
                    return this._batchTable.memorySizeInBytes;
                }
                return 0;
            }
        },

        innerContents : {
            get : function() {
                return undefined;
            }
        },

        readyPromise : {
            get : function() {
                return this._readyPromise.promise;
            }
        },

        tileset : {
            get : function() {
                return this._tileset;
            }
        },

        tile : {
            get : function() {
                return this._tile;
            }
        },

        url : {
            get : function() {
                return this._resource.getUrlComponent(true);
            }
        },

        batchTable : {
            get : function() {
                return this._batchTable;
            }
        }
    });

    var sizeOfUint32 = Uint32Array.BYTES_PER_ELEMENT;

    function initialize(content, arrayBuffer, byteOffset) {
        byteOffset = defaultValue(byteOffset, 0);

        var uint8Array = new Uint8Array(arrayBuffer);
        var view = new DataView(arrayBuffer);
        byteOffset += sizeOfUint32;  // Skip magic

        var version = view.getUint32(byteOffset, true);
        if (version !== 1) {
            throw new RuntimeError('Only Point Cloud tile version 1 is supported.  Version ' + version + ' is not.');
        }
        byteOffset += sizeOfUint32;

        // Skip byteLength
        byteOffset += sizeOfUint32;

        var featureTableJsonByteLength = view.getUint32(byteOffset, true);
        if (featureTableJsonByteLength === 0) {
            throw new RuntimeError('Feature table must have a byte length greater than zero');
        }
        byteOffset += sizeOfUint32;

        var featureTableBinaryByteLength = view.getUint32(byteOffset, true);
        byteOffset += sizeOfUint32;

        var batchTableJsonByteLength = view.getUint32(byteOffset, true);
        byteOffset += sizeOfUint32;
        var batchTableBinaryByteLength = view.getUint32(byteOffset, true);
        byteOffset += sizeOfUint32;

        var featureTableString = getStringFromTypedArray(uint8Array, byteOffset, featureTableJsonByteLength);
        var featureTableJson = JSON.parse(featureTableString);
        byteOffset += featureTableJsonByteLength;

        var featureTableBinary = new Uint8Array(arrayBuffer, byteOffset, featureTableBinaryByteLength);
        byteOffset += featureTableBinaryByteLength;

        // Get the batch table JSON and binary
        var batchTableJson;
        var batchTableBinary;
        if (batchTableJsonByteLength > 0) {
            // Has a batch table JSON
            var batchTableString = getStringFromTypedArray(uint8Array, byteOffset, batchTableJsonByteLength);
            batchTableJson = JSON.parse(batchTableString);
            byteOffset += batchTableJsonByteLength;

            if (batchTableBinaryByteLength > 0) {
                // Has a batch table binary
                batchTableBinary = new Uint8Array(arrayBuffer, byteOffset, batchTableBinaryByteLength);
                byteOffset += batchTableBinaryByteLength;
            }
        }

        var featureTable = new Cesium3DTileFeatureTable(featureTableJson, featureTableBinary);

        var pointsLength = featureTable.getGlobalProperty('POINTS_LENGTH');
        featureTable.featuresLength = pointsLength;

        if (!defined(pointsLength)) {
            throw new RuntimeError('Feature table global property: POINTS_LENGTH must be defined');
        }

        var rtcCenter = featureTable.getGlobalProperty('RTC_CENTER', ComponentDatatype.FLOAT, 3);
        if (defined(rtcCenter)) {
            content._rtcCenter = Cartesian3.unpack(rtcCenter);
        }

        var positions;
        var colors;
        var normals;
        var batchIds;

        var hasPositions = false;
        var hasColors = false;
        var hasNormals = false;
        var hasBatchIds = false;

        var isQuantized = false;
        var isTranslucent = false;
        var isRGB565 = false;
        var isOctEncoded16P = false;
        var isQuantizedDraco = false;
        var isOctEncodedDraco = false;

        var dracoBuffer;
        var dracoFeatureTableProperties;
        var dracoBatchTableProperties;

        var featureTableDraco = defined(featureTableJson.extensions) ? featureTableJson.extensions['3DTILES_draco_point_compression'] : undefined;
        var batchTableDraco = (defined(batchTableJson) && defined(batchTableJson.extensions)) ? batchTableJson.extensions['3DTILES_draco_point_compression'] : undefined;

        if (defined(batchTableDraco)) {
            dracoBatchTableProperties = batchTableDraco.properties;
        }

        if (defined(featureTableDraco)) {
            dracoFeatureTableProperties = featureTableDraco.properties;
            var dracoByteOffset = featureTableDraco.byteOffset;
            var dracoByteLength = featureTableDraco.byteLength;
            if (!defined(dracoFeatureTableProperties) || !defined(dracoByteOffset) || !defined(dracoByteLength)) {
                throw new RuntimeError('Draco properties, byteOffset, and byteLength must be defined');
            }
            dracoBuffer = arraySlice(featureTableBinary, dracoByteOffset, dracoByteOffset + dracoByteLength);
            hasPositions = defined(dracoFeatureTableProperties.POSITION);
            hasColors = defined(dracoFeatureTableProperties.RGB) || defined(dracoFeatureTableProperties.RGBA);
            hasNormals = defined(dracoFeatureTableProperties.NORMAL);
            hasBatchIds = defined(dracoFeatureTableProperties.BATCH_ID);
            isTranslucent = defined(dracoFeatureTableProperties.RGBA);
            isQuantizedDraco = hasPositions && content._dequantizeInShader;
            isOctEncodedDraco = hasNormals && content._dequantizeInShader;
            content._decodingState = DecodingState.NEEDS_DECODE;
        }

        if (!hasPositions) {
            if (defined(featureTableJson.POSITION)) {
                positions = featureTable.getPropertyArray('POSITION', ComponentDatatype.FLOAT, 3);
                hasPositions = true;
            } else if (defined(featureTableJson.POSITION_QUANTIZED)) {
                positions = featureTable.getPropertyArray('POSITION_QUANTIZED', ComponentDatatype.UNSIGNED_SHORT, 3);
                isQuantized = true;
                hasPositions = true;

                var quantizedVolumeScale = featureTable.getGlobalProperty('QUANTIZED_VOLUME_SCALE', ComponentDatatype.FLOAT, 3);
                if (!defined(quantizedVolumeScale)) {
                    throw new RuntimeError('Global property: QUANTIZED_VOLUME_SCALE must be defined for quantized positions.');
                }
                content._quantizedVolumeScale = Cartesian3.unpack(quantizedVolumeScale);

                var quantizedVolumeOffset = featureTable.getGlobalProperty('QUANTIZED_VOLUME_OFFSET', ComponentDatatype.FLOAT, 3);
                if (!defined(quantizedVolumeOffset)) {
                    throw new RuntimeError('Global property: QUANTIZED_VOLUME_OFFSET must be defined for quantized positions.');
                }
                content._quantizedVolumeOffset = Cartesian3.unpack(quantizedVolumeOffset);
            }
        }

        if (!hasColors) {
            if (defined(featureTableJson.RGBA)) {
                colors = featureTable.getPropertyArray('RGBA', ComponentDatatype.UNSIGNED_BYTE, 4);
                isTranslucent = true;
                hasColors = true;
            } else if (defined(featureTableJson.RGB)) {
                colors = featureTable.getPropertyArray('RGB', ComponentDatatype.UNSIGNED_BYTE, 3);
                hasColors = true;
            } else if (defined(featureTableJson.RGB565)) {
                colors = featureTable.getPropertyArray('RGB565', ComponentDatatype.UNSIGNED_SHORT, 1);
                isRGB565 = true;
                hasColors = true;
            }
        }

        if (!hasNormals) {
            if (defined(featureTableJson.NORMAL)) {
                normals = featureTable.getPropertyArray('NORMAL', ComponentDatatype.FLOAT, 3);
                hasNormals = true;
            } else if (defined(featureTableJson.NORMAL_OCT16P)) {
                normals = featureTable.getPropertyArray('NORMAL_OCT16P', ComponentDatatype.UNSIGNED_BYTE, 2);
                isOctEncoded16P = true;
                hasNormals = true;
            }
        }

        if (!hasBatchIds) {
            if (defined(featureTableJson.BATCH_ID)) {
                batchIds = featureTable.getPropertyArray('BATCH_ID', ComponentDatatype.UNSIGNED_SHORT, 1);
                hasBatchIds = true;
            }
        }

        if (!hasPositions) {
            throw new RuntimeError('Either POSITION or POSITION_QUANTIZED must be defined.');
        }

        if (defined(featureTableJson.CONSTANT_RGBA)) {
            var constantRGBA = featureTable.getGlobalProperty('CONSTANT_RGBA', ComponentDatatype.UNSIGNED_BYTE, 4);
            content._constantColor = Color.fromBytes(constantRGBA[0], constantRGBA[1], constantRGBA[2], constantRGBA[3], content._constantColor);
        }

        if (hasBatchIds) {
            var batchLength = featureTable.getGlobalProperty('BATCH_LENGTH');
            if (!defined(batchLength)) {
                throw new RuntimeError('Global property: BATCH_LENGTH must be defined when BATCH_ID is defined.');
            }

            if (defined(batchTableBinary)) {
                // Copy the batchTableBinary section and let the underlying ArrayBuffer be freed
                batchTableBinary = new Uint8Array(batchTableBinary);
            }
            content._batchTable = new Cesium3DTileBatchTable(content, batchLength, batchTableJson, batchTableBinary);
        }

        // If points are not batched and there are per-point properties, use these properties for styling purposes
        var styleableProperties;
        if (!hasBatchIds && defined(batchTableBinary)) {
            styleableProperties = Cesium3DTileBatchTable.getBinaryProperties(pointsLength, batchTableJson, batchTableBinary);
        }

        content._parsedContent = {
            positions : positions,
            colors : colors,
            normals : normals,
            batchIds : batchIds,
            styleableProperties : styleableProperties,
            draco : {
                buffer : dracoBuffer,
                featureTableProperties : dracoFeatureTableProperties,
                batchTableProperties : dracoBatchTableProperties,
                properties : combine(dracoFeatureTableProperties, dracoBatchTableProperties),
                dequantizeInShader : content._dequantizeInShader
            }
        };
        content._pointsLength = pointsLength;
        content._isQuantized = isQuantized;
        content._isQuantizedDraco = isQuantizedDraco;
        content._isOctEncoded16P = isOctEncoded16P;
        content._isOctEncodedDraco = isOctEncodedDraco;
        content._isRGB565 = isRGB565;
        content._isTranslucent = isTranslucent;
        content._hasColors = hasColors;
        content._hasNormals = hasNormals;
        content._hasBatchIds = hasBatchIds;

        // Compute an approximation for base resolution in case it isn't given.
        // Assume a uniform distribution of points in cubical cells throughout the
        // bounding sphere around the tile.
        // Typical use case is leaves, where lower estimates of interpoint distance might
        // lead to underattenuation.
        var sphereVolume = content._tile.contentBoundingVolume.boundingSphere.volume();
        content._baseResolutionApproximation = CesiumMath.cbrt(sphereVolume / pointsLength);
    }

    function prepareStyleableProperties(styleableProperties) {
        // WebGL does not support UNSIGNED_INT, INT, or DOUBLE vertex attributes. Convert these to FLOAT.
        for (var name in styleableProperties) {
            if (styleableProperties.hasOwnProperty(name)) {
                var property = styleableProperties[name];
                var typedArray = property.typedArray;
                var componentDatatype = ComponentDatatype.fromTypedArray(typedArray);
                if (componentDatatype === ComponentDatatype.INT || componentDatatype === ComponentDatatype.UNSIGNED_INT || componentDatatype === ComponentDatatype.DOUBLE) {
                    oneTimeWarning('Cast pnts property to floats', 'Point cloud property "' + name + '" will be casted to a float array because INT, UNSIGNED_INT, and DOUBLE are not valid WebGL vertex attribute types. Some precision may be lost.');
                    property.typedArray = new Float32Array(typedArray);
                }
            }
        }
    }

    var scratchPointSizeAndTilesetTimeAndGeometricErrorAndDepthMultiplier = new Cartesian4();
    var scratchQuantizedVolumeScaleAndOctEncodedRange = new Cartesian4();

    var positionLocation = 0;
    var colorLocation = 1;
    var normalLocation = 2;
    var batchIdLocation = 3;
    var numberOfAttributes = 4;

    var scratchClippingPlaneMatrix = new Matrix4();
    function createResources(content, frameState) {
        var context = frameState.context;
        var parsedContent = content._parsedContent;
        var pointsLength = content._pointsLength;
        var positions = parsedContent.positions;
        var colors = parsedContent.colors;
        var normals = parsedContent.normals;
        var batchIds = parsedContent.batchIds;
        var styleableProperties = parsedContent.styleableProperties;
        var hasStyleableProperties = defined(styleableProperties);
        var isQuantized = content._isQuantized;
        var isQuantizedDraco = content._isQuantizedDraco;
        var isOctEncoded16P = content._isOctEncoded16P;
        var isOctEncodedDraco = content._isOctEncodedDraco;
        var quantizedRange = content._quantizedRange;
        var octEncodedRange = content._octEncodedRange;
        var isRGB565 = content._isRGB565;
        var isTranslucent = content._isTranslucent;
        var hasColors = content._hasColors;
        var hasNormals = content._hasNormals;
        var hasBatchIds = content._hasBatchIds;

        var batchTable = content._batchTable;
        var hasBatchTable = defined(batchTable);

        var componentsPerAttribute;
        var componentDatatype;
        var normalize;

        var styleableVertexAttributes = [];
        var styleableShaderAttributes = {};
        content._styleableShaderAttributes = styleableShaderAttributes;

        if (hasStyleableProperties) {
            prepareStyleableProperties(styleableProperties);
            var attributeLocation = numberOfAttributes;

            for (var name in styleableProperties) {
                if (styleableProperties.hasOwnProperty(name)) {
                    var property = styleableProperties[name];
                    var typedArray = property.typedArray;
                    componentsPerAttribute = property.componentCount;
                    componentDatatype = ComponentDatatype.fromTypedArray(typedArray);

                    var vertexBuffer = Buffer.createVertexBuffer({
                        context : context,
                        typedArray : property.typedArray,
                        usage : BufferUsage.STATIC_DRAW
                    });

                    content._geometryByteLength += vertexBuffer.sizeInBytes;

                    var vertexAttribute = {
                        index : attributeLocation,
                        vertexBuffer : vertexBuffer,
                        componentsPerAttribute : componentsPerAttribute,
                        componentDatatype : componentDatatype,
                        normalize : false,
                        offsetInBytes : 0,
                        strideInBytes : 0
                    };

                    styleableVertexAttributes.push(vertexAttribute);
                    styleableShaderAttributes[name] = {
                        location : attributeLocation,
                        componentCount : componentsPerAttribute
                    };
                    ++attributeLocation;
                }
            }
        }
        var uniformMap = {
            u_pointSizeAndTilesetTimeAndGeometricErrorAndDepthMultiplier : function() {
                var scratch = scratchPointSizeAndTilesetTimeAndGeometricErrorAndDepthMultiplier;
                scratch.x = content._attenuation ? content._maximumAttenuation : content._pointSize;
                scratch.y = content._tileset.timeSinceLoad;

                if (content._attenuation) {
                    var geometricError = content.tile.geometricError;
                    if (geometricError === 0) {
                        geometricError = defined(content._baseResolution) ? content._baseResolution : content._baseResolutionApproximation;
                    }
                    var frustum = frameState.camera.frustum;
                    var depthMultiplier;
                    // Attenuation is maximumAttenuation in 2D/ortho
                    if (frameState.mode === SceneMode.SCENE2D || frustum instanceof OrthographicFrustum) {
                        depthMultiplier = Number.POSITIVE_INFINITY;
                    } else {
                        depthMultiplier = context.drawingBufferHeight / frameState.camera.frustum.sseDenominator;
                    }

                    scratch.z = geometricError * content._geometricErrorScale;
                    scratch.w = depthMultiplier;
                }

                return scratch;
            },
            u_highlightColor : function() {
                return content._highlightColor;
            },
            u_constantColor : function() {
                return content._constantColor;
            },
            u_clippingPlanes : function() {
                var clippingPlanes = content._tileset.clippingPlanes;
                return (!defined(clippingPlanes) || !clippingPlanes.enabled) ? context.defaultTexture : clippingPlanes.texture;
            },
            u_clippingPlanesEdgeStyle : function() {
                var clippingPlanes = content._tileset.clippingPlanes;
                if (!defined(clippingPlanes)) {
                    return Color.WHITE.withAlpha(0.0);
                }

                var style = Color.clone(clippingPlanes.edgeColor);
                style.alpha = clippingPlanes.edgeWidth;
                return style;
            },
            u_clippingPlanesMatrix : function() {
                var clippingPlanes = content._tileset.clippingPlanes;
                if (!defined(clippingPlanes)) {
                    return Matrix4.IDENTITY;
                }
                return Matrix4.multiply(content._modelViewMatrix, clippingPlanes.modelMatrix, scratchClippingPlaneMatrix);
            }
        };

        if (isQuantized || isQuantizedDraco || isOctEncodedDraco) {
            uniformMap = combine(uniformMap, {
                u_quantizedVolumeScaleAndOctEncodedRange : function() {
                    var scratch = scratchQuantizedVolumeScaleAndOctEncodedRange;
                    if (defined(content._quantizedVolumeScale)) {
                        Cartesian3.clone(content._quantizedVolumeScale, scratch);
                    }
                    scratch.w = content._octEncodedRange;
                    return scratch;
                }
            });
        }

        var positionsVertexBuffer = Buffer.createVertexBuffer({
            context : context,
            typedArray : positions,
            usage : BufferUsage.STATIC_DRAW
        });
        content._geometryByteLength += positionsVertexBuffer.sizeInBytes;

        var colorsVertexBuffer;
        if (hasColors) {
            colorsVertexBuffer = Buffer.createVertexBuffer({
                context : context,
                typedArray : colors,
                usage : BufferUsage.STATIC_DRAW
            });
            content._geometryByteLength += colorsVertexBuffer.sizeInBytes;
        }

        var normalsVertexBuffer;
        if (hasNormals) {
            normalsVertexBuffer = Buffer.createVertexBuffer({
                context : context,
                typedArray : normals,
                usage : BufferUsage.STATIC_DRAW
            });
            content._geometryByteLength += normalsVertexBuffer.sizeInBytes;
        }

        var batchIdsVertexBuffer;
        if (hasBatchIds) {
            batchIdsVertexBuffer = Buffer.createVertexBuffer({
                context : context,
                typedArray : batchIds,
                usage : BufferUsage.STATIC_DRAW
            });
            content._geometryByteLength += batchIdsVertexBuffer.sizeInBytes;
        }

        var attributes = [];

        if (isQuantized) {
            componentDatatype = ComponentDatatype.UNSIGNED_SHORT;
            normalize = true; // Convert position to 0 to 1 before entering the shader
        } else if (isQuantizedDraco) {
            componentDatatype = (quantizedRange <= 255) ? ComponentDatatype.UNSIGNED_BYTE : ComponentDatatype.UNSIGNED_SHORT;
            normalize = false; // Normalization is done in the shader based on quantizationBits
        } else {
            componentDatatype = ComponentDatatype.FLOAT;
            normalize = false;
        }

        attributes.push({
            index : positionLocation,
            vertexBuffer : positionsVertexBuffer,
            componentsPerAttribute : 3,
            componentDatatype : componentDatatype,
            normalize : normalize,
            offsetInBytes : 0,
            strideInBytes : 0
        });

        if (hasColors) {
            if (isRGB565) {
                attributes.push({
                    index : colorLocation,
                    vertexBuffer : colorsVertexBuffer,
                    componentsPerAttribute : 1,
                    componentDatatype : ComponentDatatype.UNSIGNED_SHORT,
                    normalize : false,
                    offsetInBytes : 0,
                    strideInBytes : 0
                });
            } else {
                var colorComponentsPerAttribute = isTranslucent ? 4 : 3;
                attributes.push({
                    index : colorLocation,
                    vertexBuffer : colorsVertexBuffer,
                    componentsPerAttribute : colorComponentsPerAttribute,
                    componentDatatype : ComponentDatatype.UNSIGNED_BYTE,
                    normalize : true,
                    offsetInBytes : 0,
                    strideInBytes : 0
                });
            }
        }

        if (hasNormals) {
            if (isOctEncoded16P) {
                componentsPerAttribute = 2;
                componentDatatype = ComponentDatatype.UNSIGNED_BYTE;
            } else if (isOctEncodedDraco) {
                componentsPerAttribute = 2;
                componentDatatype = (octEncodedRange <= 255) ? ComponentDatatype.UNSIGNED_BYTE : ComponentDatatype.UNSIGNED_SHORT;
            } else {
                componentsPerAttribute = 3;
                componentDatatype = ComponentDatatype.FLOAT;
            }
            attributes.push({
                index : normalLocation,
                vertexBuffer : normalsVertexBuffer,
                componentsPerAttribute : componentsPerAttribute,
                componentDatatype : componentDatatype,
                normalize : false,
                offsetInBytes : 0,
                strideInBytes : 0
            });
        }

        if (hasBatchIds) {
            attributes.push({
                index : batchIdLocation,
                vertexBuffer : batchIdsVertexBuffer,
                componentsPerAttribute : 1,
                componentDatatype : ComponentDatatype.fromTypedArray(batchIds),
                normalize : false,
                offsetInBytes : 0,
                strideInBytes : 0
            });
        }

        if (hasStyleableProperties) {
            attributes = attributes.concat(styleableVertexAttributes);
        }

        var vertexArray = new VertexArray({
            context : context,
            attributes : attributes
        });

        var drawUniformMap = uniformMap;
        var pickId;

        if (hasBatchTable) {
            drawUniformMap = batchTable.getUniformMapCallback()(uniformMap);
            pickId = batchTable.getPickId();
        } else {
            content._pickId = context.createPickId({
                primitive : content._tileset,
                content : content
            });
            drawUniformMap = combine(uniformMap, {
                czm_pickColor : function() {
                    return content._pickId.color;
                }
            });
            pickId = 'czm_pickColor';
        }

        content._opaqueRenderState = RenderState.fromCache({
            depthTest : {
                enabled : true
            }
        });

        content._translucentRenderState = RenderState.fromCache({
            depthTest : {
                enabled : true
            },
            depthMask : false,
            blending : BlendingState.ALPHA_BLEND
        });

        content._drawCommand = new DrawCommand({
            boundingVolume : undefined, // Updated in update
            cull : false, // Already culled by 3D Tiles
            modelMatrix : new Matrix4(),
            primitiveType : PrimitiveType.POINTS,
            vertexArray : vertexArray,
            count : pointsLength,
            shaderProgram : undefined, // Updated in createShaders
            uniformMap : drawUniformMap,
            renderState : isTranslucent ? content._translucentRenderState : content._opaqueRenderState,
            pass : isTranslucent ? Pass.TRANSLUCENT : Pass.CESIUM_3D_TILE,
            owner : content,
            castShadows : false,
            receiveShadows : false,
            pickId : pickId
        });
    }

    var defaultProperties = ['POSITION', 'COLOR', 'NORMAL', 'POSITION_ABSOLUTE'];

    function getStyleableProperties(source, properties) {
        // Get all the properties used by this style
        var regex = /czm_tiles3d_style_(\w+)/g;
        var matches = regex.exec(source);
        while (matches !== null) {
            var name = matches[1];
            if (properties.indexOf(name) === -1) {
                properties.push(name);
            }
            matches = regex.exec(source);
        }
    }

    function getVertexAttribute(vertexArray, index) {
        var numberOfAttributes = vertexArray.numberOfAttributes;
        for (var i = 0; i < numberOfAttributes; ++i) {
            var attribute = vertexArray.getAttribute(i);
            if (attribute.index === index) {
                return attribute;
            }
        }
    }

    function modifyStyleFunction(source) {
        // Replace occurrences of czm_tiles3d_style_DEFAULTPROPERTY
        var length = defaultProperties.length;
        for (var i = 0; i < length; ++i) {
            var property = defaultProperties[i];
            var styleName = 'czm_tiles3d_style_' + property;
            var replaceName = property.toLowerCase();
            source = source.replace(new RegExp(styleName + '(\\W)', 'g'), replaceName + '$1');
        }

        // Edit the function header to accept the point position, color, and normal
        return source.replace('()', '(vec3 position, vec3 position_absolute, vec4 color, vec3 normal)');
    }

    function createShaders(content, frameState, style) {
        var i;
        var name;
        var attribute;

        var context = frameState.context;
        var batchTable = content._batchTable;
        var hasBatchTable = defined(batchTable);
        var hasStyle = defined(style);
        var isQuantized = content._isQuantized;
        var isQuantizedDraco = content._isQuantizedDraco;
        var isOctEncoded16P = content._isOctEncoded16P;
        var isOctEncodedDraco = content._isOctEncodedDraco;
        var isRGB565 = content._isRGB565;
        var isTranslucent = content._isTranslucent;
        var hasColors = content._hasColors;
        var hasNormals = content._hasNormals;
        var hasBatchIds = content._hasBatchIds;
        var backFaceCulling = content._backFaceCulling;
        var vertexArray = content._drawCommand.vertexArray;
        var clippingPlanes = content._tileset.clippingPlanes;
        var attenuation = content._attenuation;

        var colorStyleFunction;
        var showStyleFunction;
        var pointSizeStyleFunction;
        var styleTranslucent = isTranslucent;

        if (hasBatchTable) {
            // Styling is handled in the batch table
            hasStyle = false;
        }

        if (hasStyle) {
            var shaderState = {
                translucent : false
            };
            colorStyleFunction = style.getColorShaderFunction('getColorFromStyle', 'czm_tiles3d_style_', shaderState);
            showStyleFunction = style.getShowShaderFunction('getShowFromStyle', 'czm_tiles3d_style_', shaderState);
            pointSizeStyleFunction = style.getPointSizeShaderFunction('getPointSizeFromStyle', 'czm_tiles3d_style_', shaderState);
            if (defined(colorStyleFunction) && shaderState.translucent) {
                styleTranslucent = true;
            }
        }

        content._styleTranslucent = styleTranslucent;

        var hasColorStyle = defined(colorStyleFunction);
        var hasShowStyle = defined(showStyleFunction);
        var hasPointSizeStyle = defined(pointSizeStyleFunction);
        var hasClippedContent = defined(clippingPlanes) && clippingPlanes.enabled && content._tile._isClipped;

        // Get the properties in use by the style
        var styleableProperties = [];

        if (hasColorStyle) {
            getStyleableProperties(colorStyleFunction, styleableProperties);
            colorStyleFunction = modifyStyleFunction(colorStyleFunction);
        }
        if (hasShowStyle) {
            getStyleableProperties(showStyleFunction, styleableProperties);
            showStyleFunction = modifyStyleFunction(showStyleFunction);
        }
        if (hasPointSizeStyle) {
            getStyleableProperties(pointSizeStyleFunction, styleableProperties);
            pointSizeStyleFunction = modifyStyleFunction(pointSizeStyleFunction);
        }

        var usesColorSemantic = (styleableProperties.indexOf('COLOR') >= 0);
        var usesNormalSemantic = (styleableProperties.indexOf('NORMAL') >= 0);

        // Split default properties from user properties
        var userProperties = styleableProperties.filter(function(property) { return defaultProperties.indexOf(property) === -1; });

        if (usesNormalSemantic && !hasNormals) {
            throw new RuntimeError('Style references the NORMAL semantic but the point cloud does not have normals');
        }

        // Disable vertex attributes that aren't used in the style, enable attributes that are
        var styleableShaderAttributes = content._styleableShaderAttributes;
        for (name in styleableShaderAttributes) {
            if (styleableShaderAttributes.hasOwnProperty(name)) {
                attribute = styleableShaderAttributes[name];
                var enabled = (userProperties.indexOf(name) >= 0);
                var vertexAttribute = getVertexAttribute(vertexArray, attribute.location);
                vertexAttribute.enabled = enabled;
            }
        }

        var usesColors = hasColors && (!hasColorStyle || usesColorSemantic);
        if (hasColors) {
            // Disable the color vertex attribute if the color style does not reference the color semantic
            var colorVertexAttribute = getVertexAttribute(vertexArray, colorLocation);
            colorVertexAttribute.enabled = usesColors;
        }

        var attributeLocations = {
            a_position : positionLocation
        };
        if (usesColors) {
            attributeLocations.a_color = colorLocation;
        }
        if (hasNormals) {
            attributeLocations.a_normal = normalLocation;
        }
        if (hasBatchIds) {
            attributeLocations.a_batchId = batchIdLocation;
        }

        var attributeDeclarations = '';

        var length = userProperties.length;
        for (i = 0; i < length; ++i) {
            name = userProperties[i];
            attribute = styleableShaderAttributes[name];
            if (!defined(attribute)) {
                throw new RuntimeError('Style references a property "' + name + '" that does not exist or is not styleable.');
            }

            var componentCount = attribute.componentCount;
            var attributeName = 'czm_tiles3d_style_' + name;
            var attributeType;
            if (componentCount === 1) {
                attributeType = 'float';
            } else {
                attributeType = 'vec' + componentCount;
            }

            attributeDeclarations += 'attribute ' + attributeType + ' ' + attributeName + '; \n';
            attributeLocations[attributeName] = attribute.location;
        }

        var vs = 'attribute vec3 a_position; \n' +
                 'varying vec4 v_color; \n' +
                 'uniform vec4 u_pointSizeAndTilesetTimeAndGeometricErrorAndDepthMultiplier; \n' +
                 'uniform vec4 u_constantColor; \n' +
                 'uniform vec4 u_highlightColor; \n';
        vs += 'float u_pointSize; \n' +
              'float u_tilesetTime; \n';

        if (attenuation) {
            vs += 'float u_geometricError; \n' +
                  'float u_depthMultiplier; \n';
        }

        vs += attributeDeclarations;

        if (usesColors) {
            if (isTranslucent) {
                vs += 'attribute vec4 a_color; \n';
            } else if (isRGB565) {
                vs += 'attribute float a_color; \n' +
                      'const float SHIFT_RIGHT_11 = 1.0 / 2048.0; \n' +
                      'const float SHIFT_RIGHT_5 = 1.0 / 32.0; \n' +
                      'const float SHIFT_LEFT_11 = 2048.0; \n' +
                      'const float SHIFT_LEFT_5 = 32.0; \n' +
                      'const float NORMALIZE_6 = 1.0 / 64.0; \n' +
                      'const float NORMALIZE_5 = 1.0 / 32.0; \n';
            } else {
                vs += 'attribute vec3 a_color; \n';
            }
        }
        if (hasNormals) {
            if (isOctEncoded16P || isOctEncodedDraco) {
                vs += 'attribute vec2 a_normal; \n';
            } else {
                vs += 'attribute vec3 a_normal; \n';
            }
        }

        if (hasBatchIds) {
            vs += 'attribute float a_batchId; \n';
        }

        if (isQuantized || isQuantizedDraco || isOctEncodedDraco) {
            vs += 'uniform vec4 u_quantizedVolumeScaleAndOctEncodedRange; \n';
        }

        if (hasColorStyle) {
            vs += colorStyleFunction;
        }

        if (hasShowStyle) {
            vs += showStyleFunction;
        }

        if (hasPointSizeStyle) {
            vs += pointSizeStyleFunction;
        }

        vs += 'void main() \n' +
              '{ \n' +
              '    u_pointSize = u_pointSizeAndTilesetTimeAndGeometricErrorAndDepthMultiplier.x; \n' +
              '    u_tilesetTime = u_pointSizeAndTilesetTimeAndGeometricErrorAndDepthMultiplier.y; \n';

        if (attenuation) {
            vs += '    u_geometricError = u_pointSizeAndTilesetTimeAndGeometricErrorAndDepthMultiplier.z; \n' +
                  '    u_depthMultiplier = u_pointSizeAndTilesetTimeAndGeometricErrorAndDepthMultiplier.w; \n';
        }

        if (usesColors) {
            if (isTranslucent) {
                vs += '    vec4 color = a_color; \n';
            } else if (isRGB565) {
                vs += '    float compressed = a_color; \n' +
                      '    float r = floor(compressed * SHIFT_RIGHT_11); \n' +
                      '    compressed -= r * SHIFT_LEFT_11; \n' +
                      '    float g = floor(compressed * SHIFT_RIGHT_5); \n' +
                      '    compressed -= g * SHIFT_LEFT_5; \n' +
                      '    float b = compressed; \n' +
                      '    vec3 rgb = vec3(r * NORMALIZE_5, g * NORMALIZE_6, b * NORMALIZE_5); \n' +
                      '    vec4 color = vec4(rgb, 1.0); \n';
            } else {
                vs += '    vec4 color = vec4(a_color, 1.0); \n';
            }
        } else {
            vs += '    vec4 color = u_constantColor; \n';
        }

        if (isQuantized || isQuantizedDraco) {
            vs += '    vec3 position = a_position * u_quantizedVolumeScaleAndOctEncodedRange.xyz; \n';
        } else {
            vs += '    vec3 position = a_position; \n';
        }
        vs += '    vec3 position_absolute = vec3(czm_model * vec4(position, 1.0)); \n';

        if (hasNormals) {
            if (isOctEncoded16P) {
                vs += '    vec3 normal = czm_octDecode(a_normal); \n';
            } else if (isOctEncodedDraco) {
                // Draco oct-encoding decodes to zxy order
                vs += '    vec3 normal = czm_octDecode(a_normal, u_quantizedVolumeScaleAndOctEncodedRange.w).zxy; \n';
            } else {
                vs += '    vec3 normal = a_normal; \n';
            }
        } else {
            vs += '    vec3 normal = vec3(1.0); \n';
        }

        if (hasColorStyle) {
            vs += '    color = getColorFromStyle(position, position_absolute, color, normal); \n';
        }

        if (hasShowStyle) {
            vs += '    float show = float(getShowFromStyle(position, position_absolute, color, normal)); \n';
        }

        if (hasPointSizeStyle) {
            vs += '    gl_PointSize = getPointSizeFromStyle(position, position_absolute, color, normal); \n';
        } else if (attenuation) {
            vs += '    vec4 positionEC = czm_modelView * vec4(position, 1.0); \n' +
                  '    float depth = -positionEC.z; \n' +
                  // compute SSE for this point
                  '    gl_PointSize = min((u_geometricError / depth) * u_depthMultiplier, u_pointSize); \n';
        } else {
            vs += '    gl_PointSize = u_pointSize; \n';
        }

        vs += '    color = color * u_highlightColor; \n';

        if (hasNormals) {
            vs += '    normal = czm_normal * normal; \n' +
                  '    float diffuseStrength = czm_getLambertDiffuse(czm_sunDirectionEC, normal); \n' +
                  '    diffuseStrength = max(diffuseStrength, 0.4); \n' + // Apply some ambient lighting
                  '    color.xyz *= diffuseStrength; \n';
        }

        vs += '    v_color = color; \n' +
              '    gl_Position = czm_modelViewProjection * vec4(position, 1.0); \n';

        if (hasNormals && backFaceCulling) {
            vs += '    float visible = step(-normal.z, 0.0); \n' +
                  '    gl_Position *= visible; \n' +
                  '    gl_PointSize *= visible; \n';
        }

        if (hasShowStyle) {
            vs += '    gl_Position *= show; \n' +
                  '    gl_PointSize *= show; \n';
        }

        vs += '} \n';

        var fs = '';

        if (!hasBatchTable) {
            fs += 'uniform vec4 czm_pickColor;\n';
        }

        fs += 'varying vec4 v_color; \n';

        if (hasClippedContent) {
            fs += 'uniform sampler2D u_clippingPlanes; \n' +
                  'uniform mat4 u_clippingPlanesMatrix; \n' +
                  'uniform vec4 u_clippingPlanesEdgeStyle; \n';
            fs += '\n';
            fs += getClippingFunction(clippingPlanes, context);
            fs += '\n';
        }

        fs +=  'void main() \n' +
               '{ \n' +
               '    gl_FragColor = v_color; \n';

        if (hasClippedContent) {
            fs += getClipAndStyleCode('u_clippingPlanes', 'u_clippingPlanesMatrix', 'u_clippingPlanesEdgeStyle');
        }

        fs += '} \n';

        var drawVS = vs;
        var drawFS = fs;

        if (hasBatchTable) {
            // Batched points always use the HIGHLIGHT color blend mode
            drawVS = batchTable.getVertexShaderCallback(false, 'a_batchId', undefined)(drawVS);
            drawFS = batchTable.getFragmentShaderCallback(false, undefined)(drawFS);
        }

        var drawCommand = content._drawCommand;
        if (defined(drawCommand.shaderProgram)) {
            // Destroy the old shader
            drawCommand.shaderProgram.destroy();
        }
        drawCommand.shaderProgram = ShaderProgram.fromCache({
            context : context,
            vertexShaderSource : drawVS,
            fragmentShaderSource : drawFS,
            attributeLocations : attributeLocations
        });

        try {
            // Check if the shader compiles correctly. If not there is likely a syntax error with the style.
            drawCommand.shaderProgram._bind();
        } catch (error) {
            // Rephrase the error.
            throw new RuntimeError('Error generating style shader: this may be caused by a type mismatch, index out-of-bounds, or other syntax error.');
        }
    }

    function createFeatures(content) {
        var featuresLength = content.featuresLength;
        if (!defined(content._features) && (featuresLength > 0)) {
            var features = new Array(featuresLength);
            for (var i = 0; i < featuresLength; ++i) {
                features[i] = new Cesium3DTileFeature(content, i);
            }
            content._features = features;
        }
    }

    PointCloud3DTileContent.prototype.hasProperty = function(batchId, name) {
        if (defined(this._batchTable)) {
            return this._batchTable.hasProperty(batchId, name);
        }
        return false;
    };

    /**
     * Part of the {@link Cesium3DTileContent} interface.
     *
     * In this context a feature refers to a group of points that share the same BATCH_ID.
     * For example all the points that represent a door in a house point cloud would be a feature.
     *
     * Features are backed by a batch table and can be colored, shown/hidden, picked, etc like features
     * in b3dm and i3dm.
     *
     * When the BATCH_ID semantic is omitted and the point cloud stores per-point properties, they
     * are not accessible by getFeature. They are only used for dynamic styling.
     */
    PointCloud3DTileContent.prototype.getFeature = function(batchId) {
        if (!defined(this._batchTable)) {
            return undefined;
        }
        var featuresLength = this.featuresLength;
        //>>includeStart('debug', pragmas.debug);
        if (!defined(batchId) || (batchId < 0) || (batchId >= featuresLength)) {
            throw new DeveloperError('batchId is required and between zero and featuresLength - 1 (' + (featuresLength - 1) + ').');
        }
        //>>includeEnd('debug');
        createFeatures(this);
        return this._features[batchId];
    };

    PointCloud3DTileContent.prototype.applyDebugSettings = function(enabled, color) {
        this._highlightColor = enabled ? color : Color.WHITE;
    };

    PointCloud3DTileContent.prototype.applyStyle = function(frameState, style) {
        if (defined(this._batchTable)) {
            this._batchTable.applyStyle(frameState, style);
        } else {
            createShaders(this, frameState, style);
        }
    };

    var scratchComputedTranslation = new Cartesian4();
    var scratchComputedMatrixIn2D = new Matrix4();
    var scratchModelMatrix = new Matrix4();

    function decodeDraco(content, context) {
        if (content._decodingState === DecodingState.READY) {
            return false;
        }
        if (content._decodingState === DecodingState.NEEDS_DECODE) {
            var parsedContent = content._parsedContent;
            var draco = parsedContent.draco;
            var decodePromise = DracoLoader.decodePointCloud(draco, context);
            if (defined(decodePromise)) {
                content._decodingState = DecodingState.DECODING;
                decodePromise.then(function(result) {
                    content._decodingState = DecodingState.READY;
                    var decodedPositions = defined(result.POSITION) ? result.POSITION.array : undefined;
                    var decodedRgb = defined(result.RGB) ? result.RGB.array : undefined;
                    var decodedRgba = defined(result.RGBA) ? result.RGBA.array : undefined;
                    var decodedNormals = defined(result.NORMAL) ? result.NORMAL.array : undefined;
                    var decodedBatchIds = defined(result.BATCH_ID) ? result.BATCH_ID.array : undefined;
                    if (defined(decodedPositions) && content._isQuantizedDraco) {
                        var quantization = result.POSITION.data.quantization;
                        var scale = quantization.range / (1 << quantization.quantizationBits);
                        content._quantizedVolumeScale = Cartesian3.fromElements(scale, scale, scale);
                        content._quantizedVolumeOffset = Cartesian3.unpack(quantization.minValues);
                        content._quantizedRange = (1 << quantization.quantizationBits) - 1.0;
                    }
                    if (defined(decodedNormals) && content._isOctEncodedDraco) {
                        content._octEncodedRange = (1 << result.NORMAL.data.quantization.quantizationBits) - 1.0;
                    }
                    var styleableProperties = parsedContent.styleableProperties;
                    var batchTableProperties = draco.batchTableProperties;
                    for (var name in batchTableProperties) {
                        if (batchTableProperties.hasOwnProperty(name)) {
                            var property = result[name];
                            if (!defined(styleableProperties)) {
                                styleableProperties = {};
                            }
                            styleableProperties[name] = {
                                typedArray : property.array,
                                componentCount : property.data.componentsPerAttribute
                            };
                        }
                    }
                    parsedContent.positions = defaultValue(decodedPositions, parsedContent.positions);
                    parsedContent.colors = defaultValue(defaultValue(decodedRgba, decodedRgb), parsedContent.colors);
                    parsedContent.normals = defaultValue(decodedNormals, parsedContent.normals);
                    parsedContent.batchIds = defaultValue(decodedBatchIds, parsedContent.batchIds);
                    parsedContent.styleableProperties = styleableProperties;
                }).otherwise(function(error) {
                    content._decodingState = DecodingState.FAILED;
                    content._readyPromise.reject(error);
                });
            }
        }
        return true;
    }

    PointCloud3DTileContent.prototype.update = function(tileset, frameState) {
        var context = frameState.context;
        var decoding = decodeDraco(this, context);
        if (decoding) {
            return;
        }

        var modelMatrix = this._tile.computedTransform;
        var modelMatrixChanged = !Matrix4.equals(this._modelMatrix, modelMatrix);
        var updateModelMatrix = modelMatrixChanged || this._mode !== frameState.mode;

        this._mode = frameState.mode;

        if (!defined(this._drawCommand)) {
            createResources(this, frameState);
            createShaders(this, frameState, tileset.style);
            updateModelMatrix = true;

            this._readyPromise.resolve(this);
            this._parsedContent = undefined; // Unload
        }

        // update for clipping planes
        if (this._tile.clippingPlanesDirty) {
            createShaders(this, frameState, tileset.style);
        }

        var clippingPlanes = this._tileset.clippingPlanes;
        var clippingEnabled = defined(clippingPlanes) && clippingPlanes.enabled && this._tile._isClipped;

        if (clippingEnabled) {
            Matrix4.multiply(context.uniformState.view3D, modelMatrix, this._modelViewMatrix);
        }

        // Update attenuation
        var pointCloudShading = this._tileset.pointCloudShading;
        if (defined(pointCloudShading)) {
            var formerAttenuation = this._attenuation;
            this._attenuation = pointCloudShading.attenuation;
            this._geometricErrorScale = pointCloudShading.geometricErrorScale;
            this._maximumAttenuation = defined(pointCloudShading.maximumAttenuation) ? pointCloudShading.maximumAttenuation : tileset.maximumScreenSpaceError;
            this._baseResolution = pointCloudShading.baseResolution;
            if (this._attenuation !== formerAttenuation) {
                createShaders(this, frameState, tileset.style);
            }
        }

        if (updateModelMatrix) {
            Matrix4.clone(modelMatrix, this._modelMatrix);
            modelMatrix = Matrix4.clone(modelMatrix, scratchModelMatrix);

            if (defined(this._rtcCenter)) {
                Matrix4.multiplyByTranslation(modelMatrix, this._rtcCenter, modelMatrix);
            }
            if (defined(this._quantizedVolumeOffset)) {
                Matrix4.multiplyByTranslation(modelMatrix, this._quantizedVolumeOffset, modelMatrix);
            }

            if (frameState.mode !== SceneMode.SCENE3D) {
                var projection = frameState.mapProjection;
                var translation = Matrix4.getColumn(modelMatrix, 3, scratchComputedTranslation);
                if (!Cartesian4.equals(translation, Cartesian4.UNIT_W)) {
                    Transforms.basisTo2D(projection, modelMatrix, modelMatrix);
                } else {
                    var center = this._tile.boundingSphere.center;
                    var to2D = Transforms.wgs84To2DModelMatrix(projection, center, scratchComputedMatrixIn2D);
                    Matrix4.multiply(to2D, modelMatrix, modelMatrix);
                }
            }

<<<<<<< HEAD
            Matrix4.clone(modelMatrix, this._drawCommand.modelMatrix);
            Matrix4.clone(modelMatrix, this._pickCommand.modelMatrix);

=======
>>>>>>> 6d55550e
            var boundingVolume;
            if (defined(this._tile._contentBoundingVolume)) {
                boundingVolume = this._mode === SceneMode.SCENE3D ? this._tile._contentBoundingVolume.boundingSphere : this._tile._contentBoundingVolume2D.boundingSphere;
            } else {
                boundingVolume = this._mode === SceneMode.SCENE3D ? this._tile._boundingVolume.boundingSphere : this._tile._boundingVolume2D.boundingSphere;
            }

            this._drawCommand.boundingVolume = boundingVolume;
        }

        this._drawCommand.castShadows = ShadowMode.castShadows(tileset.shadows);
        this._drawCommand.receiveShadows = ShadowMode.receiveShadows(tileset.shadows);

        if (this.backFaceCulling !== this._backFaceCulling) {
            this._backFaceCulling = this.backFaceCulling;
            createShaders(this, frameState, tileset.style);
        }

        // Update the render state
        var isTranslucent = (this._highlightColor.alpha < 1.0) || (this._constantColor.alpha < 1.0) || this._styleTranslucent;
        this._drawCommand.renderState = isTranslucent ? this._translucentRenderState : this._opaqueRenderState;
        this._drawCommand.pass = isTranslucent ? Pass.TRANSLUCENT : Pass.CESIUM_3D_TILE;

        if (defined(this._batchTable)) {
            this._batchTable.update(tileset, frameState);
        }

        var commandList = frameState.commandList;

        var passes = frameState.passes;
        if (passes.render || passes.pick) {
            commandList.push(this._drawCommand);
        }
    };

    PointCloud3DTileContent.prototype.isDestroyed = function() {
        return false;
    };

    PointCloud3DTileContent.prototype.destroy = function() {
        var command = this._drawCommand;
        if (defined(command)) {
            command.vertexArray = command.vertexArray && command.vertexArray.destroy();
            command.shaderProgram = command.shaderProgram && command.shaderProgram.destroy();
        }
        this._batchTable = this._batchTable && this._batchTable.destroy();
        return destroyObject(this);
    };

    return PointCloud3DTileContent;
});<|MERGE_RESOLUTION|>--- conflicted
+++ resolved
@@ -1400,12 +1400,8 @@
                 }
             }
 
-<<<<<<< HEAD
             Matrix4.clone(modelMatrix, this._drawCommand.modelMatrix);
-            Matrix4.clone(modelMatrix, this._pickCommand.modelMatrix);
-
-=======
->>>>>>> 6d55550e
+
             var boundingVolume;
             if (defined(this._tile._contentBoundingVolume)) {
                 boundingVolume = this._mode === SceneMode.SCENE3D ? this._tile._contentBoundingVolume.boundingSphere : this._tile._contentBoundingVolume2D.boundingSphere;
