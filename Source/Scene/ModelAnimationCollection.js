--- conflicted
+++ resolved
@@ -89,12 +89,8 @@
      * This raises the {@link ModelAnimationCollection#animationAdded} event so, for example, a UI can stay in sync.
      * </p>
      *
-<<<<<<< HEAD
-=======
-     * @memberof ModelAnimationCollection
      *
      * @param {Object} options Object with the following properties:
->>>>>>> 718758a3
      * @param {String} options.name The glTF animation name that identifies the animation.
      * @param {JulianDate} [options.startTime] The scene time to start playing the animation.  When this is <code>undefined</code>, the animation starts at the next frame.
      * @param {Number} [options.startOffset=0.0] The offset, in seconds, from <code>startTime</code> to start playing.
@@ -177,12 +173,7 @@
      * This raises the {@link ModelAnimationCollection#animationAdded} event for each model so, for example, a UI can stay in sync.
      * </p>
      *
-<<<<<<< HEAD
-=======
-     * @memberof ModelAnimationCollection
-     *
      * @param {Object} [options] Object with the following properties:
->>>>>>> 718758a3
      * @param {JulianDate} [options.startTime] The scene time to start playing the animations.  When this is <code>undefined</code>, the animations starts at the next frame.
      * @param {Number} [options.startOffset=0.0] The offset, in seconds, from <code>startTime</code> to start playing.
      * @param {JulianDate} [options.stopTime] The scene time to stop playing the animations.  When this is <code>undefined</code>, the animations are played for its full duration.
