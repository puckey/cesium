/*global define*/
define([
        '../Core/defaultValue',
        '../Core/DeveloperError',
        '../Core/Math',
        '../Core/Cartesian2',
        '../Core/Ellipsoid',
        '../Core/Extent',
        './TilingScheme'
    ], function(
        defaultValue,
        DeveloperError,
        CesiumMath,
        Cartesian2,
        Ellipsoid,
        Extent,
        TilingScheme) {
    "use strict";

    /**
     * A tiling scheme for geometry referenced to a simple projection where longitude and latitude
     * are directly mapped to X and Y.  This projection is commonly known as geographic, equirectangular,
     * equidistant cylindrical, or plate carrée.
     *
     * @name GeographicTilingScheme
     * @constructor
     *
     * @param {Ellipsoid} [description.ellipsoid=Ellipsoid.WGS84] The ellipsoid whose surface is being tiled. Defaults to
     * the WGS84 ellipsoid.
     * @param {Number} [description.numberOfLevelZeroTilesX=2] The number of tiles in the X direction at level zero of
     * the tile tree.
     * @param {Number} [description.numberOfLevelZeroTilesY=1] The number of tiles in the Y direction at level zero of
     * the tile tree.
     */
    function GeographicTilingScheme(description) {
        description = defaultValue(description, {});

        /**
         * The ellipsoid whose surface is being tiled.
         *
         * @type Ellipsoid
         */
        this.ellipsoid = defaultValue(description.ellipsoid, Ellipsoid.WGS84);

        /**
         * The world extent covered by this tiling scheme, in radians.
         *
         * @type Extent
         */
        this.extent = new Extent(-CesiumMath.PI, -CesiumMath.PI_OVER_TWO,
                                 CesiumMath.PI, CesiumMath.PI_OVER_TWO);

        /**
         * The number of tiles in the X direction at level zero of the tile tree.
         *
         * @type Number
         */
        this.numberOfLevelZeroTilesX = defaultValue(description.numberOfLevelZeroTilesX, 2);

        /**
         * The number of tiles in the Y direction at level zero of the tile tree.
         *
         * @type Number
         */
        this.numberOfLevelZeroTilesY = defaultValue(description.numberOfLevelZeroTilesY, 1);

        /**
         * The maximum error, in meters, that can exist in the surface geometry at tile level zero.
         * Tile level one is assumed to have half this error, level two is assumed to have
         * half the error of level one, and so on down the tile pyramid.
         *
         * @type Number
         */
<<<<<<< HEAD
        this.levelZeroMaximumGeometricError = this.ellipsoid.getRadii().x * 2 * Math.PI / 1024;
=======
        this.levelZeroMaximumGeometricError = this.ellipsoid.getRadii().x * 2 * Math.PI / 512;
>>>>>>> 6ee876c4
    }

    /**
     * Gets the maximum geometric error allowed in a tile at a given level.
     *
     * @memberof GeographicTilingScheme
     *
     * @param {Number} level The tile level for which to get the maximum geometric error.
     * @returns {Number}
     */
    GeographicTilingScheme.prototype.getLevelMaximumGeometricError = TilingScheme.prototype.getLevelMaximumGeometricError;

    /**
     * Gets the level with the specified quantity of geometric error or less.
     *
     * @memberof GeographicTilingScheme
     *
     * @param {Number} geometricError The geometric error for which to find a corresponding level.
     * @returns {Number} The level with the specified geometric error or less.
     */
    GeographicTilingScheme.prototype.getLevelWithMaximumGeometricError = TilingScheme.prototype.getLevelWithMaximumGeometricError;

    /**
     * Creates the tile or tiles at level of detail zero, the coarsest, least detailed level.
     *
     * @memberof GeographicTilingScheme
     *
     * @return {Array} An array containing the tiles at level of detail zero, starting with the
     * tile in the northwest corner of the globe and followed by the tile (if any) to its east.
     */
    GeographicTilingScheme.prototype.createLevelZeroTiles = TilingScheme.prototype.createLevelZeroTiles;

    /**
     * Converts tile x, y coordinates and level to an extent expressed in the native coordinates
     * of the tiling scheme.
     *
     * @memberof GeographicTilingScheme
     *
     * @param {Number} x The integer x coordinate of the tile.
     * @param {Number} y The integer y coordinate of the tile.
     * @param {Number} level The tile level-of-detail.  Zero is the least detailed.
     * @param {Object} An object whose west, south, east, and north properties will be set
     * with the native extent on return.
     *
     * @returns {Object} The specified 'outputExtent', or a new object containing the extent
     * if 'outputExtent' is undefined.
     */
    GeographicTilingScheme.prototype.tileXYToNativeExtent = function(x, y, level, outputExtent) {
        if (typeof outputExtent === 'undefined') {
            outputExtent = {};
        }
        var extentRadians = this.tileXYToExtent(x, y, level);
        outputExtent.west = CesiumMath.toDegrees(extentRadians.west);
        outputExtent.south = CesiumMath.toDegrees(extentRadians.south);
        outputExtent.east = CesiumMath.toDegrees(extentRadians.east);
        outputExtent.north = CesiumMath.toDegrees(extentRadians.north);
        return outputExtent;
    };

    /**
     * Converts tile x, y coordinates and level to a cartographic extent.
     *
     * @memberof GeographicTilingScheme
     *
     * @param {Number} x The integer x coordinate of the tile.
     * @param {Number} y The integer y coordinate of the tile.
     * @param {Number} level The tile level-of-detail.  Zero is the least detailed.
     * @param {Object} An object whose west, south, east, and north properties will be set
     * with the native extent on return.
     *
     * @return {Extent} The cartographic extent of the tile, with north, south, east and
     * west properties in radians.
     */
    GeographicTilingScheme.prototype.tileXYToExtent = function(x, y, level, outputExtent) {
        if (typeof outputExtent === 'undefined') {
            outputExtent = new Extent(0.0, 0.0, 0.0, 0.0);
        }

        var extent = this.extent;

        var xTiles = this.numberOfLevelZeroTilesX << level;
        var yTiles = this.numberOfLevelZeroTilesY << level;

        var xTileWidth = (extent.east - extent.west) / xTiles;
        outputExtent.west = x * xTileWidth + extent.west;
        outputExtent.east = (x + 1) * xTileWidth + extent.west;

        var yTileHeight = (extent.north - extent.south) / yTiles;
        outputExtent.north = extent.north - y * yTileHeight;
        outputExtent.south = extent.north - (y + 1) * yTileHeight;

        return outputExtent;
    };

    GeographicTilingScheme.prototype.extentToNativeExtent = function(extent) {
        return {
            west : CesiumMath.toDegrees(extent.west),
            south : CesiumMath.toDegrees(extent.south),
            east : CesiumMath.toDegrees(extent.east),
            north : CesiumMath.toDegrees(extent.north)
        };
    };

    /**
     * Calculates the tile x, y coordinates of the tile containing
     * a given cartographic position.
     *
     * @memberof GeographicTilingScheme
     *
     * @param {Cartographic} position The position.
     * @param {Number} level The tile level-of-detail.  Zero is the least detailed.
     *
     * @returns {Cartesian2} The x, y coordinate of the tile containing the position.
     */
    GeographicTilingScheme.prototype.positionToTileXY = function(position, level) {
        if (position.latitude > this.extent.north ||
            position.latitude < this.extent.south ||
            position.longitude < this.extent.west ||
            position.longitude > this.extent.east) {
            // outside the bounds of the tiling scheme
            return undefined;
        }

        var extent = this.extent;

        var xTiles = this.numberOfLevelZeroTilesX << level;
        var yTiles = this.numberOfLevelZeroTilesY << level;

        var xTileWidth = (extent.east - extent.west) / xTiles;
        var yTileHeight = (extent.north - extent.south) / yTiles;

        var xTileCoordinate = (position.longitude - extent.west) / xTileWidth | 0;
        if (xTileCoordinate >= xTiles) {
            xTileCoordinate = xTiles - 1;
        }

        var yTileCoordinate = (extent.north - position.latitude) / yTileHeight | 0;
        if (yTileCoordinate >= yTiles) {
            yTileCoordinate = yTiles - 1;
        }
        return new Cartesian2(xTileCoordinate, yTileCoordinate);
    };

    return GeographicTilingScheme;
});<|MERGE_RESOLUTION|>--- conflicted
+++ resolved
@@ -71,11 +71,7 @@
          *
          * @type Number
          */
-<<<<<<< HEAD
-        this.levelZeroMaximumGeometricError = this.ellipsoid.getRadii().x * 2 * Math.PI / 1024;
-=======
         this.levelZeroMaximumGeometricError = this.ellipsoid.getRadii().x * 2 * Math.PI / 512;
->>>>>>> 6ee876c4
     }
 
     /**
