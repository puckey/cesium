/*global define*/
define([
        '../Core/Cartesian3',
<<<<<<< HEAD
        '../Core/ComponentDatatype',
        '../Core/defaultValue',
=======
>>>>>>> 075c8b36
        '../Core/defined',
        '../Core/LinearSpline',
        '../Core/Matrix4',
        '../Core/Quaternion',
        '../Core/QuaternionSpline',
        '../Core/WebGLConstants',
<<<<<<< HEAD
        '../ThirdParty/GltfPipeline/getAccessorByteStride',
        '../ThirdParty/GltfPipeline/numberOfComponentsForType'
    ], function(
        Cartesian3,
        ComponentDatatype,
        defaultValue,
=======
        './AttributeType',
        './getBinaryAccessor'
    ], function(
        Cartesian3,
>>>>>>> 075c8b36
        defined,
        LinearSpline,
        Matrix4,
        Quaternion,
        QuaternionSpline,
        WebGLConstants,
<<<<<<< HEAD
        getAccessorByteStride,
        numberOfComponentsForType) {
=======
        AttributeType,
        getBinaryAccessor) {
>>>>>>> 075c8b36
    'use strict';

    /**
     * @private
     */
    function ModelAnimationCache() {
    }

    var dataUriRegex = /^data\:/i;

    function getAccessorKey(model, accessor) {
        var gltf = model.gltf;
        var buffers = gltf.buffers;
        var bufferViews = gltf.bufferViews;

        var bufferView = bufferViews[accessor.bufferView];
        var buffer = buffers[bufferView.buffer];

        var byteOffset = bufferView.byteOffset + accessor.byteOffset;
        var byteLength = accessor.count * numberOfComponentsForType(accessor.type);

        var uriKey = dataUriRegex.test(buffer.uri) ? '' : buffer.uri;
        return model.cacheKey + '//' + uriKey + '/' + byteOffset + '/' + byteLength;
    }

    var cachedAnimationParameters = {
    };

    ModelAnimationCache.getAnimationParameterValues = function(model, accessor) {
        var key = getAccessorKey(model, accessor);
        var values = cachedAnimationParameters[key];

        if (!defined(values)) {
            // Cache miss
            var gltf = model.gltf;

            var buffers = gltf.buffers;
            var bufferViews = gltf.bufferViews;

            var bufferView = bufferViews[accessor.bufferView];
            var bufferId = bufferView.buffer;
            var buffer = buffers[bufferId];
            var source = buffer.extras._pipeline.source;

            var componentType = accessor.componentType;
            var type = accessor.type;
            var numberOfComponents = numberOfComponentsForType(type);
            var count = accessor.count;
<<<<<<< HEAD
            var byteStride = getAccessorByteStride(gltf, accessor);

            values = new Array(count);
            var byteOffset = bufferView.byteOffset + accessor.byteOffset;
            for (var i = 0; i < count; i++) {
                var typedArrayView = ComponentDatatype.createArrayBufferView(componentType, source.buffer, byteOffset, numberOfComponents);
                if (type === 'SCALAR') {
                    values[i] = typedArrayView[0];
                } else if (type === 'VEC3') {
                    values[i] = Cartesian3.fromArray(typedArrayView);
                } else if (type === 'VEC4') {
                    values[i] = Quaternion.unpack(typedArrayView);
=======

            // Convert typed array to Cesium types
            var buffer = loadResources.getBuffer(bufferView);
            var typedArray = getBinaryAccessor(accessor).createArrayBufferView(buffer.buffer, buffer.byteOffset + accessor.byteOffset, count);
            var i;

            if ((componentType === WebGLConstants.FLOAT) && (type === AttributeType.SCALAR)) {
                values = typedArray;
            }
            else if ((componentType === WebGLConstants.FLOAT) && (type === AttributeType.VEC3)) {
                values = new Array(count);
                for (i = 0; i < count; ++i) {
                    values[i] = Cartesian3.fromArray(typedArray, 3 * i);
                }
            } else if ((componentType === WebGLConstants.FLOAT) && (type === AttributeType.VEC4)) {
                values = new Array(count);
                for (i = 0; i < count; ++i) {
                    var byteOffset = 4 * i;
                    if (hasAxisAngle) {
                        values[i] = Quaternion.fromAxisAngle(Cartesian3.fromArray(typedArray, byteOffset, axisScratch), typedArray[byteOffset + 3]);
                    }
                    else {
                        values[i] = Quaternion.unpack(typedArray, byteOffset);
                    }
>>>>>>> 075c8b36
                }
                byteOffset += byteStride;
            }
            // GLTF_SPEC: Support more parameter types when glTF supports targeting materials. https://github.com/KhronosGroup/glTF/issues/142

            if (defined(model.cacheKey)) {
                // Only cache when we can create a unique id
                cachedAnimationParameters[key] = values;
            }
        }

        return values;
    };

    var cachedAnimationSplines = {
    };

    function getAnimationSplineKey(model, animationName, samplerName) {
        return model.cacheKey + '//' + animationName + '/' + samplerName;
    }

 // GLTF_SPEC: https://github.com/KhronosGroup/glTF/issues/185
    function ConstantSpline(value) {
        this._value = value;
    }
    ConstantSpline.prototype.evaluate = function(time, result) {
        return this._value;
    };
 // END GLTF_SPEC

    ModelAnimationCache.getAnimationSpline = function(model, animationName, animation, samplerName, sampler, input, path, output) {
        var key = getAnimationSplineKey(model, animationName, samplerName);
        var spline = cachedAnimationSplines[key];

        if (!defined(spline)) {
            var times = input;
            var controlPoints = output;

// GLTF_SPEC: https://github.com/KhronosGroup/glTF/issues/185
            if ((times.length === 1) && (controlPoints.length === 1)) {
                spline = new ConstantSpline(controlPoints[0]);
            } else {
// END GLTF_SPEC
                if (sampler.interpolation === 'LINEAR') {
<<<<<<< HEAD
                    if (path === 'translation' || path === 'scale') {
=======
                    if ((componentType === WebGLConstants.FLOAT) && (type === AttributeType.VEC3)) {
>>>>>>> 075c8b36
                        spline = new LinearSpline({
                            times : times,
                            points : controlPoints
                        });
<<<<<<< HEAD
                    } else if (path === 'rotation') {
=======
                    } else if ((componentType === WebGLConstants.FLOAT) && (type === AttributeType.VEC4)) {
>>>>>>> 075c8b36
                        spline = new QuaternionSpline({
                            times : times,
                            points : controlPoints
                        });
                    }
                    // GLTF_SPEC: Support more parameter types when glTF supports targeting materials. https://github.com/KhronosGroup/glTF/issues/142
                }
                // GLTF_SPEC: Support new interpolators. https://github.com/KhronosGroup/glTF/issues/156
            }

            if (defined(model.cacheKey)) {
                // Only cache when we can create a unique id
                cachedAnimationSplines[key] = spline;
            }
        }

        return spline;
    };

    var cachedSkinInverseBindMatrices = {
    };

    ModelAnimationCache.getSkinInverseBindMatrices = function(model, accessor) {
        var key = getAccessorKey(model, accessor);
        var matrices = cachedSkinInverseBindMatrices[key];

        if (!defined(matrices)) {
            // Cache miss
            var gltf = model.gltf;
            var buffers = gltf.buffers;
            var bufferViews = gltf.bufferViews;

            var bufferViewId = accessor.bufferView;
            var bufferView = bufferViews[bufferViewId];
            var bufferId = bufferView.buffer;
            var buffer = buffers[bufferId];
            var source = buffer.extras._pipeline.source;

            var componentType = accessor.componentType;
            var type = accessor.type;
            var count = accessor.count;
            var byteStride = getAccessorByteStride(gltf, accessor);
            var byteOffset = bufferView.byteOffset + accessor.byteOffset;
            var numberOfComponents = numberOfComponentsForType(type);

            matrices = new Array(count);

            if ((componentType === WebGLConstants.FLOAT) && (type === AttributeType.MAT4)) {
                for (var i = 0; i < count; ++i) {
                    var typedArrayView = ComponentDatatype.createArrayBufferView(componentType, source.buffer, byteOffset, numberOfComponents);
                    matrices[i] = Matrix4.fromArray(typedArrayView);
                    byteOffset += byteStride;
                }
            }

            cachedSkinInverseBindMatrices[key] = matrices;
        }

        return matrices;
    };

    return ModelAnimationCache;
});<|MERGE_RESOLUTION|>--- conflicted
+++ resolved
@@ -1,43 +1,30 @@
 /*global define*/
 define([
+        './AttributeType',
         '../Core/Cartesian3',
-<<<<<<< HEAD
         '../Core/ComponentDatatype',
         '../Core/defaultValue',
-=======
->>>>>>> 075c8b36
         '../Core/defined',
         '../Core/LinearSpline',
         '../Core/Matrix4',
         '../Core/Quaternion',
         '../Core/QuaternionSpline',
         '../Core/WebGLConstants',
-<<<<<<< HEAD
         '../ThirdParty/GltfPipeline/getAccessorByteStride',
         '../ThirdParty/GltfPipeline/numberOfComponentsForType'
     ], function(
+        AttributeType,
         Cartesian3,
         ComponentDatatype,
         defaultValue,
-=======
-        './AttributeType',
-        './getBinaryAccessor'
-    ], function(
-        Cartesian3,
->>>>>>> 075c8b36
         defined,
         LinearSpline,
         Matrix4,
         Quaternion,
         QuaternionSpline,
         WebGLConstants,
-<<<<<<< HEAD
         getAccessorByteStride,
         numberOfComponentsForType) {
-=======
-        AttributeType,
-        getBinaryAccessor) {
->>>>>>> 075c8b36
     'use strict';
 
     /**
@@ -86,7 +73,6 @@
             var type = accessor.type;
             var numberOfComponents = numberOfComponentsForType(type);
             var count = accessor.count;
-<<<<<<< HEAD
             var byteStride = getAccessorByteStride(gltf, accessor);
 
             values = new Array(count);
@@ -99,32 +85,6 @@
                     values[i] = Cartesian3.fromArray(typedArrayView);
                 } else if (type === 'VEC4') {
                     values[i] = Quaternion.unpack(typedArrayView);
-=======
-
-            // Convert typed array to Cesium types
-            var buffer = loadResources.getBuffer(bufferView);
-            var typedArray = getBinaryAccessor(accessor).createArrayBufferView(buffer.buffer, buffer.byteOffset + accessor.byteOffset, count);
-            var i;
-
-            if ((componentType === WebGLConstants.FLOAT) && (type === AttributeType.SCALAR)) {
-                values = typedArray;
-            }
-            else if ((componentType === WebGLConstants.FLOAT) && (type === AttributeType.VEC3)) {
-                values = new Array(count);
-                for (i = 0; i < count; ++i) {
-                    values[i] = Cartesian3.fromArray(typedArray, 3 * i);
-                }
-            } else if ((componentType === WebGLConstants.FLOAT) && (type === AttributeType.VEC4)) {
-                values = new Array(count);
-                for (i = 0; i < count; ++i) {
-                    var byteOffset = 4 * i;
-                    if (hasAxisAngle) {
-                        values[i] = Quaternion.fromAxisAngle(Cartesian3.fromArray(typedArray, byteOffset, axisScratch), typedArray[byteOffset + 3]);
-                    }
-                    else {
-                        values[i] = Quaternion.unpack(typedArray, byteOffset);
-                    }
->>>>>>> 075c8b36
                 }
                 byteOffset += byteStride;
             }
@@ -169,20 +129,12 @@
             } else {
 // END GLTF_SPEC
                 if (sampler.interpolation === 'LINEAR') {
-<<<<<<< HEAD
                     if (path === 'translation' || path === 'scale') {
-=======
-                    if ((componentType === WebGLConstants.FLOAT) && (type === AttributeType.VEC3)) {
->>>>>>> 075c8b36
                         spline = new LinearSpline({
                             times : times,
                             points : controlPoints
                         });
-<<<<<<< HEAD
                     } else if (path === 'rotation') {
-=======
-                    } else if ((componentType === WebGLConstants.FLOAT) && (type === AttributeType.VEC4)) {
->>>>>>> 075c8b36
                         spline = new QuaternionSpline({
                             times : times,
                             points : controlPoints
