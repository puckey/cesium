--- conflicted
+++ resolved
@@ -1771,26 +1771,17 @@
         this.model = model;
         this.context = context;
     };
-<<<<<<< HEAD
 
     CreateIndexBufferJob.prototype.execute = function() {
         createIndexBuffer(this.id, this.componentType, this.model, this.context);
     };
 
-=======
-
-    CreateIndexBufferJob.prototype.execute = function() {
-        createIndexBuffer(this.id, this.componentType, this.model, this.context);
-    };
-
->>>>>>> 71f275bf
     ///////////////////////////////////////////////////////////////////////////
 
     function createIndexBuffer(bufferViewId, componentType, model, context) {
         var loadResources = model._loadResources;
         var bufferViews = model.gltf.bufferViews;
         var bufferView = bufferViews[bufferViewId];
-<<<<<<< HEAD
 
         var indexBuffer = Buffer.createIndexBuffer({
             context : context,
@@ -1805,22 +1796,6 @@
     var scratchVertexBufferJob = new CreateVertexBufferJob();
     var scratchIndexBufferJob = new CreateIndexBufferJob();
 
-=======
-
-        var indexBuffer = Buffer.createIndexBuffer({
-            context : context,
-            typedArray : loadResources.getBuffer(bufferView),
-            usage : BufferUsage.STATIC_DRAW,
-            indexDatatype : componentType
-        });
-        indexBuffer.vertexArrayDestroyable = false;
-        model._rendererResources.buffers[bufferViewId] = indexBuffer;
-    }
-
-    var scratchVertexBufferJob = new CreateVertexBufferJob();
-    var scratchIndexBufferJob = new CreateIndexBufferJob();
-
->>>>>>> 71f275bf
     function createBuffers(model, frameState) {
         var loadResources = model._loadResources;
 
@@ -1838,7 +1813,6 @@
                 scratchVertexBufferJob.set(vertexBuffersToCreate.peek(), model, context);
                 if (!frameState.jobScheduler.execute(scratchVertexBufferJob, JobType.BUFFER)) {
                     break;
-<<<<<<< HEAD
                 }
                 vertexBuffersToCreate.dequeue();
             }
@@ -1849,18 +1823,6 @@
                 if (!frameState.jobScheduler.execute(scratchIndexBufferJob, JobType.BUFFER)) {
                     break;
                 }
-=======
-                }
-                vertexBuffersToCreate.dequeue();
-            }
-
-            while (indexBuffersToCreate.length > 0) {
-                i = indexBuffersToCreate.peek();
-                scratchIndexBufferJob.set(i.id, i.componentType, model, context);
-                if (!frameState.jobScheduler.execute(scratchIndexBufferJob, JobType.BUFFER)) {
-                    break;
-                }
->>>>>>> 71f275bf
                 indexBuffersToCreate.dequeue();
             }
         } else {
@@ -2370,10 +2332,7 @@
         // Retrieve the compiled shader program to assign index values to attributes
         var attributeLocations = {};
 
-<<<<<<< HEAD
-=======
         var location;
->>>>>>> 71f275bf
         var index;
         var technique = techniques[materials[primitive.material].technique];
         var parameters = technique.parameters;
@@ -2386,21 +2345,6 @@
         for (location in programVertexAttributes){
             if (programVertexAttributes.hasOwnProperty(location)) {
                 var attribute = attributes[location];
-<<<<<<< HEAD
-                if (defined(attribute)) {
-                    var vertexAttribute = programVertexAttributes[location];
-                    if (defined(vertexAttribute)) {
-                        index = vertexAttribute.index;
-                        var parameter = parameters[attribute];
-                        attributeLocations[parameter.semantic] = index;
-                    }
-                } else {
-                    // Pre-created attributes.
-                    // Some pre-created attributes, like per-instance pickIds, may be compiled out of the draw program
-                    // but should be included in the list of attribute locations for the pick program.
-                    // This is safe to do since programVertexAttributes and programAttributeLocations are equivalent except
-                    // that programVertexAttributes optimizes out unused attributes.
-=======
                 index = programVertexAttributes[location].index;
                 if (defined(attribute)) {
                     var parameter = parameters[attribute];
@@ -2418,7 +2362,6 @@
         if (defined(precreatedAttributes)) {
             for (location in precreatedAttributes) {
                 if (precreatedAttributes.hasOwnProperty(location)) {
->>>>>>> 71f275bf
                     index = programAttributeLocations[location];
                     attributeLocations[location] = index;
                 }
