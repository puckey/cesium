define([
        '../Core/BoundingSphere',
        '../Core/Cartesian3',
        '../Core/Cartesian4',
        '../Core/Cartographic',
        '../Core/clone',
        '../Core/Color',
        '../Core/combine',
        '../Core/createGuid',
        '../Core/defaultValue',
        '../Core/defined',
        '../Core/defineProperties',
        '../Core/destroyObject',
        '../Core/DeveloperError',
        '../Core/DistanceDisplayCondition',
        '../Core/FeatureDetection',
        '../Core/getAbsoluteUri',
        '../Core/getMagic',
        '../Core/getStringFromTypedArray',
        '../Core/IndexDatatype',
        '../Core/loadCRN',
        '../Core/loadImageFromTypedArray',
        '../Core/loadKTX',
        '../Core/Math',
        '../Core/Matrix3',
        '../Core/Matrix4',
        '../Core/PixelFormat',
        '../Core/PrimitiveType',
        '../Core/Quaternion',
        '../Core/Resource',
        '../Core/Transforms',
        '../Core/WebGLConstants',
        '../Renderer/Buffer',
        '../Renderer/BufferUsage',
        '../Renderer/DrawCommand',
        '../Renderer/Pass',
        '../Renderer/RenderState',
        '../Renderer/Sampler',
        '../Renderer/ShaderProgram',
        '../Renderer/ShaderSource',
        '../Renderer/Texture',
        '../Renderer/TextureMinificationFilter',
        '../Renderer/TextureWrap',
        '../Renderer/VertexArray',
        '../ThirdParty/GltfPipeline/addDefaults',
        '../ThirdParty/GltfPipeline/addPipelineExtras',
        '../ThirdParty/GltfPipeline/ForEach',
        '../ThirdParty/GltfPipeline/getAccessorByteStride',
        '../ThirdParty/GltfPipeline/hasExtension',
        '../ThirdParty/GltfPipeline/numberOfComponentsForType',
        '../ThirdParty/GltfPipeline/parseGlb',
        '../ThirdParty/GltfPipeline/removePipelineExtras',
        '../ThirdParty/GltfPipeline/updateVersion',
        '../ThirdParty/when',
        './Axis',
        './BlendingState',
        './ClippingPlaneCollection',
        './ColorBlendMode',
        './DracoLoader',
        './getClipAndStyleCode',
        './getClippingFunction',
        './HeightReference',
        './JobType',
        './ModelAnimationCache',
        './ModelAnimationCollection',
        './ModelLoadResources',
        './ModelMaterial',
        './ModelMesh',
        './ModelNode',
        './ModelUtility',
        './processModelMaterialsCommon',
        './processPbrMaterials',
        './SceneMode',
        './ShadowMode'
    ], function(
        BoundingSphere,
        Cartesian3,
        Cartesian4,
        Cartographic,
        clone,
        Color,
        combine,
        createGuid,
        defaultValue,
        defined,
        defineProperties,
        destroyObject,
        DeveloperError,
        DistanceDisplayCondition,
        FeatureDetection,
        getAbsoluteUri,
        getMagic,
        getStringFromTypedArray,
        IndexDatatype,
        loadCRN,
        loadImageFromTypedArray,
        loadKTX,
        CesiumMath,
        Matrix3,
        Matrix4,
        PixelFormat,
        PrimitiveType,
        Quaternion,
        Resource,
        Transforms,
        WebGLConstants,
        Buffer,
        BufferUsage,
        DrawCommand,
        Pass,
        RenderState,
        Sampler,
        ShaderProgram,
        ShaderSource,
        Texture,
        TextureMinificationFilter,
        TextureWrap,
        VertexArray,
        addDefaults,
        addPipelineExtras,
        ForEach,
        getAccessorByteStride,
        hasExtension,
        numberOfComponentsForType,
        parseGlb,
        removePipelineExtras,
        updateVersion,
        when,
        Axis,
        BlendingState,
        ClippingPlaneCollection,
        ColorBlendMode,
        DracoLoader,
        getClipAndStyleCode,
        getClippingFunction,
        HeightReference,
        JobType,
        ModelAnimationCache,
        ModelAnimationCollection,
        ModelLoadResources,
        ModelMaterial,
        ModelMesh,
        ModelNode,
        ModelUtility,
        processModelMaterialsCommon,
        processPbrMaterials,
        SceneMode,
        ShadowMode) {
    'use strict';

    // Bail out if the browser doesn't support typed arrays, to prevent the setup function
    // from failing, since we won't be able to create a WebGL context anyway.
    if (!FeatureDetection.supportsTypedArrays()) {
        return {};
    }

    var boundingSphereCartesian3Scratch = new Cartesian3();

    var ModelState = ModelUtility.ModelState;

    // glTF MIME types discussed in https://github.com/KhronosGroup/glTF/issues/412 and https://github.com/KhronosGroup/glTF/issues/943
    var defaultModelAccept = 'model/gltf-binary,model/gltf+json;q=0.8,application/json;q=0.2,*/*;q=0.01';

    ///////////////////////////////////////////////////////////////////////////

    function setCachedGltf(model, cachedGltf) {
        model._cachedGltf = cachedGltf;
    }

    // glTF JSON can be big given embedded geometry, textures, and animations, so we
    // cache it across all models using the same url/cache-key.  This also reduces the
    // slight overhead in assigning defaults to missing values.
    //
    // Note that this is a global cache, compared to renderer resources, which
    // are cached per context.
    function CachedGltf(options) {
        this._gltf = options.gltf;
        this.ready = options.ready;
        this.modelsToLoad = [];
        this.count = 0;
    }

    defineProperties(CachedGltf.prototype, {
        gltf : {
            set : function(value) {
                this._gltf = value;
            },

            get : function() {
                return this._gltf;
            }
        }
    });

    CachedGltf.prototype.makeReady = function(gltfJson) {
        this.gltf = gltfJson;

        var models = this.modelsToLoad;
        var length = models.length;
        for (var i = 0; i < length; ++i) {
            var m = models[i];
            if (!m.isDestroyed()) {
                setCachedGltf(m, this);
            }
        }
        this.modelsToLoad = undefined;
        this.ready = true;
    };

    var gltfCache = {};
    var uriToGuid = {};
    ///////////////////////////////////////////////////////////////////////////

    /**
     * A 3D model based on glTF, the runtime asset format for WebGL, OpenGL ES, and OpenGL.
     * <p>
     * Cesium includes support for geometry and materials, glTF animations, and glTF skinning.
     * In addition, individual glTF nodes are pickable with {@link Scene#pick} and animatable
     * with {@link Model#getNode}.  glTF cameras and lights are not currently supported.
     * </p>
     * <p>
     * An external glTF asset is created with {@link Model.fromGltf}.  glTF JSON can also be
     * created at runtime and passed to this constructor function.  In either case, the
     * {@link Model#readyPromise} is resolved when the model is ready to render, i.e.,
     * when the external binary, image, and shader files are downloaded and the WebGL
     * resources are created.
     * </p>
     * <p>
     * Cesium supports glTF assets with the following extensions:
     * <ul>
     * <li>
     * {@link https://github.com/KhronosGroup/glTF/blob/master/extensions/1.0/Khronos/KHR_binary_glTF/README.md|KHR_binary_glTF}
     * </li><li>
     * {@link https://github.com/KhronosGroup/glTF/blob/master/extensions/1.0/Khronos/KHR_materials_common/README.md|KHR_materials_common}
     * </li><li>
     * {@link https://github.com/KhronosGroup/glTF/blob/master/extensions/1.0/Vendor/WEB3D_quantized_attributes/README.md|WEB3D_quantized_attributes}
     * </li><li>
     * {@link https://github.com/KhronosGroup/glTF/blob/master/extensions/2.0/Khronos/KHR_draco_mesh_compression/README.md|KHR_draco_mesh_compression}
     * </li><li>
     * {@link https://github.com/KhronosGroup/glTF/blob/master/extensions/2.0/Khronos/KHR_techniques_webgl/README.md|KHR_techniques_webgl}
     * </li><li>
     * {@link https://github.com/KhronosGroup/glTF/blob/master/extensions/2.0/Khronos/KHR_blend/README.md|KHR_blend}
     * </li><li>
     * {@link https://github.com/KhronosGroup/glTF/tree/master/extensions/2.0/Khronos/KHR_materials_unlit/README.md|KHR_materials_unlit}
     * </li><li>
     * {@link https://github.com/KhronosGroup/glTF/tree/master/extensions/2.0/Khronos/KHR_materials_pbrSpecularGlossiness/README.md|KHR_materials_pbrSpecularGlossiness}
     * </li>
     * </ul>
     * </p>
     * <p>
     * For high-precision rendering, Cesium supports the {@link https://github.com/KhronosGroup/glTF/blob/master/extensions/1.0/Vendor/CESIUM_RTC/README.md|CESIUM_RTC} extension, which introduces the
     * CESIUM_RTC_MODELVIEW parameter semantic that says the node is in WGS84 coordinates translated
     * relative to a local origin.
     * </p>
     *
     * @alias Model
     * @constructor
     *
     * @param {Object} [options] Object with the following properties:
     * @param {Object|ArrayBuffer|Uint8Array} [options.gltf] A glTF JSON object, or a binary glTF buffer.
     * @param {Resource|String} [options.basePath=''] The base path that paths in the glTF JSON are relative to.
     * @param {Boolean} [options.show=true] Determines if the model primitive will be shown.
     * @param {Matrix4} [options.modelMatrix=Matrix4.IDENTITY] The 4x4 transformation matrix that transforms the model from model to world coordinates.
     * @param {Number} [options.scale=1.0] A uniform scale applied to this model.
     * @param {Number} [options.minimumPixelSize=0.0] The approximate minimum pixel size of the model regardless of zoom.
     * @param {Number} [options.maximumScale] The maximum scale size of a model. An upper limit for minimumPixelSize.
     * @param {Object} [options.id] A user-defined object to return when the model is picked with {@link Scene#pick}.
     * @param {Boolean} [options.allowPicking=true] When <code>true</code>, each glTF mesh and primitive is pickable with {@link Scene#pick}.
     * @param {Boolean} [options.incrementallyLoadTextures=true] Determine if textures may continue to stream in after the model is loaded.
     * @param {Boolean} [options.asynchronous=true] Determines if model WebGL resource creation will be spread out over several frames or block until completion once all glTF files are loaded.
     * @param {Boolean} [options.clampAnimations=true] Determines if the model's animations should hold a pose over frames where no keyframes are specified.
     * @param {ShadowMode} [options.shadows=ShadowMode.ENABLED] Determines whether the model casts or receives shadows from each light source.
     * @param {Boolean} [options.debugShowBoundingVolume=false] For debugging only. Draws the bounding sphere for each draw command in the model.
     * @param {Boolean} [options.debugWireframe=false] For debugging only. Draws the model in wireframe.
     * @param {HeightReference} [options.heightReference] Determines how the model is drawn relative to terrain.
     * @param {Scene} [options.scene] Must be passed in for models that use the height reference property.
     * @param {DistanceDisplayCondition} [options.distanceDisplayCondition] The condition specifying at what distance from the camera that this model will be displayed.
     * @param {Color} [options.color=Color.WHITE] A color that blends with the model's rendered color.
     * @param {ColorBlendMode} [options.colorBlendMode=ColorBlendMode.HIGHLIGHT] Defines how the color blends with the model.
     * @param {Number} [options.colorBlendAmount=0.5] Value used to determine the color strength when the <code>colorBlendMode</code> is <code>MIX</code>. A value of 0.0 results in the model's rendered color while a value of 1.0 results in a solid color, with any value in-between resulting in a mix of the two.
     * @param {Color} [options.silhouetteColor=Color.RED] The silhouette color. If more than 256 models have silhouettes enabled, there is a small chance that overlapping models will have minor artifacts.
     * @param {Number} [options.silhouetteSize=0.0] The size of the silhouette in pixels.
     * @param {ClippingPlaneCollection} [options.clippingPlanes] The {@link ClippingPlaneCollection} used to selectively disable rendering the model.
     * @param {Boolean} [options.dequantizeInShader=true] Determines if a {@link https://github.com/google/draco|Draco} encoded model is dequantized on the GPU. This decreases total memory usage for encoded models.
     *
     * @see Model.fromGltf
     *
     * @demo {@link https://cesiumjs.org/Cesium/Apps/Sandcastle/index.html?src=3D%20Models.html|Cesium Sandcastle Models Demo}
     */
    function Model(options) {
        options = defaultValue(options, defaultValue.EMPTY_OBJECT);

        var cacheKey = options.cacheKey;
        this._cacheKey = cacheKey;
        this._cachedGltf = undefined;
        this._releaseGltfJson = defaultValue(options.releaseGltfJson, false);

        var cachedGltf;
        if (defined(cacheKey) && defined(gltfCache[cacheKey]) && gltfCache[cacheKey].ready) {
            // glTF JSON is in cache and ready
            cachedGltf = gltfCache[cacheKey];
            ++cachedGltf.count;
        } else {
            // glTF was explicitly provided, e.g., when a user uses the Model constructor directly
            var gltf = options.gltf;

            if (defined(gltf)) {
                if (gltf instanceof ArrayBuffer) {
                    gltf = new Uint8Array(gltf);
                }

                if (gltf instanceof Uint8Array) {
                    // Binary glTF
                    var parsedGltf = parseGlb(gltf);

                    cachedGltf = new CachedGltf({
                        gltf : parsedGltf,
                        ready : true
                    });
                } else {
                    // Normal glTF (JSON)
                    cachedGltf = new CachedGltf({
                        gltf : options.gltf,
                        ready : true
                    });
                }

                cachedGltf.count = 1;

                if (defined(cacheKey)) {
                    gltfCache[cacheKey] = cachedGltf;
                }
            }
        }
        setCachedGltf(this, cachedGltf);

        var basePath = defaultValue(options.basePath, '');
        this._resource = Resource.createIfNeeded(basePath);

        /**
         * Determines if the model primitive will be shown.
         *
         * @type {Boolean}
         *
         * @default true
         */
        this.show = defaultValue(options.show, true);

        /**
         * The silhouette color.
         *
         * @type {Color}
         *
         * @default Color.RED
         */
        this.silhouetteColor = defaultValue(options.silhouetteColor, Color.RED);
        this._silhouetteColor = new Color();
        this._silhouetteColorPreviousAlpha = 1.0;
        this._normalAttributeName = undefined;

        /**
         * The size of the silhouette in pixels.
         *
         * @type {Number}
         *
         * @default 0.0
         */
        this.silhouetteSize = defaultValue(options.silhouetteSize, 0.0);

        /**
         * The 4x4 transformation matrix that transforms the model from model to world coordinates.
         * When this is the identity matrix, the model is drawn in world coordinates, i.e., Earth's WGS84 coordinates.
         * Local reference frames can be used by providing a different transformation matrix, like that returned
         * by {@link Transforms.eastNorthUpToFixedFrame}.
         *
         * @type {Matrix4}
         *
         * @default {@link Matrix4.IDENTITY}
         *
         * @example
         * var origin = Cesium.Cartesian3.fromDegrees(-95.0, 40.0, 200000.0);
         * m.modelMatrix = Cesium.Transforms.eastNorthUpToFixedFrame(origin);
         */
        this.modelMatrix = Matrix4.clone(defaultValue(options.modelMatrix, Matrix4.IDENTITY));
        this._modelMatrix = Matrix4.clone(this.modelMatrix);
        this._clampedModelMatrix = undefined;

        /**
         * A uniform scale applied to this model before the {@link Model#modelMatrix}.
         * Values greater than <code>1.0</code> increase the size of the model; values
         * less than <code>1.0</code> decrease.
         *
         * @type {Number}
         *
         * @default 1.0
         */
        this.scale = defaultValue(options.scale, 1.0);
        this._scale = this.scale;

        /**
         * The approximate minimum pixel size of the model regardless of zoom.
         * This can be used to ensure that a model is visible even when the viewer
         * zooms out.  When <code>0.0</code>, no minimum size is enforced.
         *
         * @type {Number}
         *
         * @default 0.0
         */
        this.minimumPixelSize = defaultValue(options.minimumPixelSize, 0.0);
        this._minimumPixelSize = this.minimumPixelSize;

        /**
         * The maximum scale size for a model. This can be used to give
         * an upper limit to the {@link Model#minimumPixelSize}, ensuring that the model
         * is never an unreasonable scale.
         *
         * @type {Number}
         */
        this.maximumScale = options.maximumScale;
        this._maximumScale = this.maximumScale;

        /**
         * User-defined object returned when the model is picked.
         *
         * @type Object
         *
         * @default undefined
         *
         * @see Scene#pick
         */
        this.id = options.id;
        this._id = options.id;

        /**
         * Returns the height reference of the model
         *
         * @memberof Model.prototype
         *
         * @type {HeightReference}
         *
         * @default HeightReference.NONE
         */
        this.heightReference = defaultValue(options.heightReference, HeightReference.NONE);
        this._heightReference = this.heightReference;
        this._heightChanged = false;
        this._removeUpdateHeightCallback = undefined;
        var scene = options.scene;
        this._scene = scene;
        if (defined(scene) && defined(scene.terrainProviderChanged)) {
            this._terrainProviderChangedCallback = scene.terrainProviderChanged.addEventListener(function() {
                this._heightChanged = true;
            }, this);
        }

        /**
         * Used for picking primitives that wrap a model.
         *
         * @private
         */
        this._pickObject = options.pickObject;
        this._allowPicking = defaultValue(options.allowPicking, true);

        this._ready = false;
        this._readyPromise = when.defer();

        /**
         * The currently playing glTF animations.
         *
         * @type {ModelAnimationCollection}
         */
        this.activeAnimations = new ModelAnimationCollection(this);

        /**
         * Determines if the model's animations should hold a pose over frames where no keyframes are specified.
         *
         * @type {Boolean}
         */
        this.clampAnimations = defaultValue(options.clampAnimations, true);

        this._defaultTexture = undefined;
        this._incrementallyLoadTextures = defaultValue(options.incrementallyLoadTextures, true);
        this._asynchronous = defaultValue(options.asynchronous, true);

        /**
         * Determines whether the model casts or receives shadows from each light source.
         *
         * @type {ShadowMode}
         *
         * @default ShadowMode.ENABLED
         */
        this.shadows = defaultValue(options.shadows, ShadowMode.ENABLED);
        this._shadows = this.shadows;

        /**
         * A color that blends with the model's rendered color.
         *
         * @type {Color}
         *
         * @default Color.WHITE
         */
        this.color = defaultValue(options.color, Color.WHITE);
        this._color = new Color();
        this._colorPreviousAlpha = 1.0;

        /**
         * Defines how the color blends with the model.
         *
         * @type {ColorBlendMode}
         *
         * @default ColorBlendMode.HIGHLIGHT
         */
        this.colorBlendMode = defaultValue(options.colorBlendMode, ColorBlendMode.HIGHLIGHT);

        /**
         * Value used to determine the color strength when the <code>colorBlendMode</code> is <code>MIX</code>.
         * A value of 0.0 results in the model's rendered color while a value of 1.0 results in a solid color, with
         * any value in-between resulting in a mix of the two.
         *
         * @type {Number}
         *
         * @default 0.5
         */
        this.colorBlendAmount = defaultValue(options.colorBlendAmount, 0.5);

        this._colorShadingEnabled = false;

        this._clippingPlanes = undefined;
        this.clippingPlanes = options.clippingPlanes;
        // Used for checking if shaders need to be regenerated due to clipping plane changes.
        this._clippingPlanesState = 0;
        // If defined, use this matrix to position the clipping planes instead of the modelMatrix.
        // This is so that when models are part of a tileset they all get clipped relative
        // to the root tile.
        this.clippingPlaneOffsetMatrix = undefined;

        /**
         * This property is for debugging only; it is not for production use nor is it optimized.
         * <p>
         * Draws the bounding sphere for each draw command in the model.  A glTF primitive corresponds
         * to one draw command.  A glTF mesh has an array of primitives, often of length one.
         * </p>
         *
         * @type {Boolean}
         *
         * @default false
         */
        this.debugShowBoundingVolume = defaultValue(options.debugShowBoundingVolume, false);
        this._debugShowBoundingVolume = false;

        /**
         * This property is for debugging only; it is not for production use nor is it optimized.
         * <p>
         * Draws the model in wireframe.
         * </p>
         *
         * @type {Boolean}
         *
         * @default false
         */
        this.debugWireframe = defaultValue(options.debugWireframe, false);
        this._debugWireframe = false;

        this._distanceDisplayCondition = options.distanceDisplayCondition;

        // Undocumented options
        this._addBatchIdToGeneratedShaders = options.addBatchIdToGeneratedShaders;
        this._precreatedAttributes = options.precreatedAttributes;
        this._vertexShaderLoaded = options.vertexShaderLoaded;
        this._fragmentShaderLoaded = options.fragmentShaderLoaded;
        this._uniformMapLoaded = options.uniformMapLoaded;
        this._pickIdLoaded = options.pickIdLoaded;
        this._ignoreCommands = defaultValue(options.ignoreCommands, false);
        this._requestType = options.requestType;
        this._upAxis = defaultValue(options.upAxis, Axis.Y);
        this._gltfForwardAxis = Axis.Z;
        this._forwardAxis = options.forwardAxis;

        /**
         * @private
         * @readonly
         */
        this.cull = defaultValue(options.cull, true);

        /**
         * @private
         * @readonly
         */
        this.opaquePass = defaultValue(options.opaquePass, Pass.OPAQUE);

        this._computedModelMatrix = new Matrix4(); // Derived from modelMatrix and scale
        this._clippingPlaneModelViewMatrix = Matrix4.clone(Matrix4.IDENTITY); // Derived from modelMatrix, scale, and the current view matrix
        this._initialRadius = undefined;           // Radius without model's scale property, model-matrix scale, animations, or skins
        this._boundingSphere = undefined;
        this._scaledBoundingSphere = new BoundingSphere();
        this._state = ModelState.NEEDS_LOAD;
        this._loadResources = undefined;

        this._mode = undefined;

        this._perNodeShowDirty = false;            // true when the Cesium API was used to change a node's show property
        this._cesiumAnimationsDirty = false;       // true when the Cesium API, not a glTF animation, changed a node transform
        this._dirty = false;                       // true when the model was transformed this frame
        this._maxDirtyNumber = 0;                  // Used in place of a dirty boolean flag to avoid an extra graph traversal

        this._runtime = {
            animations : undefined,
            rootNodes : undefined,
            nodes : undefined,            // Indexed with the node's index
            nodesByName : undefined,      // Indexed with name property in the node
            skinnedNodes : undefined,
            meshesByName : undefined,     // Indexed with the name property in the mesh
            materialsByName : undefined,  // Indexed with the name property in the material
            materialsById : undefined     // Indexed with the material's index
        };

        this._uniformMaps = {};           // Not cached since it can be targeted by glTF animation
        this._extensionsUsed = undefined;     // Cached used glTF extensions
        this._extensionsRequired = undefined; // Cached required glTF extensions
        this._quantizedUniforms = {};     // Quantized uniforms for each program for WEB3D_quantized_attributes
        this._programPrimitives = {};
        this._rendererResources = {       // Cached between models with the same url/cache-key
            buffers : {},
            vertexArrays : {},
            programs : {},
            sourceShaders : {},
            silhouettePrograms : {},
            textures : {},
            samplers : {},
            renderStates : {}
        };
        this._cachedRendererResources = undefined;
        this._loadRendererResourcesFromCache = false;

        this._dequantizeInShader = defaultValue(options.dequantizeInShader, true);
        this._decodedData = {};

        this._cachedGeometryByteLength = 0;
        this._cachedTexturesByteLength = 0;
        this._geometryByteLength = 0;
        this._texturesByteLength = 0;
        this._trianglesLength = 0;

        // Hold references for shader reconstruction.
        // Hold these separately because _cachedGltf may get released (this.releaseGltfJson)
        this._sourceTechniques = {};
        this._sourcePrograms = {};
        this._quantizedVertexShaders = {};

        this._upgrade10To20 = undefined;

        this._nodeCommands = [];
        this._pickIds = [];

        // CESIUM_RTC extension
        this._rtcCenter = undefined;    // reference to either 3D or 2D
        this._rtcCenterEye = undefined; // in eye coordinates
        this._rtcCenter3D = undefined;  // in world coordinates
        this._rtcCenter2D = undefined;  // in projected world coordinates

        this._keepPipelineExtras = options.keepPipelineExtras; // keep the buffers in memory for use in other applications
    }

    defineProperties(Model.prototype, {
        /**
         * The object for the glTF JSON, including properties with default values omitted
         * from the JSON provided to this model.
         *
         * @memberof Model.prototype
         *
         * @type {Object}
         * @readonly
         *
         * @default undefined
         */
        gltf : {
            get : function() {
                return defined(this._cachedGltf) ? this._cachedGltf.gltf : undefined;
            }
        },

        /**
         * When <code>true</code>, the glTF JSON is not stored with the model once the model is
         * loaded (when {@link Model#ready} is <code>true</code>).  This saves memory when
         * geometry, textures, and animations are embedded in the .gltf file, which is the
         * default for the {@link https://cesiumjs.org/convertmodel.html|Cesium model converter}.
         * This is especially useful for cases like 3D buildings, where each .gltf model is unique
         * and caching the glTF JSON is not effective.
         *
         * @memberof Model.prototype
         *
         * @type {Boolean}
         * @readonly
         *
         * @default false
         *
         * @private
         */
        releaseGltfJson : {
            get : function() {
                return this._releaseGltfJson;
            }
        },

        /**
         * The key identifying this model in the model cache for glTF JSON, renderer resources, and animations.
         * Caching saves memory and improves loading speed when several models with the same url are created.
         * <p>
         * This key is automatically generated when the model is created with {@link Model.fromGltf}.  If the model
         * is created directly from glTF JSON using the {@link Model} constructor, this key can be manually
         * provided; otherwise, the model will not be changed.
         * </p>
         *
         * @memberof Model.prototype
         *
         * @type {String}
         * @readonly
         *
         * @private
         */
        cacheKey : {
            get : function() {
                return this._cacheKey;
            }
        },

        /**
         * The base path that paths in the glTF JSON are relative to.  The base
         * path is the same path as the path containing the .gltf file
         * minus the .gltf file, when binary, image, and shader files are
         * in the same directory as the .gltf.  When this is <code>''</code>,
         * the app's base path is used.
         *
         * @memberof Model.prototype
         *
         * @type {String}
         * @readonly
         *
         * @default ''
         */
        basePath : {
            get : function() {
                return this._resource.url;
            }
        },

        /**
         * The model's bounding sphere in its local coordinate system.  This does not take into
         * account glTF animations and skins nor does it take into account {@link Model#minimumPixelSize}.
         *
         * @memberof Model.prototype
         *
         * @type {BoundingSphere}
         * @readonly
         *
         * @default undefined
         *
         * @exception {DeveloperError} The model is not loaded.  Use Model.readyPromise or wait for Model.ready to be true.
         *
         * @example
         * // Center in WGS84 coordinates
         * var center = Cesium.Matrix4.multiplyByPoint(model.modelMatrix, model.boundingSphere.center, new Cesium.Cartesian3());
         */
        boundingSphere : {
            get : function() {
                //>>includeStart('debug', pragmas.debug);
                if (this._state !== ModelState.LOADED) {
                    throw new DeveloperError('The model is not loaded.  Use Model.readyPromise or wait for Model.ready to be true.');
                }
                //>>includeEnd('debug');

                var modelMatrix = this.modelMatrix;
                if ((this.heightReference !== HeightReference.NONE) && this._clampedModelMatrix) {
                    modelMatrix = this._clampedModelMatrix;
                }

                var nonUniformScale = Matrix4.getScale(modelMatrix, boundingSphereCartesian3Scratch);
                var scale = defined(this.maximumScale) ? Math.min(this.maximumScale, this.scale) : this.scale;
                Cartesian3.multiplyByScalar(nonUniformScale, scale, nonUniformScale);

                var scaledBoundingSphere = this._scaledBoundingSphere;
                scaledBoundingSphere.center = Cartesian3.multiplyComponents(this._boundingSphere.center, nonUniformScale, scaledBoundingSphere.center);
                scaledBoundingSphere.radius = Cartesian3.maximumComponent(nonUniformScale) * this._initialRadius;

                if (defined(this._rtcCenter)) {
                    Cartesian3.add(this._rtcCenter, scaledBoundingSphere.center, scaledBoundingSphere.center);
                }

                return scaledBoundingSphere;
            }
        },

        /**
         * When <code>true</code>, this model is ready to render, i.e., the external binary, image,
         * and shader files were downloaded and the WebGL resources were created.  This is set to
         * <code>true</code> right before {@link Model#readyPromise} is resolved.
         *
         * @memberof Model.prototype
         *
         * @type {Boolean}
         * @readonly
         *
         * @default false
         */
        ready : {
            get : function() {
                return this._ready;
            }
        },

        /**
         * Gets the promise that will be resolved when this model is ready to render, i.e., when the external binary, image,
         * and shader files were downloaded and the WebGL resources were created.
         * <p>
         * This promise is resolved at the end of the frame before the first frame the model is rendered in.
         * </p>
         *
         * @memberof Model.prototype
         * @type {Promise.<Model>}
         * @readonly
         *
         * @example
         * // Play all animations at half-speed when the model is ready to render
         * Cesium.when(model.readyPromise).then(function(model) {
         *   model.activeAnimations.addAll({
         *     speedup : 0.5
         *   });
         * }).otherwise(function(error){
         *   window.alert(error);
         * });
         *
         * @see Model#ready
         */
        readyPromise : {
            get : function() {
                return this._readyPromise.promise;
            }
        },

        /**
         * Determines if model WebGL resource creation will be spread out over several frames or
         * block until completion once all glTF files are loaded.
         *
         * @memberof Model.prototype
         *
         * @type {Boolean}
         * @readonly
         *
         * @default true
         */
        asynchronous : {
            get : function() {
                return this._asynchronous;
            }
        },

        /**
         * When <code>true</code>, each glTF mesh and primitive is pickable with {@link Scene#pick}.  When <code>false</code>, GPU memory is saved.
         *
         * @memberof Model.prototype
         *
         * @type {Boolean}
         * @readonly
         *
         * @default true
         */
        allowPicking : {
            get : function() {
                return this._allowPicking;
            }
        },

        /**
         * Determine if textures may continue to stream in after the model is loaded.
         *
         * @memberof Model.prototype
         *
         * @type {Boolean}
         * @readonly
         *
         * @default true
         */
        incrementallyLoadTextures : {
            get : function() {
                return this._incrementallyLoadTextures;
            }
        },

        /**
         * Return the number of pending texture loads.
         *
         * @memberof Model.prototype
         *
         * @type {Number}
         * @readonly
         */
        pendingTextureLoads : {
            get : function() {
                return defined(this._loadResources) ? this._loadResources.pendingTextureLoads : 0;
            }
        },

        /**
         * Returns true if the model was transformed this frame
         *
         * @memberof Model.prototype
         *
         * @type {Boolean}
         * @readonly
         *
         * @private
         */
        dirty : {
            get : function() {
                return this._dirty;
            }
        },

        /**
         * Gets or sets the condition specifying at what distance from the camera that this model will be displayed.
         * @memberof Model.prototype
         * @type {DistanceDisplayCondition}
         * @default undefined
         */
        distanceDisplayCondition : {
            get : function() {
                return this._distanceDisplayCondition;
            },
            set : function(value) {
                //>>includeStart('debug', pragmas.debug);
                if (defined(value) && value.far <= value.near) {
                    throw new DeveloperError('far must be greater than near');
                }
                //>>includeEnd('debug');
                this._distanceDisplayCondition = DistanceDisplayCondition.clone(value, this._distanceDisplayCondition);
            }
        },

        extensionsUsed : {
            get : function() {
                if (!defined(this._extensionsUsed)) {
                    this._extensionsUsed = ModelUtility.getUsedExtensions(this.gltf);
                }
                return this._extensionsUsed;
            }
        },

        extensionsRequired : {
            get : function() {
                if (!defined(this._extensionsRequired)) {
                    this._extensionsRequired = ModelUtility.getRequiredExtensions(this.gltf);
                }
                return this._extensionsRequired;
            }
        },

        /**
         * Gets the model's up-axis.
         * By default models are y-up according to the glTF spec, however geo-referenced models will typically be z-up.
         *
         * @memberof Model.prototype
         *
         * @type {Number}
         * @default Axis.Y
         * @readonly
         *
         * @private
         */
        upAxis : {
            get : function() {
                return this._upAxis;
            }
        },

        /**
         * Gets the model's forward axis.
         * By default, glTF 2.0 models are z-forward according to the glTF spec, however older
         * glTF (1.0, 0.8) models used x-forward.  Note that only Axis.X and Axis.Z are supported.
         *
         * @memberof Model.prototype
         *
         * @type {Number}
         * @default Axis.Z
         * @readonly
         *
         * @private
         */
        forwardAxis : {
            get : function() {
                if (defined(this._forwardAxis)) {
                    return this._forwardAxis;
                }
                return this._gltfForwardAxis;
            }
        },

        /**
         * Gets the model's triangle count.
         *
         * @private
         */
        trianglesLength : {
            get : function() {
                return this._trianglesLength;
            }
        },

        /**
         * Gets the model's geometry memory in bytes. This includes all vertex and index buffers.
         *
         * @private
         */
        geometryByteLength : {
            get : function() {
                return this._geometryByteLength;
            }
        },

        /**
         * Gets the model's texture memory in bytes.
         *
         * @private
         */
        texturesByteLength : {
            get : function() {
                return this._texturesByteLength;
            }
        },

        /**
         * Gets the model's cached geometry memory in bytes. This includes all vertex and index buffers.
         *
         * @private
         */
        cachedGeometryByteLength : {
            get : function() {
                return this._cachedGeometryByteLength;
            }
        },

        /**
         * Gets the model's cached texture memory in bytes.
         *
         * @private
         */
        cachedTexturesByteLength : {
            get : function() {
                return this._cachedTexturesByteLength;
            }
        },

        /**
         * The {@link ClippingPlaneCollection} used to selectively disable rendering the model.
         *
         * @memberof Model.prototype
         *
         * @type {ClippingPlaneCollection}
         */
        clippingPlanes : {
            get : function() {
                return this._clippingPlanes;
            },
            set : function(value) {
                if (value === this._clippingPlanes) {
                    return;
                }
                // Handle destroying, checking of unknown, checking for existing ownership
                ClippingPlaneCollection.setOwner(value, this, '_clippingPlanes');
            }
        },

        /**
         * @private
         */
        pickIds : {
            get : function() {
                return this._pickIds;
            }
        }
    });

    function silhouetteSupported(context) {
        return context.stencilBuffer;
    }

    function isColorShadingEnabled(model) {
        return !Color.equals(model.color, Color.WHITE) || (model.colorBlendMode !== ColorBlendMode.HIGHLIGHT);
    }

    function isClippingEnabled(model) {
        var clippingPlanes = model._clippingPlanes;
        return defined(clippingPlanes) && clippingPlanes.enabled;
    }

    /**
     * Determines if silhouettes are supported.
     *
     * @param {Scene} scene The scene.
     * @returns {Boolean} <code>true</code> if silhouettes are supported; otherwise, returns <code>false</code>
     */
    Model.silhouetteSupported = function(scene) {
        return silhouetteSupported(scene.context);
    };

    function containsGltfMagic(uint8Array) {
        var magic = getMagic(uint8Array);
        return magic === 'glTF';
    }

    /**
     * <p>
     * Creates a model from a glTF asset.  When the model is ready to render, i.e., when the external binary, image,
     * and shader files are downloaded and the WebGL resources are created, the {@link Model#readyPromise} is resolved.
     * </p>
     * <p>
     * The model can be a traditional glTF asset with a .gltf extension or a Binary glTF using the .glb extension.
     * </p>
     * <p>
     * Cesium supports glTF assets with the following extensions:
     * <ul>
     * <li>
     * {@link https://github.com/KhronosGroup/glTF/blob/master/extensions/1.0/Khronos/KHR_binary_glTF/README.md|KHR_binary_glTF}
     * </li><li>
     * {@link https://github.com/KhronosGroup/glTF/blob/master/extensions/1.0/Khronos/KHR_materials_common/README.md|KHR_materials_common}
     * </li><li>
     * {@link https://github.com/KhronosGroup/glTF/blob/master/extensions/1.0/Vendor/WEB3D_quantized_attributes/README.md|WEB3D_quantized_attributes}
     * </li><li>
     * {@link https://github.com/KhronosGroup/glTF/blob/master/extensions/2.0/Khronos/KHR_draco_mesh_compression/README.md|KHR_draco_mesh_compression}
     * </li><li>
     * {@link https://github.com/KhronosGroup/glTF/blob/master/extensions/2.0/Khronos/KHR_techniques_webgl/README.md|KHR_techniques_webgl}
     * </li><li>
     * {@link https://github.com/KhronosGroup/glTF/blob/master/extensions/2.0/Khronos/KHR_blend/README.md|KHR_blend}
     * </li><li>
     * {@link https://github.com/KhronosGroup/glTF/tree/master/extensions/2.0/Khronos/KHR_materials_unlit/README.md|KHR_materials_unlit}
     * </li><li>
     * {@link https://github.com/KhronosGroup/glTF/tree/master/extensions/2.0/Khronos/KHR_materials_pbrSpecularGlossiness/README.md|KHR_materials_pbrSpecularGlossiness}
     * </li>
     * </ul>
     * </p>
     * <p>
     * For high-precision rendering, Cesium supports the {@link https://github.com/KhronosGroup/glTF/blob/master/extensions/1.0/Vendor/CESIUM_RTC/README.md|CESIUM_RTC} extension, which introduces the
     * CESIUM_RTC_MODELVIEW parameter semantic that says the node is in WGS84 coordinates translated
     * relative to a local origin.
     * </p>
     *
     * @param {Object} options Object with the following properties:
     * @param {Resource|String} options.url The url to the .gltf file.
     * @param {Resource|String} [options.basePath] The base path that paths in the glTF JSON are relative to.
     * @param {Boolean} [options.show=true] Determines if the model primitive will be shown.
     * @param {Matrix4} [options.modelMatrix=Matrix4.IDENTITY] The 4x4 transformation matrix that transforms the model from model to world coordinates.
     * @param {Number} [options.scale=1.0] A uniform scale applied to this model.
     * @param {Number} [options.minimumPixelSize=0.0] The approximate minimum pixel size of the model regardless of zoom.
     * @param {Number} [options.maximumScale] The maximum scale for the model.
     * @param {Object} [options.id] A user-defined object to return when the model is picked with {@link Scene#pick}.
     * @param {Boolean} [options.allowPicking=true] When <code>true</code>, each glTF mesh and primitive is pickable with {@link Scene#pick}.
     * @param {Boolean} [options.incrementallyLoadTextures=true] Determine if textures may continue to stream in after the model is loaded.
     * @param {Boolean} [options.asynchronous=true] Determines if model WebGL resource creation will be spread out over several frames or block until completion once all glTF files are loaded.
     * @param {Boolean} [options.clampAnimations=true] Determines if the model's animations should hold a pose over frames where no keyframes are specified.
     * @param {ShadowMode} [options.shadows=ShadowMode.ENABLED] Determines whether the model casts or receives shadows from each light source.
     * @param {Boolean} [options.debugShowBoundingVolume=false] For debugging only. Draws the bounding sphere for each {@link DrawCommand} in the model.
     * @param {Boolean} [options.debugWireframe=false] For debugging only. Draws the model in wireframe.
     * @param {HeightReference} [options.heightReference] Determines how the model is drawn relative to terrain.
     * @param {Scene} [options.scene] Must be passed in for models that use the height reference property.
     * @param {DistanceDisplayCondition} [options.distanceDisplayCondition] The condition specifying at what distance from the camera that this model will be displayed.
     * @param {Color} [options.color=Color.WHITE] A color that blends with the model's rendered color.
     * @param {ColorBlendMode} [options.colorBlendMode=ColorBlendMode.HIGHLIGHT] Defines how the color blends with the model.
     * @param {Number} [options.colorBlendAmount=0.5] Value used to determine the color strength when the <code>colorBlendMode</code> is <code>MIX</code>. A value of 0.0 results in the model's rendered color while a value of 1.0 results in a solid color, with any value in-between resulting in a mix of the two.
     * @param {Color} [options.silhouetteColor=Color.RED] The silhouette color. If more than 256 models have silhouettes enabled, there is a small chance that overlapping models will have minor artifacts.
     * @param {Number} [options.silhouetteSize=0.0] The size of the silhouette in pixels.
     * @param {ClippingPlaneCollection} [options.clippingPlanes] The {@link ClippingPlaneCollection} used to selectively disable rendering the model.
     * @param {Boolean} [options.dequantizeInShader=true] Determines if a {@link https://github.com/google/draco|Draco} encoded model is dequantized on the GPU. This decreases total memory usage for encoded models.
     *
     * @returns {Model} The newly created model.
     *
     * @example
     * // Example 1. Create a model from a glTF asset
     * var model = scene.primitives.add(Cesium.Model.fromGltf({
     *   url : './duck/duck.gltf'
     * }));
     *
     * @example
     * // Example 2. Create model and provide all properties and events
     * var origin = Cesium.Cartesian3.fromDegrees(-95.0, 40.0, 200000.0);
     * var modelMatrix = Cesium.Transforms.eastNorthUpToFixedFrame(origin);
     *
     * var model = scene.primitives.add(Cesium.Model.fromGltf({
     *   url : './duck/duck.gltf',
     *   show : true,                     // default
     *   modelMatrix : modelMatrix,
     *   scale : 2.0,                     // double size
     *   minimumPixelSize : 128,          // never smaller than 128 pixels
     *   maximumScale: 20000,             // never larger than 20000 * model size (overrides minimumPixelSize)
     *   allowPicking : false,            // not pickable
     *   debugShowBoundingVolume : false, // default
     *   debugWireframe : false
     * }));
     *
     * model.readyPromise.then(function(model) {
     *   // Play all animations when the model is ready to render
     *   model.activeAnimations.addAll();
     * });
     */
    Model.fromGltf = function(options) {
        //>>includeStart('debug', pragmas.debug);
        if (!defined(options) || !defined(options.url)) {
            throw new DeveloperError('options.url is required');
        }
        //>>includeEnd('debug');

        var url = options.url;
        options = clone(options);

        // Create resource for the model file
        var modelResource = Resource.createIfNeeded(url);

        // Setup basePath to get dependent files
        var basePath = defaultValue(options.basePath, modelResource.clone());
        var resource = Resource.createIfNeeded(basePath);

        // If no cache key is provided, use a GUID.
        // Check using a URI to GUID dictionary that we have not already added this model.
        var cacheKey = defaultValue(options.cacheKey, uriToGuid[getAbsoluteUri(modelResource.url)]);
        if (!defined(cacheKey)) {
            cacheKey = createGuid();
            uriToGuid[getAbsoluteUri(modelResource.url)] = cacheKey;
        }

        if (defined(options.basePath) && !defined(options.cacheKey)) {
            cacheKey += resource.url;
        }
        options.cacheKey = cacheKey;
        options.basePath = resource;

        var model = new Model(options);

        var cachedGltf = gltfCache[cacheKey];
        if (!defined(cachedGltf)) {
            cachedGltf = new CachedGltf({
                ready : false
            });
            cachedGltf.count = 1;
            cachedGltf.modelsToLoad.push(model);
            setCachedGltf(model, cachedGltf);
            gltfCache[cacheKey] = cachedGltf;

            // Add Accept header if we need it
            if (!defined(modelResource.headers.Accept)) {
                modelResource.headers.Accept = defaultModelAccept;
            }

            modelResource.fetchArrayBuffer().then(function(arrayBuffer) {
                var array = new Uint8Array(arrayBuffer);
                if (containsGltfMagic(array)) {
                    // Load binary glTF
                    var parsedGltf = parseGlb(array);
                    cachedGltf.makeReady(parsedGltf);
                } else {
                    // Load text (JSON) glTF
                    var json = getStringFromTypedArray(array);
                    cachedGltf.makeReady(JSON.parse(json));
                }
            }).otherwise(ModelUtility.getFailedLoadFunction(model, 'model', url));
        } else if (!cachedGltf.ready) {
            // Cache hit but the fetchArrayBuffer() or fetchText() request is still pending
            ++cachedGltf.count;
            cachedGltf.modelsToLoad.push(model);
        }
        // else if the cached glTF is defined and ready, the
        // model constructor will pick it up using the cache key.

        return model;
    };

    /**
     * For the unit tests to verify model caching.
     *
     * @private
     */
    Model._gltfCache = gltfCache;

    function getRuntime(model, runtimeName, name) {
        //>>includeStart('debug', pragmas.debug);
        if (model._state !== ModelState.LOADED) {
            throw new DeveloperError('The model is not loaded.  Use Model.readyPromise or wait for Model.ready to be true.');
        }

        if (!defined(name)) {
            throw new DeveloperError('name is required.');
        }
        //>>includeEnd('debug');

        return (model._runtime[runtimeName])[name];
    }

    /**
     * Returns the glTF node with the given <code>name</code> property.  This is used to
     * modify a node's transform for animation outside of glTF animations.
     *
     * @param {String} name The glTF name of the node.
     * @returns {ModelNode} The node or <code>undefined</code> if no node with <code>name</code> exists.
     *
     * @exception {DeveloperError} The model is not loaded.  Use Model.readyPromise or wait for Model.ready to be true.
     *
     * @example
     * // Apply non-uniform scale to node LOD3sp
     * var node = model.getNode('LOD3sp');
     * node.matrix = Cesium.Matrix4.fromScale(new Cesium.Cartesian3(5.0, 1.0, 1.0), node.matrix);
     */
    Model.prototype.getNode = function(name) {
        var node = getRuntime(this, 'nodesByName', name);
        return defined(node) ? node.publicNode : undefined;
    };

    /**
     * Returns the glTF mesh with the given <code>name</code> property.
     *
     * @param {String} name The glTF name of the mesh.
     *
     * @returns {ModelMesh} The mesh or <code>undefined</code> if no mesh with <code>name</code> exists.
     *
     * @exception {DeveloperError} The model is not loaded.  Use Model.readyPromise or wait for Model.ready to be true.
     */
    Model.prototype.getMesh = function(name) {
        return getRuntime(this, 'meshesByName', name);
    };

    /**
     * Returns the glTF material with the given <code>name</code> property.
     *
     * @param {String} name The glTF name of the material.
     * @returns {ModelMaterial} The material or <code>undefined</code> if no material with <code>name</code> exists.
     *
     * @exception {DeveloperError} The model is not loaded.  Use Model.readyPromise or wait for Model.ready to be true.
     */
    Model.prototype.getMaterial = function(name) {
        return getRuntime(this, 'materialsByName', name);
    };

    ///////////////////////////////////////////////////////////////////////////

    function addBuffersToLoadResources(model) {
        var gltf = model.gltf;
        var loadResources = model._loadResources;
        ForEach.buffer(gltf, function(buffer, id) {
            loadResources.buffers[id] = buffer.extras._pipeline.source;
        });
    }

    function bufferLoad(model, id) {
        return function(arrayBuffer) {
            var loadResources = model._loadResources;
            var buffer = new Uint8Array(arrayBuffer);
            --loadResources.pendingBufferLoads;
            model.gltf.buffers[id].extras._pipeline.source = buffer;
        };
    }

    function parseBufferViews(model) {
        var bufferViews = model.gltf.bufferViews;
        var vertexBuffersToCreate = model._loadResources.vertexBuffersToCreate;

        // Only ARRAY_BUFFER here.  ELEMENT_ARRAY_BUFFER created below.
        ForEach.bufferView(model.gltf, function(bufferView, id) {
            if (bufferView.target === WebGLConstants.ARRAY_BUFFER) {
                vertexBuffersToCreate.enqueue(id);
            }
        });

        var indexBuffersToCreate = model._loadResources.indexBuffersToCreate;
        var indexBufferIds = {};

        // The Cesium Renderer requires knowing the datatype for an index buffer
        // at creation type, which is not part of the glTF bufferview so loop
        // through glTF accessors to create the bufferview's index buffer.
        ForEach.accessor(model.gltf, function(accessor) {
            var bufferViewId = accessor.bufferView;
            if (!defined(bufferViewId)) {
                return;
            }

            var bufferView = bufferViews[bufferViewId];
            if ((bufferView.target === WebGLConstants.ELEMENT_ARRAY_BUFFER) && !defined(indexBufferIds[bufferViewId])) {
                indexBufferIds[bufferViewId] = true;
                indexBuffersToCreate.enqueue({
                    id : bufferViewId,
                    componentType : accessor.componentType
                });
            }
        });
    }

    function parseTechniques(model) {
        // retain references to gltf techniques
        var gltf = model.gltf;
        if (!hasExtension(gltf, 'KHR_techniques_webgl')) {
            return;
        }

        var sourcePrograms = model._sourcePrograms;
        var sourceTechniques = model._sourceTechniques;
        var programs = gltf.extensions.KHR_techniques_webgl.programs;

        ForEach.technique(gltf, function(technique, techniqueId) {
            sourceTechniques[techniqueId] = clone(technique);

            var programId = technique.program;
            if (!defined(sourcePrograms[programId])) {
                sourcePrograms[programId] = clone(programs[programId]);
            }
        });
    }

    function shaderLoad(model, type, id) {
        return function(source) {
            var loadResources = model._loadResources;
            loadResources.shaders[id] = {
                source : source,
                type : type,
                bufferView : undefined
            };
            --loadResources.pendingShaderLoads;
            model._rendererResources.sourceShaders[id] = source;
        };
    }

    function parseShaders(model) {
        var gltf = model.gltf;
        var buffers = gltf.buffers;
        var bufferViews = gltf.bufferViews;
        var sourceShaders = model._rendererResources.sourceShaders;
        ForEach.shader(gltf, function(shader, id) {
            // Shader references either uri (external or base64-encoded) or bufferView
            if (defined(shader.bufferView)) {
                var bufferViewId = shader.bufferView;
                var bufferView = bufferViews[bufferViewId];
                var bufferId = bufferView.buffer;
                var buffer = buffers[bufferId];
                var source = getStringFromTypedArray(buffer.extras._pipeline.source, bufferView.byteOffset, bufferView.byteLength);
                sourceShaders[id] = source;
            } else if (defined(shader.extras._pipeline.source)) {
                sourceShaders[id] = shader.extras._pipeline.source;
            } else {
                ++model._loadResources.pendingShaderLoads;

                var shaderResource = model._resource.getDerivedResource({
                    url: shader.uri
                });

                shaderResource.fetchText()
                    .then(shaderLoad(model, shader.type, id))
                    .otherwise(ModelUtility.getFailedLoadFunction(model, 'shader', shaderResource.url));
            }
        });
    }

    function parsePrograms(model) {
        var sourceTechniques = model._sourceTechniques;
        for (var techniqueId in sourceTechniques) {
            if (sourceTechniques.hasOwnProperty(techniqueId)) {
                var technique = sourceTechniques[techniqueId];
                model._loadResources.programsToCreate.enqueue({
                    programId: technique.program,
                    techniqueId: techniqueId
                });
            }
        }
    }

    function imageLoad(model, textureId) {
        return function(image) {
            var loadResources = model._loadResources;
            --loadResources.pendingTextureLoads;
            loadResources.texturesToCreate.enqueue({
                id : textureId,
                image : image,
                bufferView : image.bufferView,
                width : image.width,
                height : image.height,
                internalFormat : image.internalFormat
            });
        };
    }

    var ktxRegex = /(^data:image\/ktx)|(\.ktx$)/i;
    var crnRegex = /(^data:image\/crn)|(\.crn$)/i;

    function parseTextures(model, context) {
        var gltf = model.gltf;
        var images = gltf.images;
        var uri;
        ForEach.texture(gltf, function(texture, id) {
            var imageId = texture.source;
            var gltfImage = images[imageId];
            var extras = gltfImage.extras;

            var bufferViewId = gltfImage.bufferView;
            var mimeType = gltfImage.mimeType;
            uri = gltfImage.uri;

            // First check for a compressed texture
            if (defined(extras) && defined(extras.compressedImage3DTiles)) {
                var crunch = extras.compressedImage3DTiles.crunch;
                var s3tc = extras.compressedImage3DTiles.s3tc;
                var pvrtc = extras.compressedImage3DTiles.pvrtc1;
                var etc1 = extras.compressedImage3DTiles.etc1;

                if (context.s3tc && defined(crunch)) {
                    mimeType = crunch.mimeType;
                    if (defined(crunch.bufferView)) {
                        bufferViewId = crunch.bufferView;
                    } else {
                        uri = crunch.uri;
                    }
                } else if (context.s3tc && defined(s3tc)) {
                    mimeType = s3tc.mimeType;
                    if (defined(s3tc.bufferView)) {
                        bufferViewId = s3tc.bufferView;
                    } else {
                        uri = s3tc.uri;
                    }
                } else if (context.pvrtc && defined(pvrtc)) {
                    mimeType = pvrtc.mimeType;
                    if (defined(pvrtc.bufferView)) {
                        bufferViewId = pvrtc.bufferView;
                    } else {
                        uri = pvrtc.uri;
                    }
                } else if (context.etc1 && defined(etc1)) {
                    mimeType = etc1.mimeType;
                    if (defined(etc1.bufferView)) {
                        bufferViewId = etc1.bufferView;
                    } else {
                        uri = etc1.uri;
                    }
                }
            }

            // Image references either uri (external or base64-encoded) or bufferView
            if (defined(bufferViewId)) {
                model._loadResources.texturesToCreateFromBufferView.enqueue({
                    id : id,
                    image : undefined,
                    bufferView : bufferViewId,
                    mimeType : mimeType
                });
            } else {
                ++model._loadResources.pendingTextureLoads;

                var imageResource = model._resource.getDerivedResource({
                    url : uri
                });

                var promise;
                if (ktxRegex.test(uri)) {
                    promise = loadKTX(imageResource);
                } else if (crnRegex.test(uri)) {
                    promise = loadCRN(imageResource);
                } else {
                    promise = imageResource.fetchImage();
                }
                promise.then(imageLoad(model, id, imageId)).otherwise(ModelUtility.getFailedLoadFunction(model, 'image', imageResource.url));
            }
        });
    }

    function parseNodes(model) {
        var runtimeNodes = {};
        var runtimeNodesByName = {};
        var skinnedNodes = [];

        var skinnedNodesIds = model._loadResources.skinnedNodesIds;

        ForEach.node(model.gltf, function(node, id) {
            var runtimeNode = {
                // Animation targets
                matrix : undefined,
                translation : undefined,
                rotation : undefined,
                scale : undefined,

                // Per-node show inherited from parent
                computedShow : true,

                // Computed transforms
                transformToRoot : new Matrix4(),
                computedMatrix : new Matrix4(),
                dirtyNumber : 0,                    // The frame this node was made dirty by an animation; for graph traversal

                // Rendering
                commands : [],                      // empty for transform, light, and camera nodes

                // Skinned node
                inverseBindMatrices : undefined,    // undefined when node is not skinned
                bindShapeMatrix : undefined,        // undefined when node is not skinned or identity
                joints : [],                        // empty when node is not skinned
                computedJointMatrices : [],         // empty when node is not skinned

                // Joint node
                jointName : node.jointName,         // undefined when node is not a joint

                weights : [],

                // Graph pointers
                children : [],                      // empty for leaf nodes
                parents : [],                       // empty for root nodes

                // Publicly-accessible ModelNode instance to modify animation targets
                publicNode : undefined
            };
            runtimeNode.publicNode = new ModelNode(model, node, runtimeNode, id, ModelUtility.getTransform(node));

            runtimeNodes[id] = runtimeNode;
            runtimeNodesByName[node.name] = runtimeNode;

            if (defined(node.skin)) {
                skinnedNodesIds.push(id);
                skinnedNodes.push(runtimeNode);
            }
        });

        model._runtime.nodes = runtimeNodes;
        model._runtime.nodesByName = runtimeNodesByName;
        model._runtime.skinnedNodes = skinnedNodes;
    }

    function parseMaterials(model) {
        var gltf = model.gltf;
        var techniques = model._sourceTechniques;

        var runtimeMaterialsByName = {};
        var runtimeMaterialsById = {};
        var uniformMaps = model._uniformMaps;

        ForEach.material(gltf, function(material, materialId) {
            // Allocated now so ModelMaterial can keep a reference to it.
            uniformMaps[materialId] = {
                uniformMap : undefined,
                values : undefined,
                jointMatrixUniformName : undefined,
                morphWeightsUniformName : undefined
            };

            var modelMaterial = new ModelMaterial(model, material, materialId);

            if (defined(material.extensions) && defined(material.extensions.KHR_techniques_webgl)) {
                var techniqueId = material.extensions.KHR_techniques_webgl.technique;
                modelMaterial._technique = techniqueId;
                modelMaterial._program = techniques[techniqueId].program;

                ForEach.materialValue(material, function(value, uniformName) {
                    if (!defined(modelMaterial._values)) {
                        modelMaterial._values = {};
                    }

                    modelMaterial._values[uniformName] = clone(value);
                });
            }

            runtimeMaterialsByName[material.name] = modelMaterial;
            runtimeMaterialsById[materialId] = modelMaterial;
        });

        model._runtime.materialsByName = runtimeMaterialsByName;
        model._runtime.materialsById = runtimeMaterialsById;
    }

    function parseMeshes(model) {
        var runtimeMeshesByName = {};
        var runtimeMaterialsById = model._runtime.materialsById;

        ForEach.mesh(model.gltf, function(mesh, meshId) {
            runtimeMeshesByName[mesh.name] = new ModelMesh(mesh, runtimeMaterialsById, meshId);
            if (defined(model.extensionsUsed.WEB3D_quantized_attributes) || model._dequantizeInShader) {
                // Cache primitives according to their program
                ForEach.meshPrimitive(mesh, function(primitive, primitiveId) {
                    var programId = getProgramForPrimitive(model, primitive);
                    var programPrimitives = model._programPrimitives[programId];
                    if (!defined(programPrimitives)) {
                        programPrimitives = {};
                        model._programPrimitives[programId] = programPrimitives;
                    }
                    programPrimitives[meshId + '.primitive.' + primitiveId] = primitive;
                });
            }
        });

        model._runtime.meshesByName = runtimeMeshesByName;
    }

    ///////////////////////////////////////////////////////////////////////////

    var CreateVertexBufferJob = function() {
        this.id = undefined;
        this.model = undefined;
        this.context = undefined;
    };

    CreateVertexBufferJob.prototype.set = function(id, model, context) {
        this.id = id;
        this.model = model;
        this.context = context;
    };

    CreateVertexBufferJob.prototype.execute = function() {
        createVertexBuffer(this.id, this.model, this.context);
    };

    ///////////////////////////////////////////////////////////////////////////

    function createVertexBuffer(bufferViewId, model, context) {
        var loadResources = model._loadResources;
        var bufferViews = model.gltf.bufferViews;
        var bufferView = bufferViews[bufferViewId];

        // Use bufferView created at runtime
        if (!defined(bufferView)) {
            bufferView = loadResources.createdBufferViews[bufferViewId];
        }

        var vertexBuffer = Buffer.createVertexBuffer({
            context : context,
            typedArray : loadResources.getBuffer(bufferView),
            usage : BufferUsage.STATIC_DRAW
        });
        vertexBuffer.vertexArrayDestroyable = false;
        model._rendererResources.buffers[bufferViewId] = vertexBuffer;
        model._geometryByteLength += vertexBuffer.sizeInBytes;
    }

    ///////////////////////////////////////////////////////////////////////////

    var CreateIndexBufferJob = function() {
        this.id = undefined;
        this.componentType = undefined;
        this.model = undefined;
        this.context = undefined;
    };

    CreateIndexBufferJob.prototype.set = function(id, componentType, model, context) {
        this.id = id;
        this.componentType = componentType;
        this.model = model;
        this.context = context;
    };

    CreateIndexBufferJob.prototype.execute = function() {
        createIndexBuffer(this.id, this.componentType, this.model, this.context);
    };

    ///////////////////////////////////////////////////////////////////////////

    function createIndexBuffer(bufferViewId, componentType, model, context) {
        var loadResources = model._loadResources;
        var bufferViews = model.gltf.bufferViews;
        var bufferView = bufferViews[bufferViewId];

        // Use bufferView created at runtime
        if (!defined(bufferView)) {
            bufferView = loadResources.createdBufferViews[bufferViewId];
        }

        var indexBuffer = Buffer.createIndexBuffer({
            context : context,
            typedArray : loadResources.getBuffer(bufferView),
            usage : BufferUsage.STATIC_DRAW,
            indexDatatype : componentType
        });
        indexBuffer.vertexArrayDestroyable = false;
        model._rendererResources.buffers[bufferViewId] = indexBuffer;
        model._geometryByteLength += indexBuffer.sizeInBytes;
    }

    var scratchVertexBufferJob = new CreateVertexBufferJob();
    var scratchIndexBufferJob = new CreateIndexBufferJob();

    function createBuffers(model, frameState) {
        var loadResources = model._loadResources;

        if (loadResources.pendingBufferLoads !== 0) {
            return;
        }

        var context = frameState.context;
        var vertexBuffersToCreate = loadResources.vertexBuffersToCreate;
        var indexBuffersToCreate = loadResources.indexBuffersToCreate;
        var i;

        if (model.asynchronous) {
            while (vertexBuffersToCreate.length > 0) {
                scratchVertexBufferJob.set(vertexBuffersToCreate.peek(), model, context);
                if (!frameState.jobScheduler.execute(scratchVertexBufferJob, JobType.BUFFER)) {
                    break;
                }
                vertexBuffersToCreate.dequeue();
            }

            while (indexBuffersToCreate.length > 0) {
                i = indexBuffersToCreate.peek();
                scratchIndexBufferJob.set(i.id, i.componentType, model, context);
                if (!frameState.jobScheduler.execute(scratchIndexBufferJob, JobType.BUFFER)) {
                    break;
                }
                indexBuffersToCreate.dequeue();
            }
        } else {
            while (vertexBuffersToCreate.length > 0) {
                createVertexBuffer(vertexBuffersToCreate.dequeue(), model, context);
            }

            while (indexBuffersToCreate.length > 0) {
                i = indexBuffersToCreate.dequeue();
                createIndexBuffer(i.id, i.componentType, model, context);
            }
        }
    }

    function getProgramForPrimitive(model, primitive) {
        var material = model._runtime.materialsById[primitive.material];
        if (!defined(material)) {
            return;
        }

        return material._program;
    }

    function modifyShaderForQuantizedAttributes(shader, programName, model) {
        var primitive;
        var primitives = model._programPrimitives[programName];

        // If no primitives were cached for this program, there's no need to modify the shader
        if (!defined(primitives)) {
            return shader;
        }

        var primitiveId;
        for (primitiveId in primitives) {
            if (primitives.hasOwnProperty(primitiveId)) {
                primitive = primitives[primitiveId];
                if (getProgramForPrimitive(model, primitive) === programName) {
                    break;
                }
            }
        }

        var result = shader;
        if (model.extensionsUsed.WEB3D_quantized_attributes) {
            result = ModelUtility.modifyShaderForQuantizedAttributes(model.gltf, primitive, shader);
            model._quantizedUniforms[programName] = result.uniforms;
        } else {
            var decodedData = model._decodedData[primitiveId];
            if (defined(decodedData)) {
                result = ModelUtility.modifyShaderForDracoQuantizedAttributes(model.gltf, primitive, shader, decodedData.attributes);
            }
        }

        // This is not needed after the program is processed, free the memory
        model._programPrimitives[programName] = undefined;

        return result.shader;
    }

    function modifyShaderForColor(shader) {
        shader = ShaderSource.replaceMain(shader, 'gltf_blend_main');
        shader +=
            'uniform vec4 gltf_color; \n' +
            'uniform float gltf_colorBlend; \n' +
            'void main() \n' +
            '{ \n' +
            '    gltf_blend_main(); \n' +
            '    gl_FragColor.rgb = mix(gl_FragColor.rgb, gltf_color.rgb, gltf_colorBlend); \n' +
            '    float highlight = ceil(gltf_colorBlend); \n' +
            '    gl_FragColor.rgb *= mix(gltf_color.rgb, vec3(1.0), highlight); \n' +
            '    gl_FragColor.a *= gltf_color.a; \n' +
            '} \n';

        return shader;
    }

    function modifyShader(shader, programName, callback) {
        if (defined(callback)) {
            shader = callback(shader, programName);
        }
        return shader;
    }

    var CreateProgramJob = function() {
        this.programToCreate = undefined;
        this.model = undefined;
        this.context = undefined;
    };

    CreateProgramJob.prototype.set = function(programToCreate, model, context) {
        this.programToCreate = programToCreate;
        this.model = model;
        this.context = context;
    };

    CreateProgramJob.prototype.execute = function() {
        createProgram(this.programToCreate, this.model, this.context);
    };

    ///////////////////////////////////////////////////////////////////////////

    // When building programs for the first time, do not include modifiers for clipping planes and color
    // since this is the version of the program that will be cached for use with other Models.
    function createProgram(programToCreate, model, context) {
        var programId = programToCreate.programId;
        var techniqueId = programToCreate.techniqueId;
        var program = model._sourcePrograms[programId];
        var shaders = model._rendererResources.sourceShaders;

        var vs = shaders[program.vertexShader];
        var fs = shaders[program.fragmentShader];

        var quantizedVertexShaders = model._quantizedVertexShaders;
        var toClipCoordinatesGLSL = model._toClipCoordinatesGLSL[programId];

        if (model.extensionsUsed.WEB3D_quantized_attributes || model._dequantizeInShader) {
            var quantizedVS = quantizedVertexShaders[programId];
            if (!defined(quantizedVS)) {
                quantizedVS = modifyShaderForQuantizedAttributes(vs, programId, model);
                quantizedVertexShaders[programId] = quantizedVS;
            }
            vs = quantizedVS;
        }

        var drawVS = modifyShader(vs, programId, model._vertexShaderLoaded);
        var drawFS = modifyShader(fs, programId, model._fragmentShaderLoaded);

        // Internet Explorer seems to have problems with discard (for clipping planes) after too many levels of indirection:
        // https://github.com/AnalyticalGraphicsInc/cesium/issues/6575.
        // For IE log depth code is defined out anyway due to unsupported WebGL extensions, so the wrappers can be omitted.
        if (!FeatureDetection.isInternetExplorer()) {
            drawVS = ModelUtility.modifyVertexShaderForLogDepth(drawVS, toClipCoordinatesGLSL);
            drawFS = ModelUtility.modifyFragmentShaderForLogDepth(drawFS);
        }

        if (!defined(model._uniformMapLoaded)) {
            drawFS = 'uniform vec4 czm_pickColor;\n' + drawFS;
        }

<<<<<<< HEAD
        if (model._upgrade10To20) {
            drawFS = ShaderSource.replaceMain(drawFS, 'non_gamma_corrected_main');
            drawFS =
                drawFS +
                '\n' +
                'void main() { \n' +
                '    non_gamma_corrected_main(); \n' +
                '    gl_FragColor.rgb = czm_gammaCorrect(gl_FragColor.rgb); \n' +
                '} \n';
        }

        createAttributesAndProgram(id, drawFS, drawVS, model, context);
=======
        createAttributesAndProgram(programId, techniqueId, drawFS, drawVS, model, context);
>>>>>>> 2bf42bca
    }

    function recreateProgram(programToCreate, model, context) {
        var programId = programToCreate.programId;
        var techniqueId = programToCreate.techniqueId;
        var program = model._sourcePrograms[programId];
        var shaders = model._rendererResources.sourceShaders;

        var quantizedVertexShaders = model._quantizedVertexShaders;
        var toClipCoordinatesGLSL = model._toClipCoordinatesGLSL[programId];

        var clippingPlaneCollection = model.clippingPlanes;
        var addClippingPlaneCode = isClippingEnabled(model);

        var vs = shaders[program.vertexShader];
        var fs = shaders[program.fragmentShader];

        if (model.extensionsUsed.WEB3D_quantized_attributes || model._dequantizeInShader) {
            vs = quantizedVertexShaders[programId];
        }

        var finalFS = fs;
        if (isColorShadingEnabled(model)) {
            finalFS = Model._modifyShaderForColor(finalFS);
        }
        if (addClippingPlaneCode) {
            finalFS = modifyShaderForClippingPlanes(finalFS, clippingPlaneCollection, context);
        }

        var drawVS = modifyShader(vs, programId, model._vertexShaderLoaded);
        var drawFS = modifyShader(finalFS, programId, model._fragmentShaderLoaded);

        if (!FeatureDetection.isInternetExplorer()) {
            drawVS = ModelUtility.modifyVertexShaderForLogDepth(drawVS, toClipCoordinatesGLSL);
            drawFS = ModelUtility.modifyFragmentShaderForLogDepth(drawFS);
        }

        if (!defined(model._uniformMapLoaded)) {
            drawFS = 'uniform vec4 czm_pickColor;\n' + drawFS;
        }

<<<<<<< HEAD
        if (model._upgrade10To20) {
            drawFS = ShaderSource.replaceMain(drawFS, 'non_gamma_corrected_main');
            drawFS =
                drawFS +
                '\n' +
                'void main() { \n' +
                '    non_gamma_corrected_main(); \n' +
                '    gl_FragColor.rgb = czm_gammaCorrect(gl_FragColor.rgb); \n' +
                '} \n';
        }

        createAttributesAndProgram(id, drawFS, drawVS, model, context);
=======
        createAttributesAndProgram(programId, techniqueId, drawFS, drawVS, model, context);
>>>>>>> 2bf42bca
    }

    function createAttributesAndProgram(programId, techniqueId, drawFS, drawVS, model, context) {
        var technique = model._sourceTechniques[techniqueId];
        var attributeLocations = ModelUtility.createAttributeLocations(technique, model._precreatedAttributes);

        model._rendererResources.programs[programId] = ShaderProgram.fromCache({
            context : context,
            vertexShaderSource : drawVS,
            fragmentShaderSource : drawFS,
            attributeLocations : attributeLocations
        });
    }

    var scratchCreateProgramJob = new CreateProgramJob();

    function createPrograms(model, frameState) {
        var loadResources = model._loadResources;
        var programsToCreate = loadResources.programsToCreate;

        if (loadResources.pendingShaderLoads !== 0) {
            return;
        }

        // PERFORMANCE_IDEA: this could be more fine-grained by looking
        // at the shader's bufferView's to determine the buffer dependencies.
        if (loadResources.pendingBufferLoads !== 0) {
            return;
        }

        var context = frameState.context;

        if (model.asynchronous) {
            while (programsToCreate.length > 0) {
                scratchCreateProgramJob.set(programsToCreate.peek(), model, context);
                if (!frameState.jobScheduler.execute(scratchCreateProgramJob, JobType.PROGRAM)) {
                    break;
                }
                programsToCreate.dequeue();
            }
        } else {
            // Create all loaded programs this frame
            while (programsToCreate.length > 0) {
                createProgram(programsToCreate.dequeue(), model, context);
            }
        }
    }

    function getOnImageCreatedFromTypedArray(loadResources, gltfTexture) {
        return function(image) {
            loadResources.texturesToCreate.enqueue({
                id : gltfTexture.id,
                image : image,
                bufferView : undefined
            });

            --loadResources.pendingBufferViewToImage;
        };
    }

    function loadTexturesFromBufferViews(model) {
        var loadResources = model._loadResources;

        if (loadResources.pendingBufferLoads !== 0) {
            return;
        }

        while (loadResources.texturesToCreateFromBufferView.length > 0) {
            var gltfTexture = loadResources.texturesToCreateFromBufferView.dequeue();

            var gltf = model.gltf;
            var bufferView = gltf.bufferViews[gltfTexture.bufferView];
            var imageId = gltf.textures[gltfTexture.id].source;

            var onerror = ModelUtility.getFailedLoadFunction(model, 'image', 'id: ' + gltfTexture.id + ', bufferView: ' + gltfTexture.bufferView);

            if (gltfTexture.mimeType === 'image/ktx') {
                loadKTX(loadResources.getBuffer(bufferView)).then(imageLoad(model, gltfTexture.id, imageId)).otherwise(onerror);
                ++model._loadResources.pendingTextureLoads;
            } else if (gltfTexture.mimeType === 'image/crn') {
                loadCRN(loadResources.getBuffer(bufferView)).then(imageLoad(model, gltfTexture.id, imageId)).otherwise(onerror);
                ++model._loadResources.pendingTextureLoads;
            } else {
                var onload = getOnImageCreatedFromTypedArray(loadResources, gltfTexture);
                loadImageFromTypedArray(loadResources.getBuffer(bufferView), gltfTexture.mimeType)
                    .then(onload).otherwise(onerror);
                ++loadResources.pendingBufferViewToImage;
            }
        }
    }

    function createSamplers(model) {
        var loadResources = model._loadResources;
        if (loadResources.createSamplers) {
            loadResources.createSamplers = false;

            var rendererSamplers = model._rendererResources.samplers;
            ForEach.sampler(model.gltf, function(sampler, samplerId) {
                rendererSamplers[samplerId] = new Sampler({
                    wrapS: sampler.wrapS,
                    wrapT: sampler.wrapT,
                    minificationFilter: sampler.minFilter,
                    magnificationFilter: sampler.magFilter
                });
            });
        }
    }

    ///////////////////////////////////////////////////////////////////////////

    var CreateTextureJob = function() {
        this.gltfTexture = undefined;
        this.model = undefined;
        this.context = undefined;
    };

    CreateTextureJob.prototype.set = function(gltfTexture, model, context) {
        this.gltfTexture = gltfTexture;
        this.model = model;
        this.context = context;
    };

    CreateTextureJob.prototype.execute = function() {
        createTexture(this.gltfTexture, this.model, this.context);
    };

    ///////////////////////////////////////////////////////////////////////////

    function createTexture(gltfTexture, model, context) {
        var textures = model.gltf.textures;
        var texture = textures[gltfTexture.id];

        var rendererSamplers = model._rendererResources.samplers;
        var sampler = rendererSamplers[texture.sampler];
        sampler = defaultValue(sampler, new Sampler({
            wrapS : TextureWrap.REPEAT,
            wrapT : TextureWrap.REPEAT
        }));

        var internalFormat = gltfTexture.internalFormat;

        var mipmap =
            (!(defined(internalFormat) && PixelFormat.isCompressedFormat(internalFormat))) &&
            ((sampler.minificationFilter === TextureMinificationFilter.NEAREST_MIPMAP_NEAREST) ||
             (sampler.minificationFilter === TextureMinificationFilter.NEAREST_MIPMAP_LINEAR) ||
             (sampler.minificationFilter === TextureMinificationFilter.LINEAR_MIPMAP_NEAREST) ||
             (sampler.minificationFilter === TextureMinificationFilter.LINEAR_MIPMAP_LINEAR));
        var requiresNpot = mipmap ||
           (sampler.wrapS === TextureWrap.REPEAT) ||
           (sampler.wrapS === TextureWrap.MIRRORED_REPEAT) ||
           (sampler.wrapT === TextureWrap.REPEAT) ||
           (sampler.wrapT === TextureWrap.MIRRORED_REPEAT);

        var tx;
        var source = gltfTexture.image;

        if (defined(internalFormat)) {
            tx = new Texture({
                context : context,
                source : {
                    arrayBufferView : gltfTexture.bufferView
                },
                width : gltfTexture.width,
                height : gltfTexture.height,
                pixelFormat : internalFormat,
                sampler : sampler
            });
        } else if (defined(source)) {
            var npot = !CesiumMath.isPowerOfTwo(source.width) || !CesiumMath.isPowerOfTwo(source.height);

            if (requiresNpot && npot) {
                // WebGL requires power-of-two texture dimensions for mipmapping and REPEAT/MIRRORED_REPEAT wrap modes.
                var canvas = document.createElement('canvas');
                canvas.width = CesiumMath.nextPowerOfTwo(source.width);
                canvas.height = CesiumMath.nextPowerOfTwo(source.height);
                var canvasContext = canvas.getContext('2d');
                canvasContext.drawImage(source, 0, 0, source.width, source.height, 0, 0, canvas.width, canvas.height);
                source = canvas;
            }

            tx = new Texture({
                context : context,
                source : source,
                pixelFormat : texture.internalFormat,
                pixelDatatype : texture.type,
                sampler : sampler,
                flipY : false
            });
            // GLTF_SPEC: Support TEXTURE_CUBE_MAP.  https://github.com/KhronosGroup/glTF/issues/40
            if (mipmap) {
                tx.generateMipmap();
            }
        }
        if (defined(tx)) {
            model._rendererResources.textures[gltfTexture.id] = tx;
            model._texturesByteLength += tx.sizeInBytes;
        }
    }

    var scratchCreateTextureJob = new CreateTextureJob();

    function createTextures(model, frameState) {
        var context = frameState.context;
        var texturesToCreate = model._loadResources.texturesToCreate;

        if (model.asynchronous) {
            while (texturesToCreate.length > 0) {
                scratchCreateTextureJob.set(texturesToCreate.peek(), model, context);
                if (!frameState.jobScheduler.execute(scratchCreateTextureJob, JobType.TEXTURE)) {
                    break;
                }
                texturesToCreate.dequeue();
            }
        } else {
            // Create all loaded textures this frame
            while (texturesToCreate.length > 0) {
                createTexture(texturesToCreate.dequeue(), model, context);
            }
        }
    }

    function getAttributeLocations(model, primitive) {
        var techniques = model._sourceTechniques;

        // Retrieve the compiled shader program to assign index values to attributes
        var attributeLocations = {};

        var location;
        var index;
        var material = model._runtime.materialsById[primitive.material];
        if (!defined(material)) {
            return attributeLocations;
        }

        var technique = techniques[material._technique];
        if (!defined(technique)) {
            return attributeLocations;
        }

        var attributes = technique.attributes;
        var program = model._rendererResources.programs[technique.program];
        var programVertexAttributes = program.vertexAttributes;
        var programAttributeLocations = program._attributeLocations;

        // Note: WebGL shader compiler may have optimized and removed some attributes from programVertexAttributes
        for (location in programVertexAttributes) {
            if (programVertexAttributes.hasOwnProperty(location)) {
                var attribute = attributes[location];
                if (defined(attribute)) {
                    index = programAttributeLocations[location];
                    attributeLocations[attribute.semantic] = index;
                }
            }
        }

        // Always add pre-created attributes.
        // Some pre-created attributes, like per-instance pickIds, may be compiled out of the draw program
        // but should be included in the list of attribute locations for the pick program.
        // This is safe to do since programVertexAttributes and programAttributeLocations are equivalent except
        // that programVertexAttributes optimizes out unused attributes.
        var precreatedAttributes = model._precreatedAttributes;
        if (defined(precreatedAttributes)) {
            for (location in precreatedAttributes) {
                if (precreatedAttributes.hasOwnProperty(location)) {
                    index = programAttributeLocations[location];
                    attributeLocations[location] = index;
                }
            }
        }

        return attributeLocations;
    }

    function mapJointNames(forest, nodes) {
        var length = forest.length;
        var jointNodes = {};
        for (var i = 0; i < length; ++i) {
            var stack = [forest[i]]; // Push root node of tree

            while (stack.length > 0) {
                var id = stack.pop();
                var n = nodes[id];

                if (defined(n)) {
                    jointNodes[id] = id;
                }

                var children = n.children;
                if (defined(children)) {
                    var childrenLength = children.length;
                    for (var k = 0; k < childrenLength; ++k) {
                        stack.push(children[k]);
                    }
                }
            }
        }
        return jointNodes;
    }

    function createJoints(model, runtimeSkins) {
        var gltf = model.gltf;
        var skins = gltf.skins;
        var nodes = gltf.nodes;
        var runtimeNodes = model._runtime.nodes;

        var skinnedNodesIds = model._loadResources.skinnedNodesIds;
        var length = skinnedNodesIds.length;
        for (var j = 0; j < length; ++j) {
            var id = skinnedNodesIds[j];
            var skinnedNode = runtimeNodes[id];
            var node = nodes[id];

            var runtimeSkin = runtimeSkins[node.skin];
            skinnedNode.inverseBindMatrices = runtimeSkin.inverseBindMatrices;
            skinnedNode.bindShapeMatrix = runtimeSkin.bindShapeMatrix;

            // 1. Find nodes with the names in node.skeletons (the node's skeletons)
            // 2. These nodes form the root nodes of the forest to search for each joint in skin.jointNames.  This search uses jointName, not the node's name.
            // 3. Search for the joint name among the gltf node hierarchy instead of the runtime node hierarchy. Child links aren't set up yet for runtime nodes.
            var forest = [];
            var skin = skins[node.skin];
            if (defined(skin.skeleton)) {
                forest.push(skin.skeleton);
            }

            var mappedJointNames = mapJointNames(forest, nodes);
            var gltfJointNames = skins[node.skin].joints;
            var jointNamesLength = gltfJointNames.length;
            for (var i = 0; i < jointNamesLength; ++i) {
                var jointName = gltfJointNames[i];
                var nodeId = mappedJointNames[jointName];
                var jointNode = runtimeNodes[nodeId];
                skinnedNode.joints.push(jointNode);
            }
        }
    }

    function createSkins(model) {
        var loadResources = model._loadResources;

        if (loadResources.pendingBufferLoads !== 0) {
            return;
        }

        if (!loadResources.createSkins) {
            return;
        }
        loadResources.createSkins = false;

        var gltf = model.gltf;
        var accessors = gltf.accessors;
        var runtimeSkins = {};

        ForEach.skin(gltf, function(skin, id) {
            var accessor = accessors[skin.inverseBindMatrices];

            var bindShapeMatrix;
            if (!Matrix4.equals(skin.bindShapeMatrix, Matrix4.IDENTITY)) {
                bindShapeMatrix = Matrix4.clone(skin.bindShapeMatrix);
            }

            runtimeSkins[id] = {
                inverseBindMatrices : ModelAnimationCache.getSkinInverseBindMatrices(model, accessor),
                bindShapeMatrix : bindShapeMatrix // not used when undefined
            };
        });

        createJoints(model, runtimeSkins);
    }

    function getChannelEvaluator(model, runtimeNode, targetPath, spline) {
        return function(localAnimationTime) {
            //  Workaround for https://github.com/KhronosGroup/glTF/issues/219

            //if (targetPath === 'translation') {
            //    return;
            //}
            if (defined(spline)) {
                localAnimationTime = model.clampAnimations ? spline.clampTime(localAnimationTime) : spline.wrapTime(localAnimationTime);
                runtimeNode[targetPath] = spline.evaluate(localAnimationTime, runtimeNode[targetPath]);
                runtimeNode.dirtyNumber = model._maxDirtyNumber;
            }
        };
    }

    function createRuntimeAnimations(model) {
        var loadResources = model._loadResources;

        if (!loadResources.finishedPendingBufferLoads()) {
            return;
        }

        if (!loadResources.createRuntimeAnimations) {
            return;
        }
        loadResources.createRuntimeAnimations = false;

        model._runtime.animations = [];

        var runtimeNodes = model._runtime.nodes;
        var accessors = model.gltf.accessors;

        ForEach.animation(model.gltf, function (animation, i) {
            var channels = animation.channels;
            var samplers = animation.samplers;

            // Find start and stop time for the entire animation
            var startTime = Number.MAX_VALUE;
            var stopTime = -Number.MAX_VALUE;

            var channelsLength = channels.length;
            var channelEvaluators = new Array(channelsLength);

            for (var j = 0; j < channelsLength; ++j) {
                var channel = channels[j];
                var target = channel.target;
                var path = target.path;
                var sampler = samplers[channel.sampler];
                var input = ModelAnimationCache.getAnimationParameterValues(model, accessors[sampler.input]);
                var output = ModelAnimationCache.getAnimationParameterValues(model, accessors[sampler.output]);

                startTime = Math.min(startTime, input[0]);
                stopTime = Math.max(stopTime, input[input.length - 1]);

                var spline = ModelAnimationCache.getAnimationSpline(model, i, animation, channel.sampler, sampler, input, path, output);

                // GLTF_SPEC: Support more targets like materials. https://github.com/KhronosGroup/glTF/issues/142
                channelEvaluators[j] = getChannelEvaluator(model, runtimeNodes[target.node], target.path, spline);
            }

            model._runtime.animations[i] = {
                name : animation.name,
                startTime : startTime,
                stopTime : stopTime,
                channelEvaluators : channelEvaluators
            };
        });
    }

    function createVertexArrays(model, context) {
        var loadResources = model._loadResources;
        if (!loadResources.finishedBuffersCreation() || !loadResources.finishedProgramCreation()
                || !loadResources.createVertexArrays) {
            return;
        }
        loadResources.createVertexArrays = false;

        var rendererBuffers = model._rendererResources.buffers;
        var rendererVertexArrays = model._rendererResources.vertexArrays;
        var gltf = model.gltf;
        var accessors = gltf.accessors;
        ForEach.mesh(gltf, function(mesh, meshId) {
            ForEach.meshPrimitive(mesh, function(primitive, primitiveId) {
                var attributes = [];
                var attributeLocation;
                var attributeLocations = getAttributeLocations(model, primitive);
                var decodedData = model._decodedData[meshId + '.primitive.' + primitiveId];
                ForEach.meshPrimitiveAttribute(primitive, function(accessorId, attributeName) {
                    // Skip if the attribute is not used by the material, e.g., because the asset
                    // was exported with an attribute that wasn't used and the asset wasn't optimized.
                    attributeLocation = attributeLocations[attributeName];
                    if (defined(attributeLocation)) {
                        // Use attributes of previously decoded draco geometry
                        if (defined(decodedData)) {
                            var decodedAttributes = decodedData.attributes;
                            if (decodedAttributes.hasOwnProperty(attributeName)) {
                                var decodedAttribute = decodedAttributes[attributeName];
                                attributes.push({
                                    index: attributeLocation,
                                    vertexBuffer: rendererBuffers[decodedAttribute.bufferView],
                                    componentsPerAttribute: decodedAttribute.componentsPerAttribute,
                                    componentDatatype: decodedAttribute.componentDatatype,
                                    normalize: decodedAttribute.normalized,
                                    offsetInBytes: decodedAttribute.byteOffset,
                                    strideInBytes: decodedAttribute.byteStride
                                });

                                return;
                            }
                        }

                        var a = accessors[accessorId];
                        var normalize = defined(a.normalized) && a.normalized;
                        attributes.push({
                            index: attributeLocation,
                            vertexBuffer: rendererBuffers[a.bufferView],
                            componentsPerAttribute: numberOfComponentsForType(a.type),
                            componentDatatype: a.componentType,
                            normalize: normalize,
                            offsetInBytes: a.byteOffset,
                            strideInBytes: getAccessorByteStride(gltf, a)
                        });
                    }
                });

                // Add pre-created attributes
                var attribute;
                var attributeName;
                var precreatedAttributes = model._precreatedAttributes;
                if (defined(precreatedAttributes)) {
                    for (attributeName in precreatedAttributes) {
                        if (precreatedAttributes.hasOwnProperty(attributeName)) {
                            attributeLocation = attributeLocations[attributeName];
                            if (defined(attributeLocation)) {
                                attribute = precreatedAttributes[attributeName];
                                attribute.index = attributeLocation;
                                attributes.push(attribute);
                            }
                        }
                    }
                }

                var indexBuffer;
                if (defined(primitive.indices)) {
                    var accessor = accessors[primitive.indices];
                    var bufferView = accessor.bufferView;

                    // Use buffer of previously decoded draco geometry
                    if (defined(decodedData)) {
                        bufferView = decodedData.bufferView;
                    }

                    indexBuffer = rendererBuffers[bufferView];
                }
                rendererVertexArrays[meshId + '.primitive.' + primitiveId] = new VertexArray({
                    context: context,
                    attributes: attributes,
                    indexBuffer: indexBuffer
                });
            });
        });
    }

    function createRenderStates(model) {
        var loadResources = model._loadResources;
        if (loadResources.createRenderStates) {
            loadResources.createRenderStates = false;

            ForEach.material(model.gltf, function (material, materialId) {
                createRenderStateForMaterial(model, material, materialId);
            });
        }
    }

    function createRenderStateForMaterial(model, material, materialId) {
        var rendererRenderStates = model._rendererResources.renderStates;

        var blendEquationSeparate = [
            WebGLConstants.FUNC_ADD,
            WebGLConstants.FUNC_ADD
        ];
        var blendFuncSeparate = [
            WebGLConstants.ONE,
            WebGLConstants.ONE_MINUS_SRC_ALPHA,
            WebGLConstants.ONE,
            WebGLConstants.ONE_MINUS_SRC_ALPHA
        ];

        if (defined(material.extensions) && defined(material.extensions.KHR_blend)) {
            blendEquationSeparate = material.extensions.KHR_blend.blendEquation;
            blendFuncSeparate = material.extensions.KHR_blend.blendFactors;
        }

        var enableCulling = !material.doubleSided;
        var blendingEnabled = (material.alphaMode === 'BLEND');
        rendererRenderStates[materialId] = RenderState.fromCache({
            cull : {
                enabled : enableCulling
            },
            depthTest : {
                enabled : true
            },
            depthMask : !blendingEnabled,
            blending : {
                enabled : blendingEnabled,
                equationRgb : blendEquationSeparate[0],
                equationAlpha : blendEquationSeparate[1],
                functionSourceRgb : blendFuncSeparate[0],
                functionDestinationRgb : blendFuncSeparate[1],
                functionSourceAlpha : blendFuncSeparate[2],
                functionDestinationAlpha : blendFuncSeparate[3]
            }
        });
    }

    ///////////////////////////////////////////////////////////////////////////

    var gltfUniformsFromNode = {
        MODEL : function(uniformState, model, runtimeNode) {
            return function() {
                return runtimeNode.computedMatrix;
            };
        },
        VIEW : function(uniformState, model, runtimeNode) {
            return function() {
                return uniformState.view;
            };
        },
        PROJECTION : function(uniformState, model, runtimeNode) {
            return function() {
                return uniformState.projection;
            };
        },
        MODELVIEW : function(uniformState, model, runtimeNode) {
            var mv = new Matrix4();
            return function() {
                return Matrix4.multiplyTransformation(uniformState.view, runtimeNode.computedMatrix, mv);
            };
        },
        CESIUM_RTC_MODELVIEW : function(uniformState, model, runtimeNode) {
            // CESIUM_RTC extension
            var mvRtc = new Matrix4();
            return function() {
                Matrix4.multiplyTransformation(uniformState.view, runtimeNode.computedMatrix, mvRtc);
                return Matrix4.setTranslation(mvRtc, model._rtcCenterEye, mvRtc);
            };
        },
        MODELVIEWPROJECTION : function(uniformState, model, runtimeNode) {
            var mvp = new Matrix4();
            return function() {
                Matrix4.multiplyTransformation(uniformState.view, runtimeNode.computedMatrix, mvp);
                return Matrix4.multiply(uniformState._projection, mvp, mvp);
            };
        },
        MODELINVERSE : function(uniformState, model, runtimeNode) {
            var mInverse = new Matrix4();
            return function() {
                return Matrix4.inverse(runtimeNode.computedMatrix, mInverse);
            };
        },
        VIEWINVERSE : function(uniformState, model) {
            return function() {
                return uniformState.inverseView;
            };
        },
        PROJECTIONINVERSE : function(uniformState, model, runtimeNode) {
            return function() {
                return uniformState.inverseProjection;
            };
        },
        MODELVIEWINVERSE : function(uniformState, model, runtimeNode) {
            var mv = new Matrix4();
            var mvInverse = new Matrix4();
            return function() {
                Matrix4.multiplyTransformation(uniformState.view, runtimeNode.computedMatrix, mv);
                return Matrix4.inverse(mv, mvInverse);
            };
        },
        MODELVIEWPROJECTIONINVERSE : function(uniformState, model, runtimeNode) {
            var mvp = new Matrix4();
            var mvpInverse = new Matrix4();
            return function() {
                Matrix4.multiplyTransformation(uniformState.view, runtimeNode.computedMatrix, mvp);
                Matrix4.multiply(uniformState._projection, mvp, mvp);
                return Matrix4.inverse(mvp, mvpInverse);
            };
        },
        MODELINVERSETRANSPOSE : function(uniformState, model, runtimeNode) {
            var mInverse = new Matrix4();
            var mInverseTranspose = new Matrix3();
            return function() {
                Matrix4.inverse(runtimeNode.computedMatrix, mInverse);
                Matrix4.getRotation(mInverse, mInverseTranspose);
                return Matrix3.transpose(mInverseTranspose, mInverseTranspose);
            };
        },
        MODELVIEWINVERSETRANSPOSE : function(uniformState, model, runtimeNode) {
            var mv = new Matrix4();
            var mvInverse = new Matrix4();
            var mvInverseTranspose = new Matrix3();
            return function() {
                Matrix4.multiplyTransformation(uniformState.view, runtimeNode.computedMatrix, mv);
                Matrix4.inverse(mv, mvInverse);
                Matrix4.getRotation(mvInverse, mvInverseTranspose);
                return Matrix3.transpose(mvInverseTranspose, mvInverseTranspose);
            };
        },
        VIEWPORT : function(uniformState, model, runtimeNode) {
            return function() {
                return uniformState.viewportCartesian4;
            };
        }
    };

    function getUniformFunctionFromSource(source, model, semantic, uniformState) {
        var runtimeNode = model._runtime.nodes[source];
        return gltfUniformsFromNode[semantic](uniformState, model, runtimeNode);
    }

    function createUniformsForMaterial(model, material, technique, instanceValues, context, textures, defaultTexture) {
        var uniformMap = {};
        var uniformValues = {};
        var jointMatrixUniformName;
        var morphWeightsUniformName;

        ForEach.techniqueUniform(technique, function(uniform, uniformName) {
            // GLTF_SPEC: This does not take into account uniform arrays,
            // indicated by uniforms with a count property.
            //
            // https://github.com/KhronosGroup/glTF/issues/258

            // GLTF_SPEC: In this implementation, material parameters with a
            // semantic or targeted via a source (for animation) are not
            // targetable for material animations.  Is this too strict?
            //
            // https://github.com/KhronosGroup/glTF/issues/142

            var uv;
            if (defined(instanceValues) && defined(instanceValues[uniformName])) {
                // Parameter overrides by the instance technique
                uv = ModelUtility.createUniformFunction(uniform.type, instanceValues[uniformName], textures, defaultTexture);
                uniformMap[uniformName] = uv.func;
                uniformValues[uniformName] = uv;
            } else if (defined(uniform.node)) {
                uniformMap[uniformName] = getUniformFunctionFromSource(uniform.node, model, uniform.semantic, context.uniformState);
            } else if (defined(uniform.semantic)) {
                if (uniform.semantic === 'JOINTMATRIX') {
                    jointMatrixUniformName = uniformName;
                } else if (uniform.semantic === 'MORPHWEIGHTS') {
                    morphWeightsUniformName = uniformName;
                } else if (uniform.semantic === 'ALPHACUTOFF') {
                    // The material's alphaCutoff value uses a uniform with semantic ALPHACUTOFF.
                    // A uniform with this semantic will ignore the instance or default values.
                    var alphaMode = material.alphaMode;
                    if (defined(alphaMode) && alphaMode === 'MASK') {
                        var alphaCutoffValue = defaultValue(material.alphaCutoff, 0.5);
                        uv = ModelUtility.createUniformFunction(uniform.type, alphaCutoffValue, textures, defaultTexture);
                        uniformMap[uniformName] = uv.func;
                        uniformValues[uniformName] = uv;
                    }
                } else {
                    // Map glTF semantic to Cesium automatic uniform
                    uniformMap[uniformName] = ModelUtility.getGltfSemanticUniforms()[uniform.semantic](context.uniformState, model);
                }
            } else if (defined(uniform.value)) {
                // Technique value that isn't overridden by a material
                var uv2 = ModelUtility.createUniformFunction(uniform.type, uniform.value, textures, defaultTexture);
                uniformMap[uniformName] = uv2.func;
                uniformValues[uniformName] = uv2;
            }
        });

        return {
            map : uniformMap,
            values : uniformValues,
            jointMatrixUniformName : jointMatrixUniformName,
            morphWeightsUniformName : morphWeightsUniformName
        };
    }

    function createUniformMaps(model, context) {
        var loadResources = model._loadResources;

        if (!loadResources.finishedProgramCreation()) {
            return;
        }

        if (!loadResources.createUniformMaps) {
            return;
        }
        loadResources.createUniformMaps = false;

        var gltf = model.gltf;
        var techniques = model._sourceTechniques;
        var uniformMaps = model._uniformMaps;

        var textures = model._rendererResources.textures;
        var defaultTexture = model._defaultTexture;

        ForEach.material(gltf, function (material, materialId) {
            var modelMaterial = model._runtime.materialsById[materialId];
            var technique = techniques[modelMaterial._technique];
            var instanceValues = modelMaterial._values;

            var uniforms = createUniformsForMaterial(model, material, technique, instanceValues, context, textures, defaultTexture);

            var u = uniformMaps[materialId];
            u.uniformMap = uniforms.map;                          // uniform name -> function for the renderer
            u.values = uniforms.values;                           // material parameter name -> ModelMaterial for modifying the parameter at runtime
            u.jointMatrixUniformName = uniforms.jointMatrixUniformName;
            u.morphWeightsUniformName = uniforms.morphWeightsUniformName;
        });
    }

    function createUniformsForDracoQuantizedAttributes(decodedData) {
        return ModelUtility.createUniformsForDracoQuantizedAttributes(decodedData.attributes);
    }

    function createUniformsForQuantizedAttributes(model, primitive) {
        var programId = getProgramForPrimitive(model, primitive);
        var quantizedUniforms = model._quantizedUniforms[programId];
        return ModelUtility.createUniformsForQuantizedAttributes(model.gltf, primitive, quantizedUniforms);
    }

    function createPickColorFunction(color) {
        return function() {
            return color;
        };
    }

    function createJointMatricesFunction(runtimeNode) {
        return function() {
            return runtimeNode.computedJointMatrices;
        };
    }

    function createMorphWeightsFunction(runtimeNode) {
        return function() {
            return runtimeNode.weights;
        };
    }

    function createSilhouetteColorFunction(model) {
        return function() {
            return model.silhouetteColor;
        };
    }

    function createSilhouetteSizeFunction(model) {
        return function() {
            return model.silhouetteSize;
        };
    }

    function createColorFunction(model) {
        return function() {
            return model.color;
        };
    }

    var scratchClippingPlaneMatrix = new Matrix4();
    function createClippingPlanesMatrixFunction(model) {
        return function() {
            var clippingPlanes = model.clippingPlanes;
            if (!defined(clippingPlanes)) {
                return Matrix4.IDENTITY;
            }
            return Matrix4.multiply(model._clippingPlaneModelViewMatrix, clippingPlanes.modelMatrix, scratchClippingPlaneMatrix);
        };
    }

    function createClippingPlanesFunction(model) {
        return function() {
            var clippingPlanes = model.clippingPlanes;
            return (!defined(clippingPlanes) || !clippingPlanes.enabled) ? model._defaultTexture : clippingPlanes.texture;
        };
    }

    function createClippingPlanesEdgeStyleFunction(model) {
        return function() {
            var clippingPlanes = model.clippingPlanes;
            if (!defined(clippingPlanes)) {
                return Color.WHITE.withAlpha(0.0);
            }

            var style = Color.clone(clippingPlanes.edgeColor);
            style.alpha = clippingPlanes.edgeWidth;
            return style;
        };
    }

    function createColorBlendFunction(model) {
        return function() {
            return ColorBlendMode.getColorBlend(model.colorBlendMode, model.colorBlendAmount);
        };
    }

    function triangleCountFromPrimitiveIndices(primitive, indicesCount) {
        switch (primitive.mode) {
            case PrimitiveType.TRIANGLES:
                return (indicesCount / 3);
            case PrimitiveType.TRIANGLE_STRIP:
            case PrimitiveType.TRIANGLE_FAN:
                return Math.max(indicesCount - 2, 0);
            default:
                return 0;
        }
    }

    function createCommand(model, gltfNode, runtimeNode, context, scene3DOnly) {
        var nodeCommands = model._nodeCommands;
        var pickIds = model._pickIds;
        var allowPicking = model.allowPicking;
        var runtimeMeshesByName = model._runtime.meshesByName;

        var resources = model._rendererResources;
        var rendererVertexArrays = resources.vertexArrays;
        var rendererPrograms = resources.programs;
        var rendererRenderStates = resources.renderStates;
        var uniformMaps = model._uniformMaps;

        var gltf = model.gltf;
        var accessors = gltf.accessors;
        var gltfMeshes = gltf.meshes;

        var id = gltfNode.mesh;
        var mesh = gltfMeshes[id];

        var primitives = mesh.primitives;
        var length = primitives.length;

        // The glTF node hierarchy is a DAG so a node can have more than one
        // parent, so a node may already have commands.  If so, append more
        // since they will have a different model matrix.

        for (var i = 0; i < length; ++i) {
            var primitive = primitives[i];
            var ix = accessors[primitive.indices];
            var material = model._runtime.materialsById[primitive.material];
            var programId = material._program;
            var decodedData = model._decodedData[id + '.primitive.' + i];

            var boundingSphere;
            var positionAccessor = primitive.attributes.POSITION;
            if (defined(positionAccessor)) {
                var minMax = ModelUtility.getAccessorMinMax(gltf, positionAccessor);
                boundingSphere = BoundingSphere.fromCornerPoints(Cartesian3.fromArray(minMax.min), Cartesian3.fromArray(minMax.max));
            }

            var vertexArray = rendererVertexArrays[id + '.primitive.' + i];
            var offset;
            var count;

            // Use indices of the previously decoded Draco geometry.
            if (defined(decodedData)) {
                count = decodedData.numberOfIndices;
                offset = 0;
            } else if (defined(ix)) {
                count = ix.count;
                offset = (ix.byteOffset / IndexDatatype.getSizeInBytes(ix.componentType)); // glTF has offset in bytes.  Cesium has offsets in indices
            } else {
                var positions = accessors[primitive.attributes.POSITION];
                count = positions.count;
                offset = 0;
            }

            // Update model triangle count using number of indices
            model._trianglesLength += triangleCountFromPrimitiveIndices(primitive, count);

            var um = uniformMaps[primitive.material];
            var uniformMap = um.uniformMap;
            if (defined(um.jointMatrixUniformName)) {
                var jointUniformMap = {};
                jointUniformMap[um.jointMatrixUniformName] = createJointMatricesFunction(runtimeNode);

                uniformMap = combine(uniformMap, jointUniformMap);
            }
            if (defined(um.morphWeightsUniformName)) {
                var morphWeightsUniformMap = {};
                morphWeightsUniformMap[um.morphWeightsUniformName] = createMorphWeightsFunction(runtimeNode);

                uniformMap = combine(uniformMap, morphWeightsUniformMap);
            }

            uniformMap = combine(uniformMap, {
                gltf_color : createColorFunction(model),
                gltf_colorBlend : createColorBlendFunction(model),
                gltf_clippingPlanes: createClippingPlanesFunction(model),
                gltf_clippingPlanesEdgeStyle: createClippingPlanesEdgeStyleFunction(model),
                gltf_clippingPlanesMatrix: createClippingPlanesMatrixFunction(model)
            });

            // Allow callback to modify the uniformMap
            if (defined(model._uniformMapLoaded)) {
                uniformMap = model._uniformMapLoaded(uniformMap, programId, runtimeNode);
            }

            // Add uniforms for decoding quantized attributes if used
            var quantizedUniformMap = {};
            if (model.extensionsUsed.WEB3D_quantized_attributes) {
                quantizedUniformMap = createUniformsForQuantizedAttributes(model, primitive);
            } else if (model._dequantizeInShader && defined(decodedData)) {
                quantizedUniformMap = createUniformsForDracoQuantizedAttributes(decodedData);
            }
            uniformMap = combine(uniformMap, quantizedUniformMap);

            var rs = rendererRenderStates[primitive.material];
            var isTranslucent = rs.blending.enabled;

            var owner = model._pickObject;
            if (!defined(owner)) {
                owner = {
                    primitive : model,
                    id : model.id,
                    node : runtimeNode.publicNode,
                    mesh : runtimeMeshesByName[mesh.name]
                };
            }

            var castShadows = ShadowMode.castShadows(model._shadows);
            var receiveShadows = ShadowMode.receiveShadows(model._shadows);

            var pickId;
            if (allowPicking && !defined(model._uniformMapLoaded)) {
                pickId = context.createPickId(owner);
                pickIds.push(pickId);
                var pickUniforms = {
                    czm_pickColor : createPickColorFunction(pickId.color)
                };
                uniformMap = combine(uniformMap, pickUniforms);
            }

            if (allowPicking) {
                if (defined(model._pickIdLoaded) && defined(model._uniformMapLoaded)) {
                    pickId = model._pickIdLoaded();
                } else {
                    pickId = 'czm_pickColor';
                }
            }

            var command = new DrawCommand({
                boundingVolume : new BoundingSphere(), // updated in update()
                cull : model.cull,
                modelMatrix : new Matrix4(),           // computed in update()
                primitiveType : primitive.mode,
                vertexArray : vertexArray,
                count : count,
                offset : offset,
                shaderProgram : rendererPrograms[programId],
                castShadows : castShadows,
                receiveShadows : receiveShadows,
                uniformMap : uniformMap,
                renderState : rs,
                owner : owner,
                pass : isTranslucent ? Pass.TRANSLUCENT : model.opaquePass,
                pickId : pickId
            });

            var command2D;
            if (!scene3DOnly) {
                command2D = DrawCommand.shallowClone(command);
                command2D.boundingVolume = new BoundingSphere(); // updated in update()
                command2D.modelMatrix = new Matrix4();           // updated in update()
            }

            var nodeCommand = {
                show : true,
                boundingSphere : boundingSphere,
                command : command,
                command2D : command2D,
                // Generated on demand when silhouette size is greater than 0.0 and silhouette alpha is greater than 0.0
                silhouetteModelCommand : undefined,
                silhouetteModelCommand2D : undefined,
                silhouetteColorCommand : undefined,
                silhouetteColorCommand2D : undefined,
                // Generated on demand when color alpha is less than 1.0
                translucentCommand : undefined,
                translucentCommand2D : undefined,
                // For updating node commands on shader reconstruction
                programId : programId
            };
            runtimeNode.commands.push(nodeCommand);
            nodeCommands.push(nodeCommand);
        }
    }

    function createRuntimeNodes(model, context, scene3DOnly) {
        var loadResources = model._loadResources;

        if (!loadResources.finishedEverythingButTextureCreation()) {
            return;
        }

        if (!loadResources.createRuntimeNodes) {
            return;
        }
        loadResources.createRuntimeNodes = false;

        var rootNodes = [];
        var runtimeNodes = model._runtime.nodes;

        var gltf = model.gltf;
        var nodes = gltf.nodes;
        var skins = gltf.skins;

        var scene = gltf.scenes[gltf.scene];
        var sceneNodes = scene.nodes;
        var length = sceneNodes.length;

        var stack = [];
        var seen = {};

        for (var i = 0; i < length; ++i) {
            stack.push({
                parentRuntimeNode : undefined,
                gltfNode : nodes[sceneNodes[i]],
                id : sceneNodes[i]
            });

            var skeletonIds = [];
            while (stack.length > 0) {
                var n = stack.pop();
                seen[n.id] = true;
                var parentRuntimeNode = n.parentRuntimeNode;
                var gltfNode = n.gltfNode;

                // Node hierarchy is a DAG so a node can have more than one parent so it may already exist
                var runtimeNode = runtimeNodes[n.id];
                if (runtimeNode.parents.length === 0) {
                    if (defined(gltfNode.matrix)) {
                        runtimeNode.matrix = Matrix4.fromColumnMajorArray(gltfNode.matrix);
                    } else {
                        // TRS converted to Cesium types
                        var rotation = gltfNode.rotation;
                        runtimeNode.translation = Cartesian3.fromArray(gltfNode.translation);
                        runtimeNode.rotation = Quaternion.unpack(rotation);
                        runtimeNode.scale = Cartesian3.fromArray(gltfNode.scale);
                    }
                }

                if (defined(parentRuntimeNode)) {
                    parentRuntimeNode.children.push(runtimeNode);
                    runtimeNode.parents.push(parentRuntimeNode);
                } else {
                    rootNodes.push(runtimeNode);
                }

                if (defined(gltfNode.mesh)) {
                    createCommand(model, gltfNode, runtimeNode, context, scene3DOnly);
                }

                var children = gltfNode.children;
                if (defined(children)) {
                    var childrenLength = children.length;
                    for (var j = 0; j < childrenLength; j++) {
                        var childId = children[j];
                        if (!seen[childId]) {
                            stack.push({
                                parentRuntimeNode : runtimeNode,
                                gltfNode : nodes[childId],
                                id : children[j]
                            });
                        }
                    }
                }

                var skin = gltfNode.skin;
                if (defined(skin)) {
                    skeletonIds.push(skins[skin].skeleton);
                }

                if (stack.length === 0) {
                    for (var k = 0; k < skeletonIds.length; k++) {
                        var skeleton = skeletonIds[k];
                        if (!seen[skeleton]) {
                            stack.push({
                                parentRuntimeNode : undefined,
                                gltfNode : nodes[skeleton],
                                id : skeleton
                            });
                        }
                    }
                }
            }
        }

        model._runtime.rootNodes = rootNodes;
        model._runtime.nodes = runtimeNodes;
    }

    function getGeometryByteLength(buffers) {
        var memory = 0;
        for (var id in buffers) {
            if (buffers.hasOwnProperty(id)) {
                memory += buffers[id].sizeInBytes;
            }
        }
        return memory;
    }

    function getTexturesByteLength(textures) {
        var memory = 0;
        for (var id in textures) {
            if (textures.hasOwnProperty(id)) {
                memory += textures[id].sizeInBytes;
            }
        }
        return memory;
    }

    function createResources(model, frameState) {
        var context = frameState.context;
        var scene3DOnly = frameState.scene3DOnly;
        var quantizedVertexShaders = model._quantizedVertexShaders;
        var toClipCoordinates = model._toClipCoordinatesGLSL = {};
        var techniques = model._sourceTechniques;
        var programs = model._sourcePrograms;

        var resources = model._rendererResources;
        var shaders = resources.sourceShaders;
        if (model._loadRendererResourcesFromCache) {
            shaders = resources.sourceShaders = model._cachedRendererResources.sourceShaders;
        }

        for (var techniqueId in techniques) {
            if (techniques.hasOwnProperty(techniqueId)) {
                var programId = techniques[techniqueId].program;
                var program = programs[programId];
                var shader = shaders[program.vertexShader];

                ModelUtility.checkSupportedGlExtensions(program.glExtensions, context);

                if (model.extensionsUsed.WEB3D_quantized_attributes || model._dequantizeInShader) {
                    var quantizedVS = quantizedVertexShaders[programId];
                    if (!defined(quantizedVS)) {
                        quantizedVS = modifyShaderForQuantizedAttributes(shader, programId, model);
                        quantizedVertexShaders[programId] = quantizedVS;
                    }
                    shader = quantizedVS;
                }

                shader = modifyShader(shader, programId, model._vertexShaderLoaded);
                toClipCoordinates[programId] = ModelUtility.toClipCoordinatesGLSL(model.gltf, shader);
            }
        }

        if (model._loadRendererResourcesFromCache) {
            var cachedResources = model._cachedRendererResources;

            resources.buffers = cachedResources.buffers;
            resources.vertexArrays = cachedResources.vertexArrays;
            resources.programs = cachedResources.programs;
            resources.silhouettePrograms = cachedResources.silhouettePrograms;
            resources.textures = cachedResources.textures;
            resources.samplers = cachedResources.samplers;
            resources.renderStates = cachedResources.renderStates;

            // Vertex arrays are unique to this model, create instead of using the cache.
            if (defined(model._precreatedAttributes)) {
                createVertexArrays(model, context);
            }

            model._cachedGeometryByteLength += getGeometryByteLength(cachedResources.buffers);
            model._cachedTexturesByteLength += getTexturesByteLength(cachedResources.textures);
        } else {
            createBuffers(model, frameState); // using glTF bufferViews
            createPrograms(model, frameState);
            createSamplers(model, context);
            loadTexturesFromBufferViews(model);
            createTextures(model, frameState);
        }

        createSkins(model);
        createRuntimeAnimations(model);

        if (!model._loadRendererResourcesFromCache) {
            createVertexArrays(model, context); // using glTF meshes
            createRenderStates(model); // using glTF materials/techniques/states
            // Long-term, we might not cache render states if they could change
            // due to an animation, e.g., a uniform going from opaque to transparent.
            // Could use copy-on-write if it is worth it.  Probably overkill.
        }

        createUniformMaps(model, context);               // using glTF materials/techniques
        createRuntimeNodes(model, context, scene3DOnly); // using glTF scene
    }

    ///////////////////////////////////////////////////////////////////////////

    function getNodeMatrix(node, result) {
        var publicNode = node.publicNode;
        var publicMatrix = publicNode.matrix;

        if (publicNode.useMatrix && defined(publicMatrix)) {
            // Public matrix overrides original glTF matrix and glTF animations
            Matrix4.clone(publicMatrix, result);
        } else if (defined(node.matrix)) {
            Matrix4.clone(node.matrix, result);
        } else {
            Matrix4.fromTranslationQuaternionRotationScale(node.translation, node.rotation, node.scale, result);
            // Keep matrix returned by the node in-sync if the node is targeted by an animation.  Only TRS nodes can be targeted.
            publicNode.setMatrix(result);
        }
    }

    var scratchNodeStack = [];
    var scratchComputedTranslation = new Cartesian4();
    var scratchComputedMatrixIn2D = new Matrix4();

    function updateNodeHierarchyModelMatrix(model, modelTransformChanged, justLoaded, projection) {
        var maxDirtyNumber = model._maxDirtyNumber;

        var rootNodes = model._runtime.rootNodes;
        var length = rootNodes.length;

        var nodeStack = scratchNodeStack;
        var computedModelMatrix = model._computedModelMatrix;

        if ((model._mode !== SceneMode.SCENE3D) && !model._ignoreCommands) {
            var translation = Matrix4.getColumn(computedModelMatrix, 3, scratchComputedTranslation);
            if (!Cartesian4.equals(translation, Cartesian4.UNIT_W)) {
                computedModelMatrix = Transforms.basisTo2D(projection, computedModelMatrix, scratchComputedMatrixIn2D);
                model._rtcCenter = model._rtcCenter3D;
            } else {
                var center = model.boundingSphere.center;
                var to2D = Transforms.wgs84To2DModelMatrix(projection, center, scratchComputedMatrixIn2D);
                computedModelMatrix = Matrix4.multiply(to2D, computedModelMatrix, scratchComputedMatrixIn2D);

                if (defined(model._rtcCenter)) {
                    Matrix4.setTranslation(computedModelMatrix, Cartesian4.UNIT_W, computedModelMatrix);
                    model._rtcCenter = model._rtcCenter2D;
                }
            }
        }

        for (var i = 0; i < length; ++i) {
            var n = rootNodes[i];

            getNodeMatrix(n, n.transformToRoot);
            nodeStack.push(n);

            while (nodeStack.length > 0) {
                n = nodeStack.pop();
                var transformToRoot = n.transformToRoot;
                var commands = n.commands;

                if ((n.dirtyNumber === maxDirtyNumber) || modelTransformChanged || justLoaded) {
                    var nodeMatrix = Matrix4.multiplyTransformation(computedModelMatrix, transformToRoot, n.computedMatrix);
                    var commandsLength = commands.length;
                    if (commandsLength > 0) {
                        // Node has meshes, which has primitives.  Update their commands.
                        for (var j = 0; j < commandsLength; ++j) {
                            var primitiveCommand = commands[j];
                            var command = primitiveCommand.command;
                            Matrix4.clone(nodeMatrix, command.modelMatrix);

                            // PERFORMANCE_IDEA: Can use transformWithoutScale if no node up to the root has scale (including animation)
                            BoundingSphere.transform(primitiveCommand.boundingSphere, command.modelMatrix, command.boundingVolume);

                            if (defined(model._rtcCenter)) {
                                Cartesian3.add(model._rtcCenter, command.boundingVolume.center, command.boundingVolume.center);
                            }

                            // If the model crosses the IDL in 2D, it will be drawn in one viewport, but part of it
                            // will be clipped by the viewport. We create a second command that translates the model
                            // model matrix to the opposite side of the map so the part that was clipped in one viewport
                            // is drawn in the other.
                            command = primitiveCommand.command2D;
                            if (defined(command) && model._mode === SceneMode.SCENE2D) {
                                Matrix4.clone(nodeMatrix, command.modelMatrix);
                                command.modelMatrix[13] -= CesiumMath.sign(command.modelMatrix[13]) * 2.0 * CesiumMath.PI * projection.ellipsoid.maximumRadius;
                                BoundingSphere.transform(primitiveCommand.boundingSphere, command.modelMatrix, command.boundingVolume);
                            }
                        }
                    }
                }

                var children = n.children;
                if (defined(children)) {
                    var childrenLength = children.length;
                    for (var k = 0; k < childrenLength; ++k) {
                        var child = children[k];

                        // A node's transform needs to be updated if
                        // - It was targeted for animation this frame, or
                        // - Any of its ancestors were targeted for animation this frame

                        // PERFORMANCE_IDEA: if a child has multiple parents and only one of the parents
                        // is dirty, all the subtrees for each child instance will be dirty; we probably
                        // won't see this in the wild often.
                        child.dirtyNumber = Math.max(child.dirtyNumber, n.dirtyNumber);

                        if ((child.dirtyNumber === maxDirtyNumber) || justLoaded) {
                            // Don't check for modelTransformChanged since if only the model's model matrix changed,
                            // we do not need to rebuild the local transform-to-root, only the final
                            // [model's-model-matrix][transform-to-root] above.
                            getNodeMatrix(child, child.transformToRoot);
                            Matrix4.multiplyTransformation(transformToRoot, child.transformToRoot, child.transformToRoot);
                        }

                        nodeStack.push(child);
                    }
                }
            }
        }

        ++model._maxDirtyNumber;
    }

    var scratchObjectSpace = new Matrix4();

    function applySkins(model) {
        var skinnedNodes = model._runtime.skinnedNodes;
        var length = skinnedNodes.length;

        for (var i = 0; i < length; ++i) {
            var node = skinnedNodes[i];

            scratchObjectSpace = Matrix4.inverseTransformation(node.transformToRoot, scratchObjectSpace);

            var computedJointMatrices = node.computedJointMatrices;
            var joints = node.joints;
            var bindShapeMatrix = node.bindShapeMatrix;
            var inverseBindMatrices = node.inverseBindMatrices;
            var inverseBindMatricesLength = inverseBindMatrices.length;

            for (var m = 0; m < inverseBindMatricesLength; ++m) {
                // [joint-matrix] = [node-to-root^-1][joint-to-root][inverse-bind][bind-shape]
                if (!defined(computedJointMatrices[m])) {
                    computedJointMatrices[m] = new Matrix4();
                }
                computedJointMatrices[m] = Matrix4.multiplyTransformation(scratchObjectSpace, joints[m].transformToRoot, computedJointMatrices[m]);
                computedJointMatrices[m] = Matrix4.multiplyTransformation(computedJointMatrices[m], inverseBindMatrices[m], computedJointMatrices[m]);
                if (defined(bindShapeMatrix)) {
                    // Optimization for when bind shape matrix is the identity.
                    computedJointMatrices[m] = Matrix4.multiplyTransformation(computedJointMatrices[m], bindShapeMatrix, computedJointMatrices[m]);
                }
            }
        }
    }

    function updatePerNodeShow(model) {
        // Totally not worth it, but we could optimize this:
        // http://blogs.agi.com/insight3d/index.php/2008/02/13/deletion-in-bounding-volume-hierarchies/

        var rootNodes = model._runtime.rootNodes;
        var length = rootNodes.length;

        var nodeStack = scratchNodeStack;

        for (var i = 0; i < length; ++i) {
            var n = rootNodes[i];
            n.computedShow = n.publicNode.show;
            nodeStack.push(n);

            while (nodeStack.length > 0) {
                n = nodeStack.pop();
                var show = n.computedShow;

                var nodeCommands = n.commands;
                var nodeCommandsLength = nodeCommands.length;
                for (var j = 0; j < nodeCommandsLength; ++j) {
                    nodeCommands[j].show = show;
                }
                // if commandsLength is zero, the node has a light or camera

                var children = n.children;
                if (defined(children)) {
                    var childrenLength = children.length;
                    for (var k = 0; k < childrenLength; ++k) {
                        var child = children[k];
                        // Parent needs to be shown for child to be shown.
                        child.computedShow = show && child.publicNode.show;
                        nodeStack.push(child);
                    }
                }
            }
        }
    }

    function updatePickIds(model, context) {
        var id = model.id;
        if (model._id !== id) {
            model._id = id;

            var pickIds = model._pickIds;
            var length = pickIds.length;
            for (var i = 0; i < length; ++i) {
                pickIds[i].object.id = id;
            }
        }
    }

    function updateWireframe(model) {
        if (model._debugWireframe !== model.debugWireframe) {
            model._debugWireframe = model.debugWireframe;

            // This assumes the original primitive was TRIANGLES and that the triangles
            // are connected for the wireframe to look perfect.
            var primitiveType = model.debugWireframe ? PrimitiveType.LINES : PrimitiveType.TRIANGLES;
            var nodeCommands = model._nodeCommands;
            var length = nodeCommands.length;

            for (var i = 0; i < length; ++i) {
                nodeCommands[i].command.primitiveType = primitiveType;
            }
        }
    }

    function updateShowBoundingVolume(model) {
        if (model.debugShowBoundingVolume !== model._debugShowBoundingVolume) {
            model._debugShowBoundingVolume = model.debugShowBoundingVolume;

            var debugShowBoundingVolume = model.debugShowBoundingVolume;
            var nodeCommands = model._nodeCommands;
            var length = nodeCommands.length;

            for (var i = 0; i < length; ++i) {
                nodeCommands[i].command.debugShowBoundingVolume = debugShowBoundingVolume;
            }
        }
    }

    function updateShadows(model) {
        if (model.shadows !== model._shadows) {
            model._shadows = model.shadows;

            var castShadows = ShadowMode.castShadows(model.shadows);
            var receiveShadows = ShadowMode.receiveShadows(model.shadows);
            var nodeCommands = model._nodeCommands;
            var length = nodeCommands.length;

            for (var i = 0; i < length; i++) {
                var nodeCommand = nodeCommands[i];
                nodeCommand.command.castShadows = castShadows;
                nodeCommand.command.receiveShadows = receiveShadows;
            }
        }
    }

    function getTranslucentRenderState(renderState) {
        var rs = clone(renderState, true);
        rs.cull.enabled = false;
        rs.depthTest.enabled = true;
        rs.depthMask = false;
        rs.blending = BlendingState.ALPHA_BLEND;

        return RenderState.fromCache(rs);
    }

    function deriveTranslucentCommand(command) {
        var translucentCommand = DrawCommand.shallowClone(command);
        translucentCommand.pass = Pass.TRANSLUCENT;
        translucentCommand.renderState = getTranslucentRenderState(command.renderState);
        return translucentCommand;
    }

    function updateColor(model, frameState, forceDerive) {
        // Generate translucent commands when the blend color has an alpha in the range (0.0, 1.0) exclusive
        var scene3DOnly = frameState.scene3DOnly;
        var alpha = model.color.alpha;
        if ((alpha > 0.0) && (alpha < 1.0)) {
            var nodeCommands = model._nodeCommands;
            var length = nodeCommands.length;
            if (!defined(nodeCommands[0].translucentCommand) || forceDerive) {
                for (var i = 0; i < length; ++i) {
                    var nodeCommand = nodeCommands[i];
                    var command = nodeCommand.command;
                    nodeCommand.translucentCommand = deriveTranslucentCommand(command);
                    if (!scene3DOnly) {
                        var command2D = nodeCommand.command2D;
                        nodeCommand.translucentCommand2D = deriveTranslucentCommand(command2D);
                    }
                }
            }
        }
    }

    function getProgramId(model, program) {
        var programs = model._rendererResources.programs;
        for (var id in programs) {
            if (programs.hasOwnProperty(id)) {
                if (programs[id] === program) {
                    return id;
                }
            }
        }
    }

    function createSilhouetteProgram(model, program, frameState) {
        var vs = program.vertexShaderSource.sources[0];
        var attributeLocations = program._attributeLocations;
        var normalAttributeName = model._normalAttributeName;

        // Modified from http://forum.unity3d.com/threads/toon-outline-but-with-diffuse-surface.24668/
        vs = ShaderSource.replaceMain(vs, 'gltf_silhouette_main');
        vs +=
            'uniform float gltf_silhouetteSize; \n' +
            'void main() \n' +
            '{ \n' +
            '    gltf_silhouette_main(); \n' +
            '    vec3 n = normalize(czm_normal3D * ' + normalAttributeName + '); \n' +
            '    n.x *= czm_projection[0][0]; \n' +
            '    n.y *= czm_projection[1][1]; \n' +
            '    vec4 clip = gl_Position; \n' +
            '    clip.xy += n.xy * clip.w * gltf_silhouetteSize / czm_viewport.z; \n' +
            '    gl_Position = clip; \n' +
            '}';

        var fs =
            'uniform vec4 gltf_silhouetteColor; \n' +
            'void main() \n' +
            '{ \n' +
            '    gl_FragColor = gltf_silhouetteColor; \n' +
            '}';

        return ShaderProgram.fromCache({
            context : frameState.context,
            vertexShaderSource : vs,
            fragmentShaderSource : fs,
            attributeLocations : attributeLocations
        });
    }

    function hasSilhouette(model, frameState) {
        return silhouetteSupported(frameState.context) && (model.silhouetteSize > 0.0) && (model.silhouetteColor.alpha > 0.0) && defined(model._normalAttributeName);
    }

    function hasTranslucentCommands(model) {
        var nodeCommands = model._nodeCommands;
        var length = nodeCommands.length;
        for (var i = 0; i < length; ++i) {
            var nodeCommand = nodeCommands[i];
            var command = nodeCommand.command;
            if (command.pass === Pass.TRANSLUCENT) {
                return true;
            }
        }
        return false;
    }

    function isTranslucent(model) {
        return (model.color.alpha > 0.0) && (model.color.alpha < 1.0);
    }

    function isInvisible(model) {
        return (model.color.alpha === 0.0);
    }

    function alphaDirty(currAlpha, prevAlpha) {
        // Returns whether the alpha state has changed between invisible, translucent, or opaque
        return (Math.floor(currAlpha) !== Math.floor(prevAlpha)) || (Math.ceil(currAlpha) !== Math.ceil(prevAlpha));
    }

    var silhouettesLength = 0;

    function createSilhouetteCommands(model, frameState) {
        // Wrap around after exceeding the 8-bit stencil limit.
        // The reference is unique to each model until this point.
        var stencilReference = (++silhouettesLength) % 255;

        // If the model is translucent the silhouette needs to be in the translucent pass.
        // Otherwise the silhouette would be rendered before the model.
        var silhouetteTranslucent = hasTranslucentCommands(model) || isTranslucent(model) || (model.silhouetteColor.alpha < 1.0);
        var silhouettePrograms = model._rendererResources.silhouettePrograms;
        var scene3DOnly = frameState.scene3DOnly;
        var nodeCommands = model._nodeCommands;
        var length = nodeCommands.length;
        for (var i = 0; i < length; ++i) {
            var nodeCommand = nodeCommands[i];
            var command = nodeCommand.command;

            // Create model command
            var modelCommand = isTranslucent(model) ? nodeCommand.translucentCommand : command;
            var silhouetteModelCommand = DrawCommand.shallowClone(modelCommand);
            var renderState = clone(modelCommand.renderState);

            // Write the reference value into the stencil buffer.
            renderState.stencilTest = {
                enabled : true,
                frontFunction : WebGLConstants.ALWAYS,
                backFunction : WebGLConstants.ALWAYS,
                reference : stencilReference,
                mask : ~0,
                frontOperation : {
                    fail : WebGLConstants.KEEP,
                    zFail : WebGLConstants.KEEP,
                    zPass : WebGLConstants.REPLACE
                },
                backOperation : {
                    fail : WebGLConstants.KEEP,
                    zFail : WebGLConstants.KEEP,
                    zPass : WebGLConstants.REPLACE
                }
            };

            if (isInvisible(model)) {
                // When the model is invisible disable color and depth writes but still write into the stencil buffer
                renderState.colorMask = {
                    red : false,
                    green : false,
                    blue : false,
                    alpha : false
                };
                renderState.depthMask = false;
            }
            renderState = RenderState.fromCache(renderState);
            silhouetteModelCommand.renderState = renderState;
            nodeCommand.silhouetteModelCommand = silhouetteModelCommand;

            // Create color command
            var silhouetteColorCommand = DrawCommand.shallowClone(command);
            renderState = clone(command.renderState, true);
            renderState.depthTest.enabled = true;
            renderState.cull.enabled = false;
            if (silhouetteTranslucent) {
                silhouetteColorCommand.pass = Pass.TRANSLUCENT;
                renderState.depthMask = false;
                renderState.blending = BlendingState.ALPHA_BLEND;
            }

            // Only render silhouette if the value in the stencil buffer equals the reference
            renderState.stencilTest = {
                enabled : true,
                frontFunction : WebGLConstants.NOTEQUAL,
                backFunction : WebGLConstants.NOTEQUAL,
                reference : stencilReference,
                mask : ~0,
                frontOperation : {
                    fail : WebGLConstants.KEEP,
                    zFail : WebGLConstants.KEEP,
                    zPass : WebGLConstants.KEEP
                },
                backOperation : {
                    fail : WebGLConstants.KEEP,
                    zFail : WebGLConstants.KEEP,
                    zPass : WebGLConstants.KEEP
                }
            };
            renderState = RenderState.fromCache(renderState);

            // If the silhouette program has already been cached use it
            var program = command.shaderProgram;
            var id = getProgramId(model, program);
            var silhouetteProgram = silhouettePrograms[id];
            if (!defined(silhouetteProgram)) {
                silhouetteProgram = createSilhouetteProgram(model, program, frameState);
                silhouettePrograms[id] = silhouetteProgram;
            }

            var silhouetteUniformMap = combine(command.uniformMap, {
                gltf_silhouetteColor : createSilhouetteColorFunction(model),
                gltf_silhouetteSize : createSilhouetteSizeFunction(model)
            });

            silhouetteColorCommand.renderState = renderState;
            silhouetteColorCommand.shaderProgram = silhouetteProgram;
            silhouetteColorCommand.uniformMap = silhouetteUniformMap;
            silhouetteColorCommand.castShadows = false;
            silhouetteColorCommand.receiveShadows = false;
            nodeCommand.silhouetteColorCommand = silhouetteColorCommand;

            if (!scene3DOnly) {
                var command2D = nodeCommand.command2D;
                var silhouetteModelCommand2D = DrawCommand.shallowClone(silhouetteModelCommand);
                silhouetteModelCommand2D.boundingVolume = command2D.boundingVolume;
                silhouetteModelCommand2D.modelMatrix = command2D.modelMatrix;
                nodeCommand.silhouetteModelCommand2D = silhouetteModelCommand2D;

                var silhouetteColorCommand2D = DrawCommand.shallowClone(silhouetteColorCommand);
                silhouetteModelCommand2D.boundingVolume = command2D.boundingVolume;
                silhouetteModelCommand2D.modelMatrix = command2D.modelMatrix;
                nodeCommand.silhouetteColorCommand2D = silhouetteColorCommand2D;
            }
        }
    }

    function modifyShaderForClippingPlanes(shader, clippingPlaneCollection, context) {
        shader = ShaderSource.replaceMain(shader, 'gltf_clip_main');
        shader += Model._getClippingFunction(clippingPlaneCollection, context) + '\n';
        shader +=
            'uniform sampler2D gltf_clippingPlanes; \n' +
            'uniform mat4 gltf_clippingPlanesMatrix; \n' +
            'uniform vec4 gltf_clippingPlanesEdgeStyle; \n' +
            'void main() \n' +
            '{ \n' +
            '    gltf_clip_main(); \n' +
            getClipAndStyleCode('gltf_clippingPlanes', 'gltf_clippingPlanesMatrix', 'gltf_clippingPlanesEdgeStyle') +
            '} \n';
        return shader;
    }

    function updateSilhouette(model, frameState, force) {
        // Generate silhouette commands when the silhouette size is greater than 0.0 and the alpha is greater than 0.0
        // There are two silhouette commands:
        //     1. silhouetteModelCommand : render model normally while enabling stencil mask
        //     2. silhouetteColorCommand : render enlarged model with a solid color while enabling stencil tests
        if (!hasSilhouette(model, frameState)) {
            return;
        }

        var nodeCommands = model._nodeCommands;
        var dirty = alphaDirty(model.color.alpha, model._colorPreviousAlpha) ||
                    alphaDirty(model.silhouetteColor.alpha, model._silhouetteColorPreviousAlpha) ||
                    !defined(nodeCommands[0].silhouetteModelCommand);

        model._colorPreviousAlpha = model.color.alpha;
        model._silhouetteColorPreviousAlpha = model.silhouetteColor.alpha;

        if (dirty || force) {
            createSilhouetteCommands(model, frameState);
        }
    }

    function updateClippingPlanes(model, frameState) {
        var clippingPlanes = model._clippingPlanes;
        if (defined(clippingPlanes) && clippingPlanes.owner === model) {
            if (clippingPlanes.enabled) {
                clippingPlanes.update(frameState);
            }
        }
    }

    var scratchBoundingSphere = new BoundingSphere();

    function scaleInPixels(positionWC, radius, frameState) {
        scratchBoundingSphere.center = positionWC;
        scratchBoundingSphere.radius = radius;
        return frameState.camera.getPixelSize(scratchBoundingSphere, frameState.context.drawingBufferWidth, frameState.context.drawingBufferHeight);
    }

    var scratchPosition = new Cartesian3();
    var scratchCartographic = new Cartographic();

    function getScale(model, frameState) {
        var scale = model.scale;

        if (model.minimumPixelSize !== 0.0) {
            // Compute size of bounding sphere in pixels
            var context = frameState.context;
            var maxPixelSize = Math.max(context.drawingBufferWidth, context.drawingBufferHeight);
            var m = defined(model._clampedModelMatrix) ? model._clampedModelMatrix : model.modelMatrix;
            scratchPosition.x = m[12];
            scratchPosition.y = m[13];
            scratchPosition.z = m[14];

            if (defined(model._rtcCenter)) {
                Cartesian3.add(model._rtcCenter, scratchPosition, scratchPosition);
            }

            if (model._mode !== SceneMode.SCENE3D) {
                var projection = frameState.mapProjection;
                var cartographic = projection.ellipsoid.cartesianToCartographic(scratchPosition, scratchCartographic);
                projection.project(cartographic, scratchPosition);
                Cartesian3.fromElements(scratchPosition.z, scratchPosition.x, scratchPosition.y, scratchPosition);
            }

            var radius = model.boundingSphere.radius;
            var metersPerPixel = scaleInPixels(scratchPosition, radius, frameState);

            // metersPerPixel is always > 0.0
            var pixelsPerMeter = 1.0 / metersPerPixel;
            var diameterInPixels = Math.min(pixelsPerMeter * (2.0 * radius), maxPixelSize);

            // Maintain model's minimum pixel size
            if (diameterInPixels < model.minimumPixelSize) {
                scale = (model.minimumPixelSize * metersPerPixel) / (2.0 * model._initialRadius);
            }
        }

        return defined(model.maximumScale) ? Math.min(model.maximumScale, scale) : scale;
    }

    function releaseCachedGltf(model) {
        if (defined(model._cacheKey) && defined(model._cachedGltf) && (--model._cachedGltf.count === 0)) {
            delete gltfCache[model._cacheKey];
        }
        model._cachedGltf = undefined;
    }

    ///////////////////////////////////////////////////////////////////////////

    function CachedRendererResources(context, cacheKey) {
        this.buffers = undefined;
        this.vertexArrays = undefined;
        this.programs = undefined;
        this.sourceShaders = undefined;
        this.silhouettePrograms = undefined;
        this.textures = undefined;
        this.samplers = undefined;
        this.renderStates = undefined;
        this.ready = false;

        this.context = context;
        this.cacheKey = cacheKey;
        this.count = 0;
    }

    function destroy(property) {
        for (var name in property) {
            if (property.hasOwnProperty(name)) {
                property[name].destroy();
            }
        }
    }

    function destroyCachedRendererResources(resources) {
        destroy(resources.buffers);
        destroy(resources.vertexArrays);
        destroy(resources.programs);
        destroy(resources.silhouettePrograms);
        destroy(resources.textures);
    }

    CachedRendererResources.prototype.release = function() {
        if (--this.count === 0) {
            if (defined(this.cacheKey)) {
                // Remove if this was cached
                delete this.context.cache.modelRendererResourceCache[this.cacheKey];
            }
            destroyCachedRendererResources(this);
            return destroyObject(this);
        }

        return undefined;
    };

    ///////////////////////////////////////////////////////////////////////////

    function getUpdateHeightCallback(model, ellipsoid, cartoPosition) {
        return function(clampedPosition) {
            if (model.heightReference === HeightReference.RELATIVE_TO_GROUND) {
                var clampedCart = ellipsoid.cartesianToCartographic(clampedPosition, scratchCartographic);
                clampedCart.height += cartoPosition.height;
                ellipsoid.cartographicToCartesian(clampedCart, clampedPosition);
            }

            var clampedModelMatrix = model._clampedModelMatrix;

            // Modify clamped model matrix to use new height
            Matrix4.clone(model.modelMatrix, clampedModelMatrix);
            clampedModelMatrix[12] = clampedPosition.x;
            clampedModelMatrix[13] = clampedPosition.y;
            clampedModelMatrix[14] = clampedPosition.z;

            model._heightChanged = true;
        };
    }

    function updateClamping(model) {
        if (defined(model._removeUpdateHeightCallback)) {
            model._removeUpdateHeightCallback();
            model._removeUpdateHeightCallback = undefined;
        }

        var scene = model._scene;
        if (!defined(scene) || !defined(scene.globe) || (model.heightReference === HeightReference.NONE)) {
            //>>includeStart('debug', pragmas.debug);
            if (model.heightReference !== HeightReference.NONE) {
                throw new DeveloperError('Height reference is not supported without a scene and globe.');
            }
            //>>includeEnd('debug');
            model._clampedModelMatrix = undefined;
            return;
        }

        var globe = scene.globe;
        var ellipsoid = globe.ellipsoid;

        // Compute cartographic position so we don't recompute every update
        var modelMatrix = model.modelMatrix;
        scratchPosition.x = modelMatrix[12];
        scratchPosition.y = modelMatrix[13];
        scratchPosition.z = modelMatrix[14];
        var cartoPosition = ellipsoid.cartesianToCartographic(scratchPosition);

        if (!defined(model._clampedModelMatrix)) {
            model._clampedModelMatrix = Matrix4.clone(modelMatrix, new Matrix4());
        }

        // Install callback to handle updating of terrain tiles
        var surface = globe._surface;
        model._removeUpdateHeightCallback = surface.updateHeight(cartoPosition, getUpdateHeightCallback(model, ellipsoid, cartoPosition));

        // Set the correct height now
        var height = globe.getHeight(cartoPosition);
        if (defined(height)) {
            // Get callback with cartoPosition being the non-clamped position
            var cb = getUpdateHeightCallback(model, ellipsoid, cartoPosition);

            // Compute the clamped cartesian and call updateHeight callback
            Cartographic.clone(cartoPosition, scratchCartographic);
            scratchCartographic.height = height;
            ellipsoid.cartographicToCartesian(scratchCartographic, scratchPosition);
            cb(scratchPosition);
        }
    }

    var scratchDisplayConditionCartesian = new Cartesian3();
    var scratchDistanceDisplayConditionCartographic = new Cartographic();

    function distanceDisplayConditionVisible(model, frameState) {
        var distance2;
        var ddc = model.distanceDisplayCondition;
        var nearSquared = ddc.near * ddc.near;
        var farSquared = ddc.far * ddc.far;

        if (frameState.mode === SceneMode.SCENE2D) {
            var frustum2DWidth = frameState.camera.frustum.right - frameState.camera.frustum.left;
            distance2 = frustum2DWidth * 0.5;
            distance2 = distance2 * distance2;
        } else {
            // Distance to center of primitive's reference frame
            var position = Matrix4.getTranslation(model.modelMatrix, scratchDisplayConditionCartesian);
            if (frameState.mode === SceneMode.COLUMBUS_VIEW) {
                var projection = frameState.mapProjection;
                var ellipsoid = projection.ellipsoid;
                var cartographic = ellipsoid.cartesianToCartographic(position, scratchDistanceDisplayConditionCartographic);
                position = projection.project(cartographic, position);
                Cartesian3.fromElements(position.z, position.x, position.y, position);
            }
            distance2 = Cartesian3.distanceSquared(position, frameState.camera.positionWC);
        }

        return (distance2 >= nearSquared) && (distance2 <= farSquared);
    }

    /**
     * Called when {@link Viewer} or {@link CesiumWidget} render the scene to
     * get the draw commands needed to render this primitive.
     * <p>
     * Do not call this function directly.  This is documented just to
     * list the exceptions that may be propagated when the scene is rendered:
     * </p>
     *
     * @exception {RuntimeError} Failed to load external reference.
     */
    Model.prototype.update = function(frameState) {
        if (frameState.mode === SceneMode.MORPHING) {
            return;
        }

        var context = frameState.context;
        this._defaultTexture = context.defaultTexture;

        if ((this._state === ModelState.NEEDS_LOAD) && defined(this.gltf)) {
            if (!defined(this._upgrade10To20)) {
                this._upgrade10To20 = defined(this.gltf.asset) && defined(this.gltf.asset.extras) && this.gltf.asset.extras.gltf_pipeline_upgrade_10to20;
            }

            // Use renderer resources from cache instead of loading/creating them?
            var cachedRendererResources;
            var cacheKey = this.cacheKey;
            if (defined(cacheKey)) { // cache key given? this model will pull from or contribute to context level cache
                context.cache.modelRendererResourceCache = defaultValue(context.cache.modelRendererResourceCache, {});
                var modelCaches = context.cache.modelRendererResourceCache;

                cachedRendererResources = modelCaches[this.cacheKey];
                if (defined(cachedRendererResources)) {
                    if (!cachedRendererResources.ready) {
                        // Cached resources for the model are not loaded yet.  We'll
                        // try again every frame until they are.
                        return;
                    }

                    ++cachedRendererResources.count;
                    this._loadRendererResourcesFromCache = true;
                } else {
                    cachedRendererResources = new CachedRendererResources(context, cacheKey);
                    cachedRendererResources.count = 1;
                    modelCaches[this.cacheKey] = cachedRendererResources;
                }
                this._cachedRendererResources = cachedRendererResources;
            } else { // cache key not given? this model doesn't care about context level cache at all. Cache is here to simplify freeing on destroy.
                cachedRendererResources = new CachedRendererResources(context);
                cachedRendererResources.count = 1;
                this._cachedRendererResources = cachedRendererResources;
            }

            this._state = ModelState.LOADING;
            if (this._state !== ModelState.FAILED) {
                var extensions = this.gltf.extensions;
                if (defined(extensions) && defined(extensions.CESIUM_RTC)) {
                    var center = Cartesian3.fromArray(extensions.CESIUM_RTC.center);
                    if (!Cartesian3.equals(center, Cartesian3.ZERO)) {
                        this._rtcCenter3D = center;

                        var projection = frameState.mapProjection;
                        var ellipsoid = projection.ellipsoid;
                        var cartographic = ellipsoid.cartesianToCartographic(this._rtcCenter3D);
                        var projectedCart = projection.project(cartographic);
                        Cartesian3.fromElements(projectedCart.z, projectedCart.x, projectedCart.y, projectedCart);
                        this._rtcCenter2D = projectedCart;

                        this._rtcCenterEye = new Cartesian3();
                        this._rtcCenter = this._rtcCenter3D;
                    }
                }

                addPipelineExtras(this.gltf);

                this._loadResources = new ModelLoadResources();
                if (!this._loadRendererResourcesFromCache) {
                    // Buffers are required to updateVersion
                    ModelUtility.parseBuffers(this, bufferLoad);
                }
            }
        }

        var loadResources = this._loadResources;
        var incrementallyLoadTextures = this._incrementallyLoadTextures;
        var justLoaded = false;

        if (this._state === ModelState.LOADING) {
            // Transition from LOADING -> LOADED once resources are downloaded and created.
            // Textures may continue to stream in while in the LOADED state.
            if (loadResources.pendingBufferLoads === 0) {
                if (!loadResources.initialized) {
                    frameState.brdfLutGenerator.update(frameState);
<<<<<<< HEAD
                    updateVersion(this.gltf);
                    if (this._upgrade10To20) {
                        this._forwardAxis = Axis.X;
                    }
=======

>>>>>>> 2bf42bca
                    ModelUtility.checkSupportedExtensions(this.extensionsRequired);
                    ModelUtility.updateForwardAxis(this);

                    // glTF pipeline updates, not needed if loading from cache
                    if (!this._loadRendererResourcesFromCache) {
                        var gltf = this.gltf;
                        // Add the original version so it remains cached
                        gltf.extras.sourceVersion = ModelUtility.getAssetVersion(gltf);

                        updateVersion(gltf);
                        addDefaults(gltf);

                        var options = {
                            addBatchIdToGeneratedShaders: this._addBatchIdToGeneratedShaders
                        };

                        processModelMaterialsCommon(gltf, options);
                        processPbrMaterials(gltf, options);
                    }

                    // Skip dequantizing in the shader if not encoded
                    this._dequantizeInShader = this._dequantizeInShader && DracoLoader.hasExtension(this);

                    // We do this after to make sure that the ids don't change
                    addBuffersToLoadResources(this);
                    parseTechniques(this);
                    if (!this._loadRendererResourcesFromCache) {
                        parseBufferViews(this);
                        parseShaders(this);
                        parsePrograms(this);
                        parseTextures(this, context);
                    }
                    parseMaterials(this);
                    parseMeshes(this);
                    parseNodes(this);

                    // Start draco decoding
                    DracoLoader.parse(this, context);

                    loadResources.initialized = true;
                }

                if (!loadResources.finishedDecoding()) {
                    DracoLoader.decodeModel(this, context)
                        .otherwise(ModelUtility.getFailedLoadFunction(this, 'model', this.basePath));
                }

                if (loadResources.finishedDecoding() && !loadResources.resourcesParsed) {
                    this._boundingSphere = ModelUtility.computeBoundingSphere(this);
                    this._initialRadius = this._boundingSphere.radius;

                    DracoLoader.cacheDataForModel(this);

                    loadResources.resourcesParsed = true;
                }

                if (loadResources.resourcesParsed &&
                    loadResources.pendingShaderLoads === 0) {
                    createResources(this, frameState);
                }
            }

            if (loadResources.finished() ||
                (incrementallyLoadTextures && loadResources.finishedEverythingButTextureCreation())) {
                this._state = ModelState.LOADED;
                justLoaded = true;
            }
        }

        // Incrementally stream textures.
        if (defined(loadResources) && (this._state === ModelState.LOADED)) {
            if (incrementallyLoadTextures && !justLoaded) {
                createResources(this, frameState);
            }

            if (loadResources.finished()) {
                if (!this._keepPipelineExtras) {
                    removePipelineExtras(this.gltf);
                }

                this._loadResources = undefined;  // Clear CPU memory since WebGL resources were created.

                var resources = this._rendererResources;
                var cachedResources = this._cachedRendererResources;

                cachedResources.buffers = resources.buffers;
                cachedResources.vertexArrays = resources.vertexArrays;
                cachedResources.programs = resources.programs;
                cachedResources.sourceShaders = resources.sourceShaders;
                cachedResources.silhouettePrograms = resources.silhouettePrograms;
                cachedResources.textures = resources.textures;
                cachedResources.samplers = resources.samplers;
                cachedResources.renderStates = resources.renderStates;
                cachedResources.ready = true;

                // The normal attribute name is required for silhouettes, so get it before the gltf JSON is released
                this._normalAttributeName = ModelUtility.getAttributeOrUniformBySemantic(this.gltf, 'NORMAL');

                // Vertex arrays are unique to this model, do not store in cache.
                if (defined(this._precreatedAttributes)) {
                    cachedResources.vertexArrays = {};
                }

                if (this.releaseGltfJson) {
                    releaseCachedGltf(this);
                }
            }
        }

        var silhouette = hasSilhouette(this, frameState);
        var translucent = isTranslucent(this);
        var invisible = isInvisible(this);
        var displayConditionPassed = defined(this.distanceDisplayCondition) ? distanceDisplayConditionVisible(this, frameState) : true;
        var show = this.show && displayConditionPassed && (this.scale !== 0.0) && (!invisible || silhouette);

        if ((show && this._state === ModelState.LOADED) || justLoaded) {
            var animated = this.activeAnimations.update(frameState) || this._cesiumAnimationsDirty;
            this._cesiumAnimationsDirty = false;
            this._dirty = false;
            var modelMatrix = this.modelMatrix;

            var modeChanged = frameState.mode !== this._mode;
            this._mode = frameState.mode;

            // Model's model matrix needs to be updated
            var modelTransformChanged = !Matrix4.equals(this._modelMatrix, modelMatrix) ||
                (this._scale !== this.scale) ||
                (this._minimumPixelSize !== this.minimumPixelSize) || (this.minimumPixelSize !== 0.0) || // Minimum pixel size changed or is enabled
                (this._maximumScale !== this.maximumScale) ||
                (this._heightReference !== this.heightReference) || this._heightChanged ||
                modeChanged;

            if (modelTransformChanged || justLoaded) {
                Matrix4.clone(modelMatrix, this._modelMatrix);

                updateClamping(this);

                if (defined(this._clampedModelMatrix)) {
                    modelMatrix = this._clampedModelMatrix;
                }

                this._scale = this.scale;
                this._minimumPixelSize = this.minimumPixelSize;
                this._maximumScale = this.maximumScale;
                this._heightReference = this.heightReference;
                this._heightChanged = false;

                var scale = getScale(this, frameState);
                var computedModelMatrix = this._computedModelMatrix;
                Matrix4.multiplyByUniformScale(modelMatrix, scale, computedModelMatrix);
                if (this._upAxis === Axis.Y) {
                    Matrix4.multiplyTransformation(computedModelMatrix, Axis.Y_UP_TO_Z_UP, computedModelMatrix);
                } else if (this._upAxis === Axis.X) {
                    Matrix4.multiplyTransformation(computedModelMatrix, Axis.X_UP_TO_Z_UP, computedModelMatrix);
                }
                if (this.forwardAxis === Axis.Z) {
                    // glTF 2.0 has a Z-forward convention that must be adapted here to X-forward.
                    Matrix4.multiplyTransformation(computedModelMatrix, Axis.Z_UP_TO_X_UP, computedModelMatrix);
                }
            }

            // Update modelMatrix throughout the graph as needed
            if (animated || modelTransformChanged || justLoaded) {
                updateNodeHierarchyModelMatrix(this, modelTransformChanged, justLoaded, frameState.mapProjection);
                this._dirty = true;

                if (animated || justLoaded) {
                    // Apply skins if animation changed any node transforms
                    applySkins(this);
                }
            }

            if (this._perNodeShowDirty) {
                this._perNodeShowDirty = false;
                updatePerNodeShow(this);
            }
            updatePickIds(this, context);
            updateWireframe(this);
            updateShowBoundingVolume(this);
            updateShadows(this);
            updateClippingPlanes(this, frameState);

            // Regenerate shaders if ClippingPlaneCollection state changed or it was removed
            var clippingPlanes = this._clippingPlanes;
            var currentClippingPlanesState = 0;
            if (defined(clippingPlanes) && clippingPlanes.enabled) {
                var clippingPlaneOffsetMatrix = defaultValue(this.clippingPlaneOffsetMatrix, modelMatrix);
                Matrix4.multiply(context.uniformState.view3D, clippingPlaneOffsetMatrix, this._clippingPlaneModelViewMatrix);
                currentClippingPlanesState = clippingPlanes.clippingPlanesState;
            }

            var shouldRegenerateShaders = this._clippingPlanesState !== currentClippingPlanesState;
            this._clippingPlanesState = currentClippingPlanesState;

            // Regenerate shaders if color shading changed from last update
            var currentlyColorShadingEnabled = isColorShadingEnabled(this);
            if (currentlyColorShadingEnabled !== this._colorShadingEnabled) {
                this._colorShadingEnabled = currentlyColorShadingEnabled;
                shouldRegenerateShaders = true;
            }

            if (shouldRegenerateShaders) {
                regenerateShaders(this, frameState);
            } else {
                updateColor(this, frameState, false);
                updateSilhouette(this, frameState, false);
            }
        }

        if (justLoaded) {
            // Called after modelMatrix update.
            var model = this;
            frameState.afterRender.push(function() {
                model._ready = true;
                model._readyPromise.resolve(model);
            });
            return;
        }

        // We don't check show at the top of the function since we
        // want to be able to progressively load models when they are not shown,
        // and then have them visible immediately when show is set to true.
        if (show && !this._ignoreCommands) {
            // PERFORMANCE_IDEA: This is terrible
            var commandList = frameState.commandList;
            var passes = frameState.passes;
            var nodeCommands = this._nodeCommands;
            var length = nodeCommands.length;
            var i;
            var nc;

            var idl2D = frameState.mapProjection.ellipsoid.maximumRadius * CesiumMath.PI;
            var boundingVolume;

            if (passes.render || (passes.pick && this.allowPicking)) {
                for (i = 0; i < length; ++i) {
                    nc = nodeCommands[i];
                    if (nc.show) {
                        var command = translucent ? nc.translucentCommand : nc.command;
                        command = silhouette ? nc.silhouetteModelCommand : command;
                        commandList.push(command);
                        boundingVolume = nc.command.boundingVolume;
                        if (frameState.mode === SceneMode.SCENE2D &&
                            (boundingVolume.center.y + boundingVolume.radius > idl2D || boundingVolume.center.y - boundingVolume.radius < idl2D)) {
                            var command2D = translucent ? nc.translucentCommand2D : nc.command2D;
                            command2D = silhouette ? nc.silhouetteModelCommand2D : command2D;
                            commandList.push(command2D);
                        }
                    }
                }

                if (silhouette && !passes.pick) {
                    // Render second silhouette pass
                    for (i = 0; i < length; ++i) {
                        nc = nodeCommands[i];
                        if (nc.show) {
                            commandList.push(nc.silhouetteColorCommand);
                            boundingVolume = nc.command.boundingVolume;
                            if (frameState.mode === SceneMode.SCENE2D &&
                                (boundingVolume.center.y + boundingVolume.radius > idl2D || boundingVolume.center.y - boundingVolume.radius < idl2D)) {
                                commandList.push(nc.silhouetteColorCommand2D);
                            }
                        }
                    }
                }
            }
        }
    };

    function destroyIfNotCached(rendererResources, cachedRendererResources) {
        if (rendererResources.programs !== cachedRendererResources.programs) {
            destroy(rendererResources.programs);
        }
        if (rendererResources.silhouettePrograms !== cachedRendererResources.silhouettePrograms) {
            destroy(rendererResources.silhouettePrograms);
        }
    }

    // Run from update iff:
    // - everything is loaded
    // - clipping planes state change OR color state set
    // Run this from destructor after removing color state and clipping plane state
    function regenerateShaders(model, frameState) {
        // In regards to _cachedRendererResources:
        // Fair to assume that this is data that should just never get modified due to clipping planes or model color.
        // So if clipping planes or model color active:
        // - delink _rendererResources.*programs and create new dictionaries.
        // - do NOT destroy any programs - might be used by copies of the model or by might be needed in the future if clipping planes/model color is deactivated

        // If clipping planes and model color inactive:
        // - destroy _rendererResources.*programs
        // - relink _rendererResources.*programs to _cachedRendererResources

        // In both cases, need to mark commands as dirty, re-run derived commands (elsewhere)

        var rendererResources = model._rendererResources;
        var cachedRendererResources = model._cachedRendererResources;
        destroyIfNotCached(rendererResources, cachedRendererResources);

        var programId;
        if (isClippingEnabled(model) || isColorShadingEnabled(model)) {
            rendererResources.programs = {};
            rendererResources.silhouettePrograms = {};

            var visitedPrograms = {};
            var techniques = model._sourceTechniques;
            var technique;

            for (var techniqueId in techniques) {
                if (techniques.hasOwnProperty(techniqueId)) {
                    technique = techniques[techniqueId];
                    programId = technique.program;
                    if (!visitedPrograms[programId]) {
                        visitedPrograms[programId] = true;
                        recreateProgram({
                            programId: programId,
                            techniqueId: techniqueId
                        }, model, frameState.context);
                    }
                }
            }
        } else {
            rendererResources.programs = cachedRendererResources.programs;
            rendererResources.silhouettePrograms = cachedRendererResources.silhouettePrograms;
        }

        // Fix all the commands, marking them as dirty so everything that derives will re-derive
        var rendererPrograms = rendererResources.programs;

        var nodeCommands = model._nodeCommands;
        var commandCount = nodeCommands.length;
        for (var i = 0; i < commandCount; ++i) {
            var nodeCommand = nodeCommands[i];
            programId = nodeCommand.programId;

            var renderProgram = rendererPrograms[programId];
            nodeCommand.command.shaderProgram = renderProgram;
            if (defined(nodeCommand.command2D)) {
                nodeCommand.command2D.shaderProgram = renderProgram;
            }
        }

        // Force update silhouette commands/shaders
        updateColor(model, frameState, true);
        updateSilhouette(model, frameState, true);
    }

    /**
     * Returns true if this object was destroyed; otherwise, false.
     * <br /><br />
     * If this object was destroyed, it should not be used; calling any function other than
     * <code>isDestroyed</code> will result in a {@link DeveloperError} exception.
     *
     * @returns {Boolean} <code>true</code> if this object was destroyed; otherwise, <code>false</code>.
     *
     * @see Model#destroy
     */
    Model.prototype.isDestroyed = function() {
        return false;
    };

    /**
     * Destroys the WebGL resources held by this object.  Destroying an object allows for deterministic
     * release of WebGL resources, instead of relying on the garbage collector to destroy this object.
     * <br /><br />
     * Once an object is destroyed, it should not be used; calling any function other than
     * <code>isDestroyed</code> will result in a {@link DeveloperError} exception.  Therefore,
     * assign the return value (<code>undefined</code>) to the object as done in the example.
     *
     * @exception {DeveloperError} This object was destroyed, i.e., destroy() was called.
     *
     *
     * @example
     * model = model && model.destroy();
     *
     * @see Model#isDestroyed
     */
    Model.prototype.destroy = function() {
        // Vertex arrays are unique to this model, destroy here.
        if (defined(this._precreatedAttributes)) {
            destroy(this._rendererResources.vertexArrays);
        }

        if (defined(this._removeUpdateHeightCallback)) {
            this._removeUpdateHeightCallback();
            this._removeUpdateHeightCallback = undefined;
        }

        if (defined(this._terrainProviderChangedCallback)) {
            this._terrainProviderChangedCallback();
            this._terrainProviderChangedCallback = undefined;
        }

        // Shaders modified for clipping and for color don't get cached, so destroy these manually
        if (defined(this._cachedRendererResources)) {
            destroyIfNotCached(this._rendererResources, this._cachedRendererResources);
        }

        this._rendererResources = undefined;
        this._cachedRendererResources = this._cachedRendererResources && this._cachedRendererResources.release();
        DracoLoader.destroyCachedDataForModel(this);

        var pickIds = this._pickIds;
        var length = pickIds.length;
        for (var i = 0; i < length; ++i) {
            pickIds[i].destroy();
        }

        releaseCachedGltf(this);
        this._quantizedVertexShaders = undefined;

        // Only destroy the ClippingPlaneCollection if this is the owner - if this model is part of a Cesium3DTileset,
        // _clippingPlanes references a ClippingPlaneCollection that this model does not own.
        var clippingPlaneCollection = this._clippingPlanes;
        if (defined(clippingPlaneCollection) && !clippingPlaneCollection.isDestroyed() && clippingPlaneCollection.owner === this) {
            clippingPlaneCollection.destroy();
        }
        this._clippingPlanes = undefined;

        return destroyObject(this);
    };

    // exposed for testing
    Model._getClippingFunction = getClippingFunction;
    Model._modifyShaderForColor = modifyShaderForColor;

    return Model;
});<|MERGE_RESOLUTION|>--- conflicted
+++ resolved
@@ -1938,7 +1938,6 @@
             drawFS = 'uniform vec4 czm_pickColor;\n' + drawFS;
         }
 
-<<<<<<< HEAD
         if (model._upgrade10To20) {
             drawFS = ShaderSource.replaceMain(drawFS, 'non_gamma_corrected_main');
             drawFS =
@@ -1950,10 +1949,7 @@
                 '} \n';
         }
 
-        createAttributesAndProgram(id, drawFS, drawVS, model, context);
-=======
         createAttributesAndProgram(programId, techniqueId, drawFS, drawVS, model, context);
->>>>>>> 2bf42bca
     }
 
     function recreateProgram(programToCreate, model, context) {
@@ -1995,7 +1991,6 @@
             drawFS = 'uniform vec4 czm_pickColor;\n' + drawFS;
         }
 
-<<<<<<< HEAD
         if (model._upgrade10To20) {
             drawFS = ShaderSource.replaceMain(drawFS, 'non_gamma_corrected_main');
             drawFS =
@@ -2007,10 +2002,7 @@
                 '} \n';
         }
 
-        createAttributesAndProgram(id, drawFS, drawVS, model, context);
-=======
         createAttributesAndProgram(programId, techniqueId, drawFS, drawVS, model, context);
->>>>>>> 2bf42bca
     }
 
     function createAttributesAndProgram(programId, techniqueId, drawFS, drawVS, model, context) {
@@ -4100,14 +4092,7 @@
             if (loadResources.pendingBufferLoads === 0) {
                 if (!loadResources.initialized) {
                     frameState.brdfLutGenerator.update(frameState);
-<<<<<<< HEAD
-                    updateVersion(this.gltf);
-                    if (this._upgrade10To20) {
-                        this._forwardAxis = Axis.X;
-                    }
-=======
-
->>>>>>> 2bf42bca
+
                     ModelUtility.checkSupportedExtensions(this.extensionsRequired);
                     ModelUtility.updateForwardAxis(this);
 
