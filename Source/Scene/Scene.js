--- conflicted
+++ resolved
@@ -1436,26 +1436,6 @@
         },
 
         /**
-<<<<<<< HEAD
-         * When <code>true</code>, enables Fast Approximate Anti-aliasing even when order independent translucency
-         * is unsupported.
-         * @memberof Scene.prototype
-         * @type {Boolean}
-         * @default true
-         * @deprecated
-         */
-        fxaa : {
-            get : function() {
-                deprecationWarning('Scene.fxaa', 'The Scene.fxaa property has been deprecated. Use Scene.postProcessStages.fxaa.');
-                return this.postProcessStages.fxaa.enabled;
-            },
-            set : function(value) {
-                deprecationWarning('Scene.fxaa', 'The Scene.fxaa property has been deprecated. Use Scene.postProcessStages.fxaa.');
-                this.postProcessStages.fxaa.enabled = value;
-            }
-        },
-
-        /**
          * The value used for gamma correction.
          * @memberof Scene.prototype
          * @type {Number}
@@ -1487,8 +1467,6 @@
         },
 
         /**
-=======
->>>>>>> fa670af8
          * @private
          */
         opaqueFrustumNearOffset : {
