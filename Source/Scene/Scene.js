define([
        '../Core/ApproximateTerrainHeights',
        '../Core/BoundingRectangle',
        '../Core/BoundingSphere',
        '../Core/BoxGeometry',
        '../Core/Cartesian2',
        '../Core/Cartesian3',
        '../Core/Cartographic',
        '../Core/Check',
        '../Core/Color',
        '../Core/ColorGeometryInstanceAttribute',
        '../Core/createGuid',
        '../Core/CullingVolume',
        '../Core/defaultValue',
        '../Core/defined',
        '../Core/defineProperties',
        '../Core/destroyObject',
        '../Core/DeveloperError',
        '../Core/EllipsoidGeometry',
        '../Core/Event',
        '../Core/GeographicProjection',
        '../Core/GeometryInstance',
        '../Core/GeometryPipeline',
        '../Core/Intersect',
        '../Core/JulianDate',
        '../Core/Math',
        '../Core/Matrix4',
        '../Core/mergeSort',
        '../Core/Occluder',
        '../Core/OrthographicFrustum',
        '../Core/OrthographicOffCenterFrustum',
        '../Core/PerspectiveFrustum',
        '../Core/PerspectiveOffCenterFrustum',
        '../Core/PixelFormat',
        '../Core/Ray',
        '../Core/RequestScheduler',
        '../Core/ShowGeometryInstanceAttribute',
        '../Core/TaskProcessor',
        '../Core/Transforms',
        '../Renderer/ClearCommand',
        '../Renderer/ComputeEngine',
        '../Renderer/Context',
        '../Renderer/ContextLimits',
        '../Renderer/DrawCommand',
        '../Renderer/Framebuffer',
        '../Renderer/Pass',
        '../Renderer/PixelDatatype',
        '../Renderer/RenderState',
        '../Renderer/ShaderProgram',
        '../Renderer/ShaderSource',
        '../Renderer/Texture',
        '../ThirdParty/when',
        './BrdfLutGenerator',
        './Camera',
        './Cesium3DTileFeature',
        './Cesium3DTilePass',
        './Cesium3DTilePassState',
        './Cesium3DTileset',
        './CreditDisplay',
        './DebugCameraPrimitive',
        './DepthPlane',
        './DerivedCommand',
        './DeviceOrientationCameraController',
        './Fog',
        './FrameState',
        './GlobeDepth',
        './InvertClassification',
        './JobScheduler',
        './MapMode2D',
        './OctahedralProjectedCubeMap',
        './PerformanceDisplay',
        './PerInstanceColorAppearance',
        './PickDepth',
        './PostProcessStageCollection',
        './Primitive',
        './PrimitiveCollection',
        './SceneMode',
        './SceneTransforms',
        './SceneTransitioner',
        './ScreenSpaceCameraController',
        './ShadowMap',
        './StencilConstants',
        './SunPostProcess',
        './TweenCollection',
        './View'
    ], function(
        ApproximateTerrainHeights,
        BoundingRectangle,
        BoundingSphere,
        BoxGeometry,
        Cartesian2,
        Cartesian3,
        Cartographic,
        Check,
        Color,
        ColorGeometryInstanceAttribute,
        createGuid,
        CullingVolume,
        defaultValue,
        defined,
        defineProperties,
        destroyObject,
        DeveloperError,
        EllipsoidGeometry,
        Event,
        GeographicProjection,
        GeometryInstance,
        GeometryPipeline,
        Intersect,
        JulianDate,
        CesiumMath,
        Matrix4,
        mergeSort,
        Occluder,
        OrthographicFrustum,
        OrthographicOffCenterFrustum,
        PerspectiveFrustum,
        PerspectiveOffCenterFrustum,
        PixelFormat,
        Ray,
        RequestScheduler,
        ShowGeometryInstanceAttribute,
        TaskProcessor,
        Transforms,
        ClearCommand,
        ComputeEngine,
        Context,
        ContextLimits,
        DrawCommand,
        Framebuffer,
        Pass,
        PixelDatatype,
        RenderState,
        ShaderProgram,
        ShaderSource,
        Texture,
        when,
        BrdfLutGenerator,
        Camera,
        Cesium3DTileFeature,
        Cesium3DTilePass,
        Cesium3DTilePassState,
        Cesium3DTileset,
        CreditDisplay,
        DebugCameraPrimitive,
        DepthPlane,
        DerivedCommand,
        DeviceOrientationCameraController,
        Fog,
        FrameState,
        GlobeDepth,
        InvertClassification,
        JobScheduler,
        MapMode2D,
        OctahedralProjectedCubeMap,
        PerformanceDisplay,
        PerInstanceColorAppearance,
        PickDepth,
        PostProcessStageCollection,
        Primitive,
        PrimitiveCollection,
        SceneMode,
        SceneTransforms,
        SceneTransitioner,
        ScreenSpaceCameraController,
        ShadowMap,
        StencilConstants,
        SunPostProcess,
        TweenCollection,
        View) {
    'use strict';

    var requestRenderAfterFrame = function (scene) {
        return function () {
            scene.frameState.afterRender.push(function() {
                scene.requestRender();
            });
        };
    };

    function MostDetailedRayPick(ray, width, tilesets) {
        this.ray = ray;
        this.width = width;
        this.tilesets = tilesets;
        this.ready = false;
        this.deferred = when.defer();
        this.promise = this.deferred.promise;
    }

    /**
     * The container for all 3D graphical objects and state in a Cesium virtual scene.  Generally,
     * a scene is not created directly; instead, it is implicitly created by {@link CesiumWidget}.
     * <p>
     * <em><code>contextOptions</code> parameter details:</em>
     * </p>
     * <p>
     * The default values are:
     * <code>
     * {
     *   webgl : {
     *     alpha : false,
     *     depth : true,
     *     stencil : false,
     *     antialias : true,
     *     premultipliedAlpha : true,
     *     preserveDrawingBuffer : false,
     *     failIfMajorPerformanceCaveat : false
     *   },
     *   allowTextureFilterAnisotropic : true
     * }
     * </code>
     * </p>
     * <p>
     * The <code>webgl</code> property corresponds to the {@link http://www.khronos.org/registry/webgl/specs/latest/#5.2|WebGLContextAttributes}
     * object used to create the WebGL context.
     * </p>
     * <p>
     * <code>webgl.alpha</code> defaults to false, which can improve performance compared to the standard WebGL default
     * of true.  If an application needs to composite Cesium above other HTML elements using alpha-blending, set
     * <code>webgl.alpha</code> to true.
     * </p>
     * <p>
     * The other <code>webgl</code> properties match the WebGL defaults for {@link http://www.khronos.org/registry/webgl/specs/latest/#5.2|WebGLContextAttributes}.
     * </p>
     * <p>
     * <code>allowTextureFilterAnisotropic</code> defaults to true, which enables anisotropic texture filtering when the
     * WebGL extension is supported.  Setting this to false will improve performance, but hurt visual quality, especially for horizon views.
     * </p>
     *
     * @alias Scene
     * @constructor
     *
     * @param {Object} [options] Object with the following properties:
     * @param {Canvas} options.canvas The HTML canvas element to create the scene for.
     * @param {Object} [options.contextOptions] Context and WebGL creation properties.  See details above.
     * @param {Element} [options.creditContainer] The HTML element in which the credits will be displayed.
     * @param {Element} [options.creditViewport] The HTML element in which to display the credit popup.  If not specified, the viewport will be a added as a sibling of the canvas.
     * @param {MapProjection} [options.mapProjection=new GeographicProjection()] The map projection to use in 2D and Columbus View modes.
     * @param {Boolean} [options.orderIndependentTranslucency=true] If true and the configuration supports it, use order independent translucency.
     * @param {Boolean} [options.scene3DOnly=false] If true, optimizes memory use and performance for 3D mode but disables the ability to use 2D or Columbus View.
     * @param {Number} [options.terrainExaggeration=1.0] A scalar used to exaggerate the terrain. Note that terrain exaggeration will not modify any other primitive as they are positioned relative to the ellipsoid.
     * @param {Boolean} [options.shadows=false] Determines if shadows are cast by the sun.
     * @param {MapMode2D} [options.mapMode2D=MapMode2D.INFINITE_SCROLL] Determines if the 2D map is rotatable or can be scrolled infinitely in the horizontal direction.
     * @param {Boolean} [options.requestRenderMode=false] If true, rendering a frame will only occur when needed as determined by changes within the scene. Enabling improves performance of the application, but requires using {@link Scene#requestRender} to render a new frame explicitly in this mode. This will be necessary in many cases after making changes to the scene in other parts of the API. See {@link https://cesium.com/blog/2018/01/24/cesium-scene-rendering-performance/|Improving Performance with Explicit Rendering}.
     * @param {Number} [options.maximumRenderTimeChange=0.0] If requestRenderMode is true, this value defines the maximum change in simulation time allowed before a render is requested. See {@link https://cesium.com/blog/2018/01/24/cesium-scene-rendering-performance/|Improving Performance with Explicit Rendering}.
     *
     * @see CesiumWidget
     * @see {@link http://www.khronos.org/registry/webgl/specs/latest/#5.2|WebGLContextAttributes}
     *
     * @exception {DeveloperError} options and options.canvas are required.
     *
     * @example
     * // Create scene without anisotropic texture filtering
     * var scene = new Cesium.Scene({
     *   canvas : canvas,
     *   contextOptions : {
     *     allowTextureFilterAnisotropic : false
     *   }
     * });
     */
    function Scene(options) {
        options = defaultValue(options, defaultValue.EMPTY_OBJECT);
        var canvas = options.canvas;
        var contextOptions = options.contextOptions;
        var creditContainer = options.creditContainer;
        var creditViewport = options.creditViewport;

        //>>includeStart('debug', pragmas.debug);
        if (!defined(canvas)) {
            throw new DeveloperError('options and options.canvas are required.');
        }
        //>>includeEnd('debug');
        var hasCreditContainer = defined(creditContainer);
        var context = new Context(canvas, contextOptions);
        if (!hasCreditContainer) {
            creditContainer = document.createElement('div');
            creditContainer.style.position = 'absolute';
            creditContainer.style.bottom = '0';
            creditContainer.style['text-shadow'] = '0 0 2px #000000';
            creditContainer.style.color = '#ffffff';
            creditContainer.style['font-size'] = '10px';
            creditContainer.style['padding-right'] = '5px';
            canvas.parentNode.appendChild(creditContainer);
        }
        if (!defined(creditViewport)) {
            creditViewport = canvas.parentNode;
        }

        this._id = createGuid();
        this._jobScheduler = new JobScheduler();
        this._frameState = new FrameState(context, new CreditDisplay(creditContainer, ' • ', creditViewport), this._jobScheduler);
        this._frameState.scene3DOnly = defaultValue(options.scene3DOnly, false);
        this._removeCreditContainer = !hasCreditContainer;
        this._creditContainer = creditContainer;

        this._canvas = canvas;
        this._context = context;
        this._computeEngine = new ComputeEngine(context);
        this._globe = undefined;
        this._primitives = new PrimitiveCollection();
        this._groundPrimitives = new PrimitiveCollection();

        this._mostDetailedRayPicks = [];

        this._logDepthBuffer = context.fragmentDepth;
        this._logDepthBufferDirty = true;

        this._tweens = new TweenCollection();

        this._shaderFrameCount = 0;

        this._sunPostProcess = undefined;

        this._computeCommandList = [];
        this._overlayCommandList = [];

        this._useOIT = defaultValue(options.orderIndependentTranslucency, true);
        this._executeOITFunction = undefined;

        this._depthPlane = new DepthPlane();

        this._clearColorCommand = new ClearCommand({
            color : new Color(),
            stencil : 0,
            owner : this
        });
        this._depthClearCommand = new ClearCommand({
            depth : 1.0,
            owner : this
        });
        this._stencilClearCommand = new ClearCommand({
            stencil : 0
        });
        this._classificationStencilClearCommand = new ClearCommand({
            stencil : 0,
            renderState : RenderState.fromCache({
                stencilMask : StencilConstants.CLASSIFICATION_MASK
            })
        });

        this._depthOnlyRenderStateCache = {};
        this._pickRenderStateCache = {};

        this._transitioner = new SceneTransitioner(this);

        this._preUpdate = new Event();
        this._postUpdate = new Event();

        this._renderError = new Event();
        this._preRender = new Event();
        this._postRender = new Event();

        this._pickPositionCache = {};
        this._pickPositionCacheDirty = false;

        this._minimumDisableDepthTestDistance = 0.0;

        /**
         * Exceptions occurring in <code>render</code> are always caught in order to raise the
         * <code>renderError</code> event.  If this property is true, the error is rethrown
         * after the event is raised.  If this property is false, the <code>render</code> function
         * returns normally after raising the event.
         *
         * @type {Boolean}
         * @default false
         */
        this.rethrowRenderErrors = false;

        /**
         * Determines whether or not to instantly complete the
         * scene transition animation on user input.
         *
         * @type {Boolean}
         * @default true
         */
        this.completeMorphOnUserInput = true;

        /**
         * The event fired at the beginning of a scene transition.
         * @type {Event}
         * @default Event()
         */
        this.morphStart = new Event();

        /**
         * The event fired at the completion of a scene transition.
         * @type {Event}
         * @default Event()
         */
        this.morphComplete = new Event();

        /**
         * The {@link SkyBox} used to draw the stars.
         *
         * @type {SkyBox}
         * @default undefined
         *
         * @see Scene#backgroundColor
         */
        this.skyBox = undefined;

        /**
         * The sky atmosphere drawn around the globe.
         *
         * @type {SkyAtmosphere}
         * @default undefined
         */
        this.skyAtmosphere = undefined;

        /**
         * The {@link Sun}.
         *
         * @type {Sun}
         * @default undefined
         */
        this.sun = undefined;

        /**
         * Uses a bloom filter on the sun when enabled.
         *
         * @type {Boolean}
         * @default true
         */
        this.sunBloom = true;
        this._sunBloom = undefined;

        /**
         * The {@link Moon}
         *
         * @type Moon
         * @default undefined
         */
        this.moon = undefined;

        /**
         * The background color, which is only visible if there is no sky box, i.e., {@link Scene#skyBox} is undefined.
         *
         * @type {Color}
         * @default {@link Color.BLACK}
         *
         * @see Scene#skyBox
         */
        this.backgroundColor = Color.clone(Color.BLACK);

        this._mode = SceneMode.SCENE3D;

        this._mapProjection = defined(options.mapProjection) ? options.mapProjection : new GeographicProjection();

        /**
         * The current morph transition time between 2D/Columbus View and 3D,
         * with 0.0 being 2D or Columbus View and 1.0 being 3D.
         *
         * @type {Number}
         * @default 1.0
         */
        this.morphTime = 1.0;

        /**
         * The far-to-near ratio of the multi-frustum when using a normal depth buffer.
         * <p>
         * This value is used to create the near and far values for each frustum of the multi-frustum. It is only used
         * when {@link Scene#logarithmicDepthBuffer} is <code>false</code>. When <code>logarithmicDepthBuffer</code> is
         * <code>true</code>, use {@link Scene#logarithmicDepthFarToNearRatio}.
         * </p>
         *
         * @type {Number}
         * @default 1000.0
         */
        this.farToNearRatio = 1000.0;

        /**
         * The far-to-near ratio of the multi-frustum when using a logarithmic depth buffer.
         * <p>
         * This value is used to create the near and far values for each frustum of the multi-frustum. It is only used
         * when {@link Scene#logarithmicDepthBuffer} is <code>true</code>. When <code>logarithmicDepthBuffer</code> is
         * <code>false</code>, use {@link Scene#farToNearRatio}.
         * </p>
         *
         * @type {Number}
         * @default 1e9
         */
        this.logarithmicDepthFarToNearRatio = 1e9;

        /**
         * Determines the uniform depth size in meters of each frustum of the multifrustum in 2D. If a primitive or model close
         * to the surface shows z-fighting, decreasing this will eliminate the artifact, but decrease performance. On the
         * other hand, increasing this will increase performance but may cause z-fighting among primitives close to the surface.
         *
         * @type {Number}
         * @default 1.75e6
         */
        this.nearToFarDistance2D = 1.75e6;

        /**
         * This property is for debugging only; it is not for production use.
         * <p>
         * A function that determines what commands are executed.  As shown in the examples below,
         * the function receives the command's <code>owner</code> as an argument, and returns a boolean indicating if the
         * command should be executed.
         * </p>
         * <p>
         * The default is <code>undefined</code>, indicating that all commands are executed.
         * </p>
         *
         * @type Function
         *
         * @default undefined
         *
         * @example
         * // Do not execute any commands.
         * scene.debugCommandFilter = function(command) {
         *     return false;
         * };
         *
         * // Execute only the billboard's commands.  That is, only draw the billboard.
         * var billboards = new Cesium.BillboardCollection();
         * scene.debugCommandFilter = function(command) {
         *     return command.owner === billboards;
         * };
         */
        this.debugCommandFilter = undefined;

        /**
         * This property is for debugging only; it is not for production use.
         * <p>
         * When <code>true</code>, commands are randomly shaded.  This is useful
         * for performance analysis to see what parts of a scene or model are
         * command-dense and could benefit from batching.
         * </p>
         *
         * @type Boolean
         *
         * @default false
         */
        this.debugShowCommands = false;

        /**
         * This property is for debugging only; it is not for production use.
         * <p>
         * When <code>true</code>, commands are shaded based on the frustums they
         * overlap.  Commands in the closest frustum are tinted red, commands in
         * the next closest are green, and commands in the farthest frustum are
         * blue.  If a command overlaps more than one frustum, the color components
         * are combined, e.g., a command overlapping the first two frustums is tinted
         * yellow.
         * </p>
         *
         * @type Boolean
         *
         * @default false
         */
        this.debugShowFrustums = false;

        /**
         * This property is for debugging only; it is not for production use.
         * <p>
         * Displays frames per second and time between frames.
         * </p>
         *
         * @type Boolean
         *
         * @default false
         */
        this.debugShowFramesPerSecond = false;

        /**
         * This property is for debugging only; it is not for production use.
         * <p>
         * Displays depth information for the indicated frustum.
         * </p>
         *
         * @type Boolean
         *
         * @default false
         */
        this.debugShowGlobeDepth = false;

        /**
         * This property is for debugging only; it is not for production use.
         * <p>
         * Indicates which frustum will have depth information displayed.
         * </p>
         *
         * @type Number
         *
         * @default 1
         */
        this.debugShowDepthFrustum = 1;

        /**
         * This property is for debugging only; it is not for production use.
         * <p>
         * When <code>true</code>, draws outlines to show the boundaries of the camera frustums
         * </p>
         *
         * @type Boolean
         *
         * @default false
         */
        this.debugShowFrustumPlanes = false;
        this._debugShowFrustumPlanes = false;
        this._debugFrustumPlanes = undefined;

        /**
         * When <code>true</code>, enables picking using the depth buffer.
         *
         * @type Boolean
         * @default true
         */
        this.useDepthPicking = true;

        /**
         * When <code>true</code>, enables picking translucent geometry using the depth buffer. Note that {@link Scene#useDepthPicking} must also be true for enabling this to work.
         *
         * <p>
         * Render must be called between picks.
         * <br>There is a decrease in performance when enabled. There are extra draw calls to write depth for
         * translucent geometry.
         * </p>
         *
         * @example
         * // picking the position of a translucent primitive
         * viewer.screenSpaceEventHandler.setInputAction(function onLeftClick(movement) {
         *      var pickedFeature = viewer.scene.pick(movement.position);
         *      if (!Cesium.defined(pickedFeature)) {
         *          // nothing picked
         *          return;
         *      }
         *      viewer.scene.render();
         *      var worldPosition = viewer.scene.pickPosition(movement.position);
         * }, Cesium.ScreenSpaceEventType.LEFT_CLICK);
         *
         * @type {Boolean}
         * @default false
         */
        this.pickTranslucentDepth = false;

        /**
         * The time in milliseconds to wait before checking if the camera has not moved and fire the cameraMoveEnd event.
         * @type {Number}
         * @default 500.0
         * @private
         */
        this.cameraEventWaitTime = 500.0;

        /**
         * Blends the atmosphere to geometry far from the camera for horizon views. Allows for additional
         * performance improvements by rendering less geometry and dispatching less terrain requests.
         * @type {Fog}
         */
        this.fog = new Fog();

        this._sunCamera = new Camera(this);

        /**
         * The shadow map in the scene. When enabled, models, primitives, and the globe may cast and receive shadows.
         * By default the light source of the shadow map is the sun.
         * @type {ShadowMap}
         */
        this.shadowMap = new ShadowMap({
            context : context,
            lightCamera : this._sunCamera,
            enabled : defaultValue(options.shadows, false)
        });

        /**
         * When <code>false</code>, 3D Tiles will render normally. When <code>true</code>, classified 3D Tile geometry will render normally and
         * unclassified 3D Tile geometry will render with the color multiplied by {@link Scene#invertClassificationColor}.
         * @type {Boolean}
         * @default false
         */
        this.invertClassification = false;

        /**
         * The highlight color of unclassified 3D Tile geometry when {@link Scene#invertClassification} is <code>true</code>.
         * <p>When the color's alpha is less than 1.0, the unclassified portions of the 3D Tiles will not blend correctly with the classified positions of the 3D Tiles.</p>
         * <p>Also, when the color's alpha is less than 1.0, the WEBGL_depth_texture and EXT_frag_depth WebGL extensions must be supported.</p>
         * @type {Color}
         * @default Color.WHITE
         */
        this.invertClassificationColor = Color.clone(Color.WHITE);

        this._actualInvertClassificationColor = Color.clone(this._invertClassificationColor);
        this._invertClassification = new InvertClassification();

        /**
         * The focal length for use when with cardboard or WebVR.
         * @type {Number}
         */
        this.focalLength = undefined;

        /**
         * The eye separation distance in meters for use with cardboard or WebVR.
         * @type {Number}
         */
        this.eyeSeparation = undefined;

        /**
         * Post processing effects applied to the final render.
         * @type {PostProcessStageCollection}
         */
        this.postProcessStages = new PostProcessStageCollection();

        this._brdfLutGenerator = new BrdfLutGenerator();

        this._terrainExaggeration = defaultValue(options.terrainExaggeration, 1.0);

        this._performanceDisplay = undefined;
        this._debugVolume = undefined;

        this._screenSpaceCameraController = new ScreenSpaceCameraController(this);
        this._mapMode2D = defaultValue(options.mapMode2D, MapMode2D.INFINITE_SCROLL);

        // Keeps track of the state of a frame. FrameState is the state across
        // the primitives of the scene. This state is for internally keeping track
        // of celestial and environment effects that need to be updated/rendered in
        // a certain order as well as updating/tracking framebuffer usage.
        this._environmentState = {
            skyBoxCommand : undefined,
            skyAtmosphereCommand : undefined,
            sunDrawCommand : undefined,
            sunComputeCommand : undefined,
            moonCommand : undefined,

            isSunVisible : false,
            isMoonVisible : false,
            isReadyForAtmosphere : false,
            isSkyAtmosphereVisible : false,

            clearGlobeDepth : false,
            useDepthPlane : false,
            renderTranslucentDepthForPick : false,

            originalFramebuffer : undefined,
            useGlobeDepthFramebuffer : false,
            useOIT : false,
            useInvertClassification : false,
            usePostProcess : false,
            usePostProcessSelected : false,
            useWebVR : false
        };

        this._useWebVR = false;
        this._cameraVR = undefined;
        this._aspectRatioVR = undefined;

        /**
         * When <code>true</code>, rendering a frame will only occur when needed as determined by changes within the scene.
         * Enabling improves performance of the application, but requires using {@link Scene#requestRender}
         * to render a new frame explicitly in this mode. This will be necessary in many cases after making changes
         * to the scene in other parts of the API.
         *
         * @see {@link https://cesium.com/blog/2018/01/24/cesium-scene-rendering-performance/|Improving Performance with Explicit Rendering}
         * @see Scene#maximumRenderTimeChange
         * @see Scene#requestRender
         *
         * @type {Boolean}
         * @default false
         */
        this.requestRenderMode = defaultValue(options.requestRenderMode, false);
        this._renderRequested = true;

        /**
         * If {@link Scene#requestRenderMode} is <code>true</code>, this value defines the maximum change in
         * simulation time allowed before a render is requested. Lower values increase the number of frames rendered
         * and higher values decrease the number of frames rendered. If <code>undefined</code>, changes to
         * the simulation time will never request a render.
         * This value impacts the rate of rendering for changes in the scene like lighting, entity property updates,
         * and animations.
         *
         * @see {@link https://cesium.com/blog/2018/01/24/cesium-scene-rendering-performance/|Improving Performance with Explicit Rendering}
         * @see Scene#requestRenderMode
         *
         * @type {Number}
         * @default 0.5
         */
        this.maximumRenderTimeChange = defaultValue(options.maximumRenderTimeChange, 0.0);
        this._lastRenderTime = undefined;
        this._frameRateMonitor = undefined;

        this._removeRequestListenerCallback = RequestScheduler.requestCompletedEvent.addEventListener(requestRenderAfterFrame(this));
        this._removeTaskProcessorListenerCallback = TaskProcessor.taskCompletedEvent.addEventListener(requestRenderAfterFrame(this));
        this._removeGlobeCallbacks = [];

        var viewport = new BoundingRectangle(0, 0, context.drawingBufferWidth, context.drawingBufferHeight);
        var camera = new Camera(this);

        if (this._logDepthBuffer) {
            camera.frustum.near = 0.1;
            camera.frustum.far = 10000000000.0;
        }

        var pickOffscreenDefaultWidth = 0.1;
        var pickOffscreenViewport = new BoundingRectangle(0, 0, 1, 1);
        var pickOffscreenCamera = new Camera(this);
        pickOffscreenCamera.frustum = new OrthographicFrustum({
            width: pickOffscreenDefaultWidth,
            aspectRatio: 1.0,
            near: 0.1
        });

        this._pickOffscreenView = new View(this, pickOffscreenCamera, pickOffscreenViewport);

        /**
         * The camera view for the scene camera flight destination. Used for preloading flight destination tiles.
         * @type {Camera}
         * @private
         */
        this.preloadFlightCamera = new Camera(this);

        /**
         * The culling volume for the scene camera flight destination. Used for preloading flight destination tiles.
         * @type {CullingVolume}
         * @private
         */
        this.preloadFlightCullingVolume = undefined;

        /**
         * @private
         */
        this.pickOffscreenDefaultWidth = pickOffscreenDefaultWidth;

        this._defaultView = new View(this, camera, viewport);
        this._view = this._defaultView;

        this._hdr = undefined;
        this._hdrDirty = undefined;
        this.highDynamicRange = true;
        this.gamma = 2.2;
        this._sunColor = new Cartesian3(1.8, 1.85, 2.0);

        /**
         * The spherical harmonic coefficients for image-based lighting of PBR models.
         * @type {Cartesian3[]}
         */
        this.sphericalHarmonicCoefficients = undefined;

        /**
         * The url to the KTX file containing the specular environment map and convoluted mipmaps for image-based lighting of PBR models.
         * @type {String}
         */
        this.specularEnvironmentMaps = undefined;
        this._specularEnvironmentMapAtlas = undefined;

        // Give frameState, camera, and screen space camera controller initial state before rendering
        updateFrameNumber(this, 0.0, JulianDate.now());
        updateFrameState(this);
        this.initializeFrame();
    }

    function updateGlobeListeners(scene, globe) {
        for (var i = 0; i < scene._removeGlobeCallbacks.length; ++i) {
            scene._removeGlobeCallbacks[i]();
        }
        scene._removeGlobeCallbacks.length = 0;

        var removeGlobeCallbacks = [];
        if (defined(globe)) {
            removeGlobeCallbacks.push(globe.imageryLayersUpdatedEvent.addEventListener(requestRenderAfterFrame(scene)));
            removeGlobeCallbacks.push(globe.terrainProviderChanged.addEventListener(requestRenderAfterFrame(scene)));
        }
        scene._removeGlobeCallbacks = removeGlobeCallbacks;
    }

    defineProperties(Scene.prototype, {
        /**
         * Gets the canvas element to which this scene is bound.
         * @memberof Scene.prototype
         *
         * @type {Canvas}
         * @readonly
         */
        canvas : {
            get : function() {
                return this._canvas;
            }
        },

        /**
         * The drawingBufferHeight of the underlying GL context.
         * @memberof Scene.prototype
         *
         * @type {Number}
         * @readonly
         *
         * @see {@link https://www.khronos.org/registry/webgl/specs/1.0/#DOM-WebGLRenderingContext-drawingBufferHeight|drawingBufferHeight}
         */
        drawingBufferHeight : {
            get : function() {
                return this._context.drawingBufferHeight;
            }
        },

        /**
         * The drawingBufferHeight of the underlying GL context.
         * @memberof Scene.prototype
         *
         * @type {Number}
         * @readonly
         *
         * @see {@link https://www.khronos.org/registry/webgl/specs/1.0/#DOM-WebGLRenderingContext-drawingBufferHeight|drawingBufferHeight}
         */
        drawingBufferWidth : {
            get : function() {
                return this._context.drawingBufferWidth;
            }
        },

        /**
         * The maximum aliased line width, in pixels, supported by this WebGL implementation.  It will be at least one.
         * @memberof Scene.prototype
         *
         * @type {Number}
         * @readonly
         *
         * @see {@link https://www.khronos.org/opengles/sdk/docs/man/xhtml/glGet.xml|glGet} with <code>ALIASED_LINE_WIDTH_RANGE</code>.
         */
        maximumAliasedLineWidth : {
            get : function() {
                return ContextLimits.maximumAliasedLineWidth;
            }
        },

        /**
         * The maximum length in pixels of one edge of a cube map, supported by this WebGL implementation.  It will be at least 16.
         * @memberof Scene.prototype
         *
         * @type {Number}
         * @readonly
         *
         * @see {@link https://www.khronos.org/opengles/sdk/docs/man/xhtml/glGet.xml|glGet} with <code>GL_MAX_CUBE_MAP_TEXTURE_SIZE</code>.
         */
        maximumCubeMapSize : {
            get : function() {
                return ContextLimits.maximumCubeMapSize;
            }
        },

        /**
         * Returns <code>true</code> if the {@link Scene#pickPosition} function is supported.
         * @memberof Scene.prototype
         *
         * @type {Boolean}
         * @readonly
         *
         * @see Scene#pickPosition
         */
        pickPositionSupported : {
            get : function() {
                return this._context.depthTexture;
            }
        },

        /**
         * Returns <code>true</code> if the {@link Scene#sampleHeight} and {@link Scene#sampleHeightMostDetailed} functions are supported.
         * @memberof Scene.prototype
         *
         * @type {Boolean}
         * @readonly
         *
         * @see Scene#sampleHeight
         * @see Scene#sampleHeightMostDetailed
         */
        sampleHeightSupported : {
            get : function() {
                return this._context.depthTexture;
            }
        },

        /**
         * Returns <code>true</code> if the {@link Scene#clampToHeight} and {@link Scene#clampToHeightMostDetailed} functions are supported.
         * @memberof Scene.prototype
         *
         * @type {Boolean}
         * @readonly
         *
         * @see Scene#clampToHeight
         * @see Scene#clampToHeightMostDetailed
         */
        clampToHeightSupported : {
            get : function() {
                return this._context.depthTexture;
            }
        },

        /**
         * Returns <code>true</code> if the {@link Scene#invertClassification} is supported.
         * @memberof Scene.prototype
         *
         * @type {Boolean}
         * @readonly
         *
         * @see Scene#invertClassification
         */
        invertClassificationSupported : {
            get : function() {
                return this._context.depthTexture;
            }
        },

        /**
         * Gets or sets the depth-test ellipsoid.
         * @memberof Scene.prototype
         *
         * @type {Globe}
         */
        globe : {
            get: function() {
                return this._globe;
            },

            set: function(globe) {
                this._globe = this._globe && this._globe.destroy();
                this._globe = globe;

                updateGlobeListeners(this, globe);
            }
        },

        /**
         * Gets the collection of primitives.
         * @memberof Scene.prototype
         *
         * @type {PrimitiveCollection}
         * @readonly
         */
        primitives : {
            get : function() {
                return this._primitives;
            }
        },

        /**
         * Gets the collection of ground primitives.
         * @memberof Scene.prototype
         *
         * @type {PrimitiveCollection}
         * @readonly
         */
        groundPrimitives : {
            get : function() {
                return this._groundPrimitives;
            }
        },

        /**
         * Gets the camera.
         * @memberof Scene.prototype
         *
         * @type {Camera}
         * @readonly
         */
        camera : {
            get : function() {
                return this._view.camera;
            },
            set : function(camera) {
                // For internal use only. Documentation is still @readonly.
                this._view.camera = camera;
            }
        },

        /**
         * Gets the controller for camera input handling.
         * @memberof Scene.prototype
         *
         * @type {ScreenSpaceCameraController}
         * @readonly
         */
        screenSpaceCameraController : {
            get : function() {
                return this._screenSpaceCameraController;
            }
        },

        /**
         * Get the map projection to use in 2D and Columbus View modes.
         * @memberof Scene.prototype
         *
         * @type {MapProjection}
         * @readonly
         *
         * @default new GeographicProjection()
         */
        mapProjection : {
            get: function() {
                return this._mapProjection;
            }
        },

        /**
         * Gets state information about the current scene. If called outside of a primitive's <code>update</code>
         * function, the previous frame's state is returned.
         * @memberof Scene.prototype
         *
         * @type {FrameState}
         * @readonly
         *
         * @private
         */
        frameState : {
            get: function() {
                return this._frameState;
            }
        },

        /**
         * Gets the collection of tweens taking place in the scene.
         * @memberof Scene.prototype
         *
         * @type {TweenCollection}
         * @readonly
         *
         * @private
         */
        tweens : {
            get : function() {
                return this._tweens;
            }
        },

        /**
         * Gets the collection of image layers that will be rendered on the globe.
         * @memberof Scene.prototype
         *
         * @type {ImageryLayerCollection}
         * @readonly
         */
        imageryLayers : {
            get : function() {
                if (!defined(this.globe)) {
                    return undefined;
                }

                return this.globe.imageryLayers;
            }
        },

        /**
         * The terrain provider providing surface geometry for the globe.
         * @memberof Scene.prototype
         *
         * @type {TerrainProvider}
         */
        terrainProvider : {
            get : function() {
                if (!defined(this.globe)) {
                    return undefined;
                }

                return this.globe.terrainProvider;
            },
            set : function(terrainProvider) {
                if (defined(this.globe)) {
                    this.globe.terrainProvider = terrainProvider;
                }
            }
        },

        /**
         * Gets an event that's raised when the terrain provider is changed
         * @memberof Scene.prototype
         *
         * @type {Event}
         * @readonly
         */
        terrainProviderChanged : {
            get : function() {
                if (!defined(this.globe)) {
                    return undefined;
                }

                return this.globe.terrainProviderChanged;
            }
        },

        /**
         * Gets the event that will be raised before the scene is updated or rendered.  Subscribers to the event
         * receive the Scene instance as the first parameter and the current time as the second parameter.
         * @memberof Scene.prototype
         *
         * @see {@link https://cesium.com/blog/2018/01/24/cesium-scene-rendering-performance/|Improving Performance with Explicit Rendering}
         * @see Scene#postUpdate
         * @see Scene#preRender
         * @see Scene#postRender
         *
         * @type {Event}
         * @readonly
         */
        preUpdate : {
            get : function() {
                return this._preUpdate;
            }
        },

        /**
         * Gets the event that will be raised immediately after the scene is updated and before the scene is rendered.
         * Subscribers to the event receive the Scene instance as the first parameter and the current time as the second
         * parameter.
         * @memberof Scene.prototype
         *
         * @see {@link https://cesium.com/blog/2018/01/24/cesium-scene-rendering-performance/|Improving Performance with Explicit Rendering}
         * @see Scene#preUpdate
         * @see Scene#preRender
         * @see Scene#postRender
         *
         * @type {Event}
         * @readonly
         */
        postUpdate : {
            get : function() {
                return this._postUpdate;
            }
        },

        /**
         * Gets the event that will be raised when an error is thrown inside the <code>render</code> function.
         * The Scene instance and the thrown error are the only two parameters passed to the event handler.
         * By default, errors are not rethrown after this event is raised, but that can be changed by setting
         * the <code>rethrowRenderErrors</code> property.
         * @memberof Scene.prototype
         *
         * @type {Event}
         * @readonly
         */
        renderError : {
            get : function() {
                return this._renderError;
            }
        },

        /**
         * Gets the event that will be raised after the scene is updated and immediately before the scene is rendered.
         * Subscribers to the event receive the Scene instance as the first parameter and the current time as the second
         * parameter.
         * @memberof Scene.prototype
         *
         * @see {@link https://cesium.com/blog/2018/01/24/cesium-scene-rendering-performance/|Improving Performance with Explicit Rendering}
         * @see Scene#preUpdate
         * @see Scene#postUpdate
         * @see Scene#postRender
         *
         * @type {Event}
         * @readonly
         */
        preRender : {
            get : function() {
                return this._preRender;
            }
        },

        /**
         * Gets the event that will be raised immediately after the scene is rendered.  Subscribers to the event
         * receive the Scene instance as the first parameter and the current time as the second parameter.
         * @memberof Scene.prototype
         *
         * @see {@link https://cesium.com/blog/2018/01/24/cesium-scene-rendering-performance/|Improving Performance with Explicit Rendering}
         * @see Scene#preUpdate
         * @see Scene#postUpdate
         * @see Scene#postRender
         *
         * @type {Event}
         * @readonly
         */
        postRender : {
            get : function() {
                return this._postRender;
            }
        },

        /**
         * Gets the simulation time when the scene was last rendered. Returns undefined if the scene has not yet been
         * rendered.
         * @memberof Scene.prototype
         *
         * @type {JulianDate}
         * @readonly
         */
        lastRenderTime : {
            get : function() {
                return this._lastRenderTime;
            }
        },

        /**
         * @memberof Scene.prototype
         * @private
         * @readonly
         */
        context : {
            get : function() {
                return this._context;
            }
        },

        /**
         * This property is for debugging only; it is not for production use.
         * <p>
         * When {@link Scene.debugShowFrustums} is <code>true</code>, this contains
         * properties with statistics about the number of command execute per frustum.
         * <code>totalCommands</code> is the total number of commands executed, ignoring
         * overlap. <code>commandsInFrustums</code> is an array with the number of times
         * commands are executed redundantly, e.g., how many commands overlap two or
         * three frustums.
         * </p>
         *
         * @memberof Scene.prototype
         *
         * @type {Object}
         * @readonly
         *
         * @default undefined
         */
        debugFrustumStatistics : {
            get : function() {
                return this._view.debugFrustumStatistics;
            }
        },

        /**
         * Gets whether or not the scene is optimized for 3D only viewing.
         * @memberof Scene.prototype
         * @type {Boolean}
         * @readonly
         */
        scene3DOnly : {
            get : function() {
                return this._frameState.scene3DOnly;
            }
        },

        /**
         * Gets whether or not the scene has order independent translucency enabled.
         * Note that this only reflects the original construction option, and there are
         * other factors that could prevent OIT from functioning on a given system configuration.
         * @memberof Scene.prototype
         * @type {Boolean}
         * @readonly
         */
        orderIndependentTranslucency : {
            get : function() {
                return this._useOIT;
            }
        },

        /**
         * Gets the unique identifier for this scene.
         * @memberof Scene.prototype
         * @type {String}
         * @readonly
         */
        id : {
            get : function() {
                return this._id;
            }
        },

        /**
         * Gets or sets the current mode of the scene.
         * @memberof Scene.prototype
         * @type {SceneMode}
         * @default {@link SceneMode.SCENE3D}
         */
        mode : {
            get : function() {
                return this._mode;
            },
            set : function(value) {
                //>>includeStart('debug', pragmas.debug);
                if (this.scene3DOnly && value !== SceneMode.SCENE3D) {
                    throw new DeveloperError('Only SceneMode.SCENE3D is valid when scene3DOnly is true.');
                }
                //>>includeEnd('debug');
                if (value === SceneMode.SCENE2D) {
                    this.morphTo2D(0);
                } else if (value === SceneMode.SCENE3D) {
                    this.morphTo3D(0);
                } else if (value === SceneMode.COLUMBUS_VIEW) {
                    this.morphToColumbusView(0);
                    //>>includeStart('debug', pragmas.debug);
                } else {
                    throw new DeveloperError('value must be a valid SceneMode enumeration.');
                    //>>includeEnd('debug');
                }
                this._mode = value;
            }
        },

        /**
         * Gets the number of frustums used in the last frame.
         * @memberof Scene.prototype
         * @type {FrustumCommands[]}
         *
         * @private
         */
        frustumCommandsList : {
            get : function() {
                return this._view.frustumCommandsList;
            }
        },

        /**
         * Gets the number of frustums used in the last frame.
         * @memberof Scene.prototype
         * @type {Number}
         *
         * @private
         */
        numberOfFrustums : {
            get : function() {
                return this._view.frustumCommandsList.length;
            }
        },

        /**
         * Gets the scalar used to exaggerate the terrain.
         * @memberof Scene.prototype
         * @type {Number}
         */
        terrainExaggeration : {
            get : function() {
                return this._terrainExaggeration;
            }
        },

        /**
         * When <code>true</code>, splits the scene into two viewports with steroscopic views for the left and right eyes.
         * Used for cardboard and WebVR.
         * @memberof Scene.prototype
         * @type {Boolean}
         * @default false
         */
        useWebVR : {
            get : function() {
                return this._useWebVR;
            },
            set : function(value) {
                //>>includeStart('debug', pragmas.debug);
                if (this.camera.frustum instanceof OrthographicFrustum) {
                    throw new DeveloperError('VR is unsupported with an orthographic projection.');
                }
                //>>includeEnd('debug');
                this._useWebVR = value;
                if (this._useWebVR) {
                    this._frameState.creditDisplay.container.style.visibility = 'hidden';
                    this._cameraVR = new Camera(this);
                    if (!defined(this._deviceOrientationCameraController)) {
                        this._deviceOrientationCameraController = new DeviceOrientationCameraController(this);
                    }

                    this._aspectRatioVR = this.camera.frustum.aspectRatio;
                } else {
                    this._frameState.creditDisplay.container.style.visibility = 'visible';
                    this._cameraVR = undefined;
                    this._deviceOrientationCameraController = this._deviceOrientationCameraController && !this._deviceOrientationCameraController.isDestroyed() && this._deviceOrientationCameraController.destroy();

                    this.camera.frustum.aspectRatio = this._aspectRatioVR;
                    this.camera.frustum.xOffset = 0.0;
                }
            }
        },

        /**
         * Determines if the 2D map is rotatable or can be scrolled infinitely in the horizontal direction.
         * @memberof Scene.prototype
         * @type {MapMode2D}
         */
        mapMode2D : {
            get : function() {
                return this._mapMode2D;
            }
        },

        /**
         * Gets or sets the position of the Imagery splitter within the viewport.  Valid values are between 0.0 and 1.0.
         * @memberof Scene.prototype
         *
         * @type {Number}
         */
        imagerySplitPosition : {
            get: function() {
                return this._frameState.imagerySplitPosition;
            },
            set: function(value) {
                this._frameState.imagerySplitPosition = value;
            }
        },

        /**
         * The distance from the camera at which to disable the depth test of billboards, labels and points
         * to, for example, prevent clipping against terrain. When set to zero, the depth test should always
         * be applied. When less than zero, the depth test should never be applied. Setting the disableDepthTestDistance
         * property of a billboard, label or point will override this value.
         * @memberof Scene.prototype
         * @type {Number}
         * @default 0.0
         */
        minimumDisableDepthTestDistance : {
            get : function() {
                return this._minimumDisableDepthTestDistance;
            },
            set : function(value) {
                //>>includeStart('debug', pragmas.debug);
                if (!defined(value) || value < 0.0) {
                    throw new DeveloperError('minimumDisableDepthTestDistance must be greater than or equal to 0.0.');
                }
                //>>includeEnd('debug');
                this._minimumDisableDepthTestDistance = value;
            }
        },

        /**
         * Whether or not to use a logarithmic depth buffer. Enabling this option will allow for less frustums in the multi-frustum,
         * increasing performance. This property relies on {@link Context#fragmentDepth} being supported.
         * @memberof Scene.prototype
         * @type {Boolean}
         */
        logarithmicDepthBuffer : {
            get : function() {
                return this._logDepthBuffer;
            },
            set : function(value) {
                value = this._context.fragmentDepth && value;
                if (this._logDepthBuffer !== value) {
                    this._logDepthBuffer = value;
                    this._logDepthBufferDirty = true;
                    this._defaultView.updateFrustums = true;
                }
            }
        },

        /**
         * The value used for gamma correction. This is only used when rendering with high dynamic range.
         * @memberof Scene.prototype
         * @type {Number}
         * @default 2.2
         */
        gamma : {
            get : function() {
                return this._context.uniformState.gamma;
            },
            set : function(value) {
                this._context.uniformState.gamma = value;
            }
        },

        /**
         * Whether or not to use high dynamic range rendering.
         * @memberof Scene.prototype
         * @type {Boolean}
         * @default true
         */
        highDynamicRange : {
            get : function() {
                return this._hdr;
            },
            set : function(value) {
                var context = this._context;
                var hdr = value && context.depthTexture && (context.colorBufferFloat || context.colorBufferHalfFloat);
                this._hdrDirty = hdr !== this._hdr;
                this._hdr = hdr;
            }
        },

        /**
         * Whether or not high dynamic range rendering is supported.
         * @memberof Scene.prototype
         * @type {Boolean}
         * @default true
         */
        highDynamicRangeSupported : {
            get : function() {
                var context = this._context;
                return context.depthTexture && (context.colorBufferFloat || context.colorBufferHalfFloat);
            }
        },

        /**
         * Gets or sets the color of the light emitted by the sun.
         *
         * @memberof Scene.prototype
         * @type {Cartesian3}
         * @default Cartesian3(1.8, 1.85, 2.0)
         */
        sunColor: {
            get: function() {
                return this._sunColor;
            },
            set: function(value) {
                this._sunColor = value;
            }
        },

        /**
         * @private
         */
        opaqueFrustumNearOffset : {
            get : function() {
                return this._frameState.useLogDepth ? 0.9 : 0.9999;
            }
        }
    });

    /**
     * Determines if a compressed texture format is supported.
     * @param {String} format The texture format. May be the name of the format or the WebGL extension name, e.g. s3tc or WEBGL_compressed_texture_s3tc.
     * @return {boolean} Whether or not the format is supported.
     */
    Scene.prototype.getCompressedTextureFormatSupported = function(format) {
        var context = this.context;
        return ((format === 'WEBGL_compressed_texture_s3tc' || format === 's3tc') && context.s3tc) ||
               ((format === 'WEBGL_compressed_texture_pvrtc' || format === 'pvrtc') && context.pvrtc) ||
               ((format === 'WEBGL_compressed_texture_etc1' || format === 'etc1') && context.etc1);
    };

    function updateDerivedCommands(scene, command, shadowsDirty) {
        var frameState = scene._frameState;
        var context = scene._context;
        var oit = scene._view.oit;
        var lightShadowMaps = frameState.shadowState.lightShadowMaps;
        var lightShadowsEnabled = frameState.shadowState.lightShadowsEnabled;

        var derivedCommands = command.derivedCommands;

        if (defined(command.pickId)) {
            derivedCommands.picking = DerivedCommand.createPickDerivedCommand(scene, command, context, derivedCommands.picking);
        }

        if (!command.pickOnly) {
            derivedCommands.depth = DerivedCommand.createDepthOnlyDerivedCommand(scene, command, context, derivedCommands.depth);
        }

        derivedCommands.originalCommand = command;

        if (scene._hdr) {
            derivedCommands.hdr = DerivedCommand.createHdrCommand(command, context, derivedCommands.hdr);
            command = derivedCommands.hdr.command;
            derivedCommands = command.derivedCommands;
        }

        if (lightShadowsEnabled && command.receiveShadows) {
            derivedCommands.shadows = ShadowMap.createReceiveDerivedCommand(lightShadowMaps, command, shadowsDirty, context, derivedCommands.shadows);
        }

        if (command.pass === Pass.TRANSLUCENT && defined(oit) && oit.isSupported()) {
            if (lightShadowsEnabled && command.receiveShadows) {
                derivedCommands.oit = defined(derivedCommands.oit) ? derivedCommands.oit : {};
                derivedCommands.oit.shadows = oit.createDerivedCommands(derivedCommands.shadows.receiveCommand, context, derivedCommands.oit.shadows);
            } else {
                derivedCommands.oit = oit.createDerivedCommands(command, context, derivedCommands.oit);
            }
        }
    }

    /**
     * @private
     */
    Scene.prototype.updateDerivedCommands = function(command) {
        if (!defined(command.derivedCommands)) {
            // Is not a DrawCommand
            return;
        }

        var frameState = this._frameState;
        var context = this._context;

        // Update derived commands when any shadow maps become dirty
        var shadowsDirty = false;
        var lastDirtyTime = frameState.shadowState.lastDirtyTime;
        if (command.lastDirtyTime !== lastDirtyTime) {
            command.lastDirtyTime = lastDirtyTime;
            command.dirty = true;
            shadowsDirty = true;
        }

        var useLogDepth = frameState.useLogDepth;
        var useHdr = this._hdr;
        var derivedCommands = command.derivedCommands;
        var hasLogDepthDerivedCommands = defined(derivedCommands.logDepth);
        var hasHdrCommands = defined(derivedCommands.hdr);
        var hasDerivedCommands = defined(derivedCommands.originalCommand);
        var needsLogDepthDerivedCommands = useLogDepth && !hasLogDepthDerivedCommands;
        var needsHdrCommands = useHdr && !hasHdrCommands;
        var needsDerivedCommands = (!useLogDepth || !useHdr) && !hasDerivedCommands;
        command.dirty = command.dirty || needsLogDepthDerivedCommands || needsHdrCommands || needsDerivedCommands;

        if (command.dirty) {
            command.dirty = false;

            var shadowMaps = frameState.shadowState.shadowMaps;
            var shadowsEnabled = frameState.shadowState.shadowsEnabled;
            if (shadowsEnabled && command.castShadows) {
                derivedCommands.shadows = ShadowMap.createCastDerivedCommand(shadowMaps, command, shadowsDirty, context, derivedCommands.shadows);
            }

            if (hasLogDepthDerivedCommands || needsLogDepthDerivedCommands) {
                derivedCommands.logDepth = DerivedCommand.createLogDepthCommand(command, context, derivedCommands.logDepth);
                updateDerivedCommands(this, derivedCommands.logDepth.command, shadowsDirty);
            }
            if (hasDerivedCommands || needsDerivedCommands) {
                updateDerivedCommands(this, command, shadowsDirty);
            }
        }
    };

    var mostDetailedPreloadTilesetPassState = new Cesium3DTilePassState({
        pass : Cesium3DTilePass.MOST_DETAILED_PRELOAD
    });

    var mostDetailedPickTilesetPassState = new Cesium3DTilePassState({
        pass : Cesium3DTilePass.MOST_DETAILED_PICK
    });

    var renderTilesetPassState = new Cesium3DTilePassState({
        pass : Cesium3DTilePass.RENDER
    });

    var pickTilesetPassState = new Cesium3DTilePassState({
        pass : Cesium3DTilePass.PICK
    });

    var preloadTilesetPassState = new Cesium3DTilePassState({
        pass : Cesium3DTilePass.PRELOAD
    });

    var preloadFlightTilesetPassState = new Cesium3DTilePassState({
        pass : Cesium3DTilePass.PRELOAD_FLIGHT
    });

    var scratchOccluderBoundingSphere = new BoundingSphere();
    var scratchOccluder;

    function getOccluder(scene) {
        // TODO: The occluder is the top-level globe. When we add
        //       support for multiple central bodies, this should be the closest one.
        var globe = scene.globe;
        if (scene._mode === SceneMode.SCENE3D && defined(globe) && globe.show) {
            var ellipsoid = globe.ellipsoid;
            scratchOccluderBoundingSphere.radius = ellipsoid.minimumRadius;
            scratchOccluder = Occluder.fromBoundingSphere(scratchOccluderBoundingSphere, scene.camera.positionWC, scratchOccluder);
            return scratchOccluder;
        }

        return undefined;
    }

    function clearPasses(passes) {
        passes.render = false;
        passes.pick = false;
        passes.depth = false;
        passes.postProcess = false;
        passes.offscreen = false;
    }

    function updateFrameNumber(scene, frameNumber, time) {
        var frameState = scene._frameState;
        frameState.frameNumber = frameNumber;
        frameState.time = JulianDate.clone(time, frameState.time);
    }

    function updateFrameState(scene) {
        var camera = scene.camera;

        var frameState = scene._frameState;
        frameState.commandList.length = 0;
        frameState.shadowMaps.length = 0;
        frameState.brdfLutGenerator = scene._brdfLutGenerator;
        frameState.environmentMap = scene.skyBox && scene.skyBox._cubeMap;
        frameState.mode = scene._mode;
        frameState.morphTime = scene.morphTime;
        frameState.mapProjection = scene.mapProjection;
        frameState.camera = camera;
        frameState.cullingVolume = camera.frustum.computeCullingVolume(camera.positionWC, camera.directionWC, camera.upWC);
        frameState.occluder = getOccluder(scene);
        frameState.terrainExaggeration = scene._terrainExaggeration;
        frameState.minimumDisableDepthTestDistance = scene._minimumDisableDepthTestDistance;
        frameState.invertClassification = scene.invertClassification;
        frameState.useLogDepth = scene._logDepthBuffer && !(scene.camera.frustum instanceof OrthographicFrustum || scene.camera.frustum instanceof OrthographicOffCenterFrustum);
        frameState.sunColor = scene._sunColor;

        if (defined(scene._specularEnvironmentMapAtlas) && scene._specularEnvironmentMapAtlas.ready) {
            frameState.specularEnvironmentMaps = scene._specularEnvironmentMapAtlas.texture;
            frameState.specularEnvironmentMapsMaximumLOD = scene._specularEnvironmentMapAtlas.maximumMipmapLevel;
        } else {
            frameState.specularEnvironmentMaps = undefined;
            frameState.specularEnvironmentMapsMaximumLOD = undefined;
        }

        frameState.sphericalHarmonicCoefficients = scene.sphericalHarmonicCoefficients;

        scene._actualInvertClassificationColor = Color.clone(scene.invertClassificationColor, scene._actualInvertClassificationColor);
        if (!InvertClassification.isTranslucencySupported(scene._context)) {
            scene._actualInvertClassificationColor.alpha = 1.0;
        }

        frameState.invertClassificationColor = scene._actualInvertClassificationColor;

        if (defined(scene.globe)) {
            frameState.maximumScreenSpaceError = scene.globe.maximumScreenSpaceError;
        } else {
            frameState.maximumScreenSpaceError = 2;
        }

        clearPasses(frameState.passes);

        frameState.tilesetPassState = undefined;
    }

    var scratchCullingVolume = new CullingVolume();

    /**
     * @private
     */
    Scene.prototype.isVisible = function(command, cullingVolume, occluder) {
        return ((defined(command)) &&
                ((!defined(command.boundingVolume)) ||
                 !command.cull ||
                 ((cullingVolume.computeVisibility(command.boundingVolume) !== Intersect.OUTSIDE) &&
                  (!defined(occluder) || !command.occlude || !command.boundingVolume.isOccluded(occluder)))));
    };

    function getAttributeLocations(shaderProgram) {
        var attributeLocations = {};
        var attributes = shaderProgram.vertexAttributes;
        for (var a in attributes) {
            if (attributes.hasOwnProperty(a)) {
                attributeLocations[a] = attributes[a].index;
            }
        }

        return attributeLocations;
    }

    function createDebugFragmentShaderProgram(command, scene, shaderProgram) {
        var context = scene.context;
        var sp = defaultValue(shaderProgram, command.shaderProgram);
        var fs = sp.fragmentShaderSource.clone();

        var targets = [];
        fs.sources = fs.sources.map(function(source) {
            source = ShaderSource.replaceMain(source, 'czm_Debug_main');
            var re = /gl_FragData\[(\d+)\]/g;
            var match;
            while ((match = re.exec(source)) !== null) {
                if (targets.indexOf(match[1]) === -1) {
                    targets.push(match[1]);
                }
            }
            return source;
        });
        var length = targets.length;

        var newMain =
            'void main() \n' +
            '{ \n' +
            '    czm_Debug_main(); \n';

        var i;
        if (scene.debugShowCommands) {
            if (!defined(command._debugColor)) {
                command._debugColor = Color.fromRandom();
            }
            var c = command._debugColor;
            if (length > 0) {
                for (i = 0; i < length; ++i) {
                    newMain += '    gl_FragData[' + targets[i] + '].rgb *= vec3(' + c.red + ', ' + c.green + ', ' + c.blue + '); \n';
                }
            } else {
                newMain += '    ' + 'gl_FragColor' + '.rgb *= vec3(' + c.red + ', ' + c.green + ', ' + c.blue + '); \n';
            }
        }

        if (scene.debugShowFrustums) {
            // Support up to three frustums.  If a command overlaps all
            // three, it's code is not changed.
            var r = (command.debugOverlappingFrustums & (1 << 0)) ? '1.0' : '0.0';
            var g = (command.debugOverlappingFrustums & (1 << 1)) ? '1.0' : '0.0';
            var b = (command.debugOverlappingFrustums & (1 << 2)) ? '1.0' : '0.0';
            if (length > 0) {
                for (i = 0; i < length; ++i) {
                    newMain += '    gl_FragData[' + targets[i] + '].rgb *= vec3(' + r + ', ' + g + ', ' + b + '); \n';
                }
            } else {
                newMain += '    ' + 'gl_FragColor' + '.rgb *= vec3(' + r + ', ' + g + ', ' + b + '); \n';
            }
        }

        newMain += '}';

        fs.sources.push(newMain);

        var attributeLocations = getAttributeLocations(sp);

        return ShaderProgram.fromCache({
            context : context,
            vertexShaderSource : sp.vertexShaderSource,
            fragmentShaderSource : fs,
            attributeLocations : attributeLocations
        });
    }

    function executeDebugCommand(command, scene, passState) {
        var debugCommand = DrawCommand.shallowClone(command);
        debugCommand.shaderProgram = createDebugFragmentShaderProgram(command, scene);
        debugCommand.execute(scene.context, passState);
        debugCommand.shaderProgram.destroy();
    }

    var transformFrom2D = new Matrix4(0.0, 0.0, 1.0, 0.0,
                                      1.0, 0.0, 0.0, 0.0,
                                      0.0, 1.0, 0.0, 0.0,
                                      0.0, 0.0, 0.0, 1.0);
    transformFrom2D = Matrix4.inverseTransformation(transformFrom2D, transformFrom2D);

    function debugShowBoundingVolume(command, scene, passState, debugFramebuffer) {
        // Debug code to draw bounding volume for command.  Not optimized!
        // Assumes bounding volume is a bounding sphere or box
        var frameState = scene._frameState;
        var context = frameState.context;
        var boundingVolume = command.boundingVolume;

        if (defined(scene._debugVolume)) {
            scene._debugVolume.destroy();
        }

        var geometry;

        var center = Cartesian3.clone(boundingVolume.center);
        if (frameState.mode !== SceneMode.SCENE3D) {
            center = Matrix4.multiplyByPoint(transformFrom2D, center, center);
            var projection = frameState.mapProjection;
            var centerCartographic = projection.unproject(center);
            center = projection.ellipsoid.cartographicToCartesian(centerCartographic);
        }

        if (defined(boundingVolume.radius)) {
            var radius = boundingVolume.radius;

            geometry = GeometryPipeline.toWireframe(EllipsoidGeometry.createGeometry(new EllipsoidGeometry({
                radii : new Cartesian3(radius, radius, radius),
                vertexFormat : PerInstanceColorAppearance.FLAT_VERTEX_FORMAT
            })));

            scene._debugVolume = new Primitive({
                geometryInstances : new GeometryInstance({
                    geometry : geometry,
                    modelMatrix : Matrix4.fromTranslation(center),
                    attributes : {
                        color : new ColorGeometryInstanceAttribute(1.0, 0.0, 0.0, 1.0)
                    }
                }),
                appearance : new PerInstanceColorAppearance({
                    flat : true,
                    translucent : false
                }),
                asynchronous : false
            });
        } else {
            var halfAxes = boundingVolume.halfAxes;

            geometry = GeometryPipeline.toWireframe(BoxGeometry.createGeometry(BoxGeometry.fromDimensions({
                dimensions : new Cartesian3(2.0, 2.0, 2.0),
                vertexFormat : PerInstanceColorAppearance.FLAT_VERTEX_FORMAT
            })));

            scene._debugVolume = new Primitive({
                geometryInstances : new GeometryInstance({
                    geometry : geometry,
                    modelMatrix : Matrix4.fromRotationTranslation(halfAxes, center, new Matrix4()),
                    attributes : {
                        color : new ColorGeometryInstanceAttribute(1.0, 0.0, 0.0, 1.0)
                    }
                }),
                appearance : new PerInstanceColorAppearance({
                    flat : true,
                    translucent : false
                }),
                asynchronous : false
            });
        }

        var savedCommandList = frameState.commandList;
        var commandList = frameState.commandList = [];
        scene._debugVolume.update(frameState);

        command = commandList[0];

        if (frameState.useLogDepth) {
            var logDepth = DerivedCommand.createLogDepthCommand(command, context);
            command = logDepth.command;
        }

        var framebuffer;
        if (defined(debugFramebuffer)) {
            framebuffer = passState.framebuffer;
            passState.framebuffer = debugFramebuffer;
        }

        command.execute(context, passState);

        if (defined(framebuffer)) {
            passState.framebuffer = framebuffer;
        }

        frameState.commandList = savedCommandList;
    }

    function executeCommand(command, scene, context, passState, debugFramebuffer) {
        var frameState = scene._frameState;

        if ((defined(scene.debugCommandFilter)) && !scene.debugCommandFilter(command)) {
            return;
        }

        if (command instanceof ClearCommand) {
            command.execute(context, passState);
            return;
        }

        if (command.debugShowBoundingVolume && (defined(command.boundingVolume))) {
            debugShowBoundingVolume(command, scene, passState, debugFramebuffer);
        }

        if (frameState.useLogDepth && defined(command.derivedCommands.logDepth)) {
            command = command.derivedCommands.logDepth.command;
        }

        var passes = frameState.passes;
        if (!passes.pick && scene._hdr && defined(command.derivedCommands) && defined(command.derivedCommands.hdr)) {
            command = command.derivedCommands.hdr.command;
        }

        if (passes.pick || passes.depth) {
            if (passes.pick && !passes.depth && defined(command.derivedCommands.picking)) {
                command = command.derivedCommands.picking.pickCommand;
                command.execute(context, passState);
                return;
            } else if (defined(command.derivedCommands.depth)) {
                command = command.derivedCommands.depth.depthOnlyCommand;
                command.execute(context, passState);
                return;
            }
        }

        if (scene.debugShowCommands || scene.debugShowFrustums) {
            executeDebugCommand(command, scene, passState);
            return;
        }

        if (frameState.shadowState.lightShadowsEnabled && command.receiveShadows && defined(command.derivedCommands.shadows)) {
            // If the command receives shadows, execute the derived shadows command.
            // Some commands, such as OIT derived commands, do not have derived shadow commands themselves
            // and instead shadowing is built-in. In this case execute the command regularly below.
            command.derivedCommands.shadows.receiveCommand.execute(context, passState);
        } else {
            command.execute(context, passState);
        }
    }

    function executeIdCommand(command, scene, context, passState) {
        var frameState = scene._frameState;
        var derivedCommands = command.derivedCommands;
        if (!defined(derivedCommands)) {
            return;
        }

        if (frameState.useLogDepth && defined(derivedCommands.logDepth)) {
            command = derivedCommands.logDepth.command;
        }

        derivedCommands = command.derivedCommands;
        if (defined(derivedCommands.picking)) {
            command = derivedCommands.picking.pickCommand;
            command.execute(context, passState);
        } else if (defined(derivedCommands.depth)) {
            command = derivedCommands.depth.depthOnlyCommand;
            command.execute(context, passState);
        }
    }

    function backToFront(a, b, position) {
        return b.boundingVolume.distanceSquaredTo(position) - a.boundingVolume.distanceSquaredTo(position);
    }

    function frontToBack(a, b, position) {
        // When distances are equal equal favor sorting b before a. This gives render priority to commands later in the list.
        return a.boundingVolume.distanceSquaredTo(position) - b.boundingVolume.distanceSquaredTo(position) + CesiumMath.EPSILON12;
    }

    function executeTranslucentCommandsBackToFront(scene, executeFunction, passState, commands, invertClassification) {
        var context = scene.context;

        mergeSort(commands, backToFront, scene.camera.positionWC);

        if (defined(invertClassification)) {
            executeFunction(invertClassification.unclassifiedCommand, scene, context, passState);
        }

        var length = commands.length;
        for (var i = 0; i < length; ++i) {
            executeFunction(commands[i], scene, context, passState);
        }
    }

    function executeTranslucentCommandsFrontToBack(scene, executeFunction, passState, commands, invertClassification) {
        var context = scene.context;

        mergeSort(commands, frontToBack, scene.camera.positionWC);

        if (defined(invertClassification)) {
            executeFunction(invertClassification.unclassifiedCommand, scene, context, passState);
        }

        var length = commands.length;
        for (var i = 0; i < length; ++i) {
            executeFunction(commands[i], scene, context, passState);
        }
    }

    function getDebugGlobeDepth(scene, index) {
        var globeDepths = scene._view.debugGlobeDepths;
        var globeDepth = globeDepths[index];
        if (!defined(globeDepth) && scene.context.depthTexture) {
            globeDepth = new GlobeDepth();
            globeDepths[index] = globeDepth;
        }
        return globeDepth;
    }

    function getPickDepth(scene, index) {
        var pickDepths = scene._view.pickDepths;
        var pickDepth = pickDepths[index];
        if (!defined(pickDepth)) {
            pickDepth = new PickDepth();
            pickDepths[index] = pickDepth;
        }
        return pickDepth;
    }

    var scratchPerspectiveFrustum = new PerspectiveFrustum();
    var scratchPerspectiveOffCenterFrustum = new PerspectiveOffCenterFrustum();
    var scratchOrthographicFrustum = new OrthographicFrustum();
    var scratchOrthographicOffCenterFrustum = new OrthographicOffCenterFrustum();

    function executeCommands(scene, passState) {
        var camera = scene.camera;
        var context = scene.context;
        var us = context.uniformState;

        us.updateCamera(camera);

        // Create a working frustum from the original camera frustum.
        var frustum;
        if (defined(camera.frustum.fov)) {
            frustum = camera.frustum.clone(scratchPerspectiveFrustum);
        } else if (defined(camera.frustum.infiniteProjectionMatrix)){
            frustum = camera.frustum.clone(scratchPerspectiveOffCenterFrustum);
        } else if (defined(camera.frustum.width)) {
            frustum = camera.frustum.clone(scratchOrthographicFrustum);
        } else {
            frustum = camera.frustum.clone(scratchOrthographicOffCenterFrustum);
        }

        // Ideally, we would render the sky box and atmosphere last for
        // early-z, but we would have to draw it in each frustum
        frustum.near = camera.frustum.near;
        frustum.far = camera.frustum.far;
        us.updateFrustum(frustum);
        us.updatePass(Pass.ENVIRONMENT);

        var passes = scene._frameState.passes;
        var picking = passes.pick;
        var environmentState = scene._environmentState;
        var view = scene._view;
        var renderTranslucentDepthForPick = environmentState.renderTranslucentDepthForPick;
        var useWebVR = environmentState.useWebVR;

        // Do not render environment primitives during a pick pass since they do not generate picking commands.
        if (!picking) {
            var skyBoxCommand = environmentState.skyBoxCommand;
            if (defined(skyBoxCommand)) {
                executeCommand(skyBoxCommand, scene, context, passState);
            }

            if (environmentState.isSkyAtmosphereVisible) {
                executeCommand(environmentState.skyAtmosphereCommand, scene, context, passState);
            }

            if (environmentState.isSunVisible) {
                environmentState.sunDrawCommand.execute(context, passState);
                if (scene.sunBloom && !useWebVR) {
                    var framebuffer;
                    if (environmentState.useGlobeDepthFramebuffer) {
                        framebuffer = view.globeDepth.framebuffer;
                    } else if (environmentState.usePostProcess) {
                        framebuffer = view.sceneFramebuffer.getFramebuffer();
                    } else {
                        framebuffer = environmentState.originalFramebuffer;
                    }
                    scene._sunPostProcess.execute(context);
                    scene._sunPostProcess.copy(context, framebuffer);
                    passState.framebuffer = framebuffer;
                }
            }

            // Moon can be seen through the atmosphere, since the sun is rendered after the atmosphere.
            if (environmentState.isMoonVisible) {
                environmentState.moonCommand.execute(context, passState);
            }
        }

        // Determine how translucent surfaces will be handled.
        var executeTranslucentCommands;
        if (environmentState.useOIT) {
            if (!defined(scene._executeOITFunction)) {
                scene._executeOITFunction = function(scene, executeFunction, passState, commands, invertClassification) {
                    view.oit.executeCommands(scene, executeFunction, passState, commands, invertClassification);
                };
            }
            executeTranslucentCommands = scene._executeOITFunction;
        } else if (passes.render) {
            executeTranslucentCommands = executeTranslucentCommandsBackToFront;
        } else {
            executeTranslucentCommands = executeTranslucentCommandsFrontToBack;
        }

        var clearGlobeDepth = environmentState.clearGlobeDepth;
        var useDepthPlane = environmentState.useDepthPlane;
        var clearDepth = scene._depthClearCommand;
        var clearStencil = scene._stencilClearCommand;
        var clearClassificationStencil = scene._classificationStencilClearCommand;
        var depthPlane = scene._depthPlane;
        var usePostProcessSelected = environmentState.usePostProcessSelected;

        var height2D = camera.position.z;

        // Execute commands in each frustum in back to front order
        var j;
        var frustumCommandsList = view.frustumCommandsList;
        var numFrustums = frustumCommandsList.length;

        for (var i = 0; i < numFrustums; ++i) {
            var index = numFrustums - i - 1;
            var frustumCommands = frustumCommandsList[index];

            if (scene.mode === SceneMode.SCENE2D) {
                // To avoid z-fighting in 2D, move the camera to just before the frustum
                // and scale the frustum depth to be in [1.0, nearToFarDistance2D].
                camera.position.z = height2D - frustumCommands.near + 1.0;
                frustum.far = Math.max(1.0, frustumCommands.far - frustumCommands.near);
                frustum.near = 1.0;
                us.update(scene.frameState);
                us.updateFrustum(frustum);
            } else {
                // Avoid tearing artifacts between adjacent frustums in the opaque passes
                frustum.near = index !== 0 ? frustumCommands.near * scene.opaqueFrustumNearOffset : frustumCommands.near;
                frustum.far = frustumCommands.far;
                us.updateFrustum(frustum);
            }

            var globeDepth = scene.debugShowGlobeDepth ? getDebugGlobeDepth(scene, index) : view.globeDepth;

            var fb;
            if (scene.debugShowGlobeDepth && defined(globeDepth) && environmentState.useGlobeDepthFramebuffer) {
                globeDepth.update(context, passState, view.viewport);
                globeDepth.clear(context, passState, scene._clearColorCommand.color);
                fb = passState.framebuffer;
                passState.framebuffer = globeDepth.framebuffer;
            }

            clearDepth.execute(context, passState);

            if (context.stencilBuffer) {
                clearStencil.execute(context, passState);
            }

            us.updatePass(Pass.GLOBE);
            var commands = frustumCommands.commands[Pass.GLOBE];
            var length = frustumCommands.indices[Pass.GLOBE];
            for (j = 0; j < length; ++j) {
                executeCommand(commands[j], scene, context, passState);
            }

            if (defined(globeDepth) && environmentState.useGlobeDepthFramebuffer) {
                globeDepth.executeCopyDepth(context, passState);
            }

            if (scene.debugShowGlobeDepth && defined(globeDepth) && environmentState.useGlobeDepthFramebuffer) {
                passState.framebuffer = fb;
            }

            // Draw terrain classification
            us.updatePass(Pass.TERRAIN_CLASSIFICATION);
            commands = frustumCommands.commands[Pass.TERRAIN_CLASSIFICATION];
            length = frustumCommands.indices[Pass.TERRAIN_CLASSIFICATION];
            for (j = 0; j < length; ++j) {
                executeCommand(commands[j], scene, context, passState);
            }

            if (clearGlobeDepth) {
                clearDepth.execute(context, passState);
                if (useDepthPlane) {
                    depthPlane.execute(context, passState);
                }
            }

            if (!environmentState.useInvertClassification || picking) {
                // Common/fastest path. Draw 3D Tiles and classification normally.

                // Draw 3D Tiles
                us.updatePass(Pass.CESIUM_3D_TILE);
                commands = frustumCommands.commands[Pass.CESIUM_3D_TILE];
                length = frustumCommands.indices[Pass.CESIUM_3D_TILE];
                for (j = 0; j < length; ++j) {
                    executeCommand(commands[j], scene, context, passState);
                }

                if (length > 0) {
                    if (defined(globeDepth) && environmentState.useGlobeDepthFramebuffer) {
                        globeDepth.executeUpdateDepth(context, passState, clearGlobeDepth);
                    }

                    // Draw classifications. Modifies 3D Tiles color.
                    us.updatePass(Pass.CESIUM_3D_TILE_CLASSIFICATION);
                    commands = frustumCommands.commands[Pass.CESIUM_3D_TILE_CLASSIFICATION];
                    length = frustumCommands.indices[Pass.CESIUM_3D_TILE_CLASSIFICATION];
                    for (j = 0; j < length; ++j) {
                        executeCommand(commands[j], scene, context, passState);
                    }
                }
            } else {
                // When the invert classification color is opaque:
                //    Main FBO (FBO1):                   Main_Color   + Main_DepthStencil
                //    Invert classification FBO (FBO2) : Invert_Color + Main_DepthStencil
                //
                //    1. Clear FBO2 color to vec4(0.0) for each frustum
                //    2. Draw 3D Tiles to FBO2
                //    3. Draw classification to FBO2
                //    4. Fullscreen pass to FBO1, draw Invert_Color when:
                //           * Main_DepthStencil has the stencil bit set > 0 (classified)
                //    5. Fullscreen pass to FBO1, draw Invert_Color * czm_invertClassificationColor when:
                //           * Main_DepthStencil has stencil bit set to 0 (unclassified) and
                //           * Invert_Color !== vec4(0.0)
                //
                // When the invert classification color is translucent:
                //    Main FBO (FBO1):                  Main_Color         + Main_DepthStencil
                //    Invert classification FBO (FBO2): Invert_Color       + Invert_DepthStencil
                //    IsClassified FBO (FBO3):          IsClassified_Color + Invert_DepthStencil
                //
                //    1. Clear FBO2 and FBO3 color to vec4(0.0), stencil to 0, and depth to 1.0
                //    2. Draw 3D Tiles to FBO2
                //    3. Draw classification to FBO2
                //    4. Fullscreen pass to FBO3, draw any color when
                //           * Invert_DepthStencil has the stencil bit set > 0 (classified)
                //    5. Fullscreen pass to FBO1, draw Invert_Color when:
                //           * Invert_Color !== vec4(0.0) and
                //           * IsClassified_Color !== vec4(0.0)
                //    6. Fullscreen pass to FBO1, draw Invert_Color * czm_invertClassificationColor when:
                //           * Invert_Color !== vec4(0.0) and
                //           * IsClassified_Color === vec4(0.0)
                //
                // NOTE: Step six when translucent invert color occurs after the TRANSLUCENT pass
                //
                scene._invertClassification.clear(context, passState);

                var opaqueClassificationFramebuffer = passState.framebuffer;
                passState.framebuffer = scene._invertClassification._fbo;

                // Draw normally
                us.updatePass(Pass.CESIUM_3D_TILE);
                commands = frustumCommands.commands[Pass.CESIUM_3D_TILE];
                length = frustumCommands.indices[Pass.CESIUM_3D_TILE];
                for (j = 0; j < length; ++j) {
                    executeCommand(commands[j], scene, context, passState);
                }

                if (defined(globeDepth) && environmentState.useGlobeDepthFramebuffer) {
                    globeDepth.executeUpdateDepth(context, passState, clearGlobeDepth);
                }

                // Set stencil
                us.updatePass(Pass.CESIUM_3D_TILE_CLASSIFICATION_IGNORE_SHOW);
                commands = frustumCommands.commands[Pass.CESIUM_3D_TILE_CLASSIFICATION_IGNORE_SHOW];
                length = frustumCommands.indices[Pass.CESIUM_3D_TILE_CLASSIFICATION_IGNORE_SHOW];
                for (j = 0; j < length; ++j) {
                    executeCommand(commands[j], scene, context, passState);
                }

                passState.framebuffer = opaqueClassificationFramebuffer;

                // Fullscreen pass to copy classified fragments
                scene._invertClassification.executeClassified(context, passState);
                if (scene.frameState.invertClassificationColor.alpha === 1.0) {
                    // Fullscreen pass to copy unclassified fragments when alpha == 1.0
                    scene._invertClassification.executeUnclassified(context, passState);
                }

                // Clear stencil set by the classification for the next classification pass
                if (length > 0 && context.stencilBuffer) {
                    clearClassificationStencil.execute(context, passState);
                }

                // Draw style over classification.
                us.updatePass(Pass.CESIUM_3D_TILE_CLASSIFICATION);
                commands = frustumCommands.commands[Pass.CESIUM_3D_TILE_CLASSIFICATION];
                length = frustumCommands.indices[Pass.CESIUM_3D_TILE_CLASSIFICATION];
                for (j = 0; j < length; ++j) {
                    executeCommand(commands[j], scene, context, passState);
                }
            }

            if (length > 0 && context.stencilBuffer) {
                clearStencil.execute(context, passState);
            }

            us.updatePass(Pass.OPAQUE);
            commands = frustumCommands.commands[Pass.OPAQUE];
            length = frustumCommands.indices[Pass.OPAQUE];
            for (j = 0; j < length; ++j) {
                executeCommand(commands[j], scene, context, passState);
            }

            if (index !== 0 && scene.mode !== SceneMode.SCENE2D) {
                // Do not overlap frustums in the translucent pass to avoid blending artifacts
                frustum.near = frustumCommands.near;
                us.updateFrustum(frustum);
            }

            var invertClassification;
            if (!picking && environmentState.useInvertClassification && scene.frameState.invertClassificationColor.alpha < 1.0) {
                // Fullscreen pass to copy unclassified fragments when alpha < 1.0.
                // Not executed when undefined.
                invertClassification = scene._invertClassification;
            }

            us.updatePass(Pass.TRANSLUCENT);
            commands = frustumCommands.commands[Pass.TRANSLUCENT];
            commands.length = frustumCommands.indices[Pass.TRANSLUCENT];
            executeTranslucentCommands(scene, executeCommand, passState, commands, invertClassification);

            if (context.depthTexture && scene.useDepthPicking && (environmentState.useGlobeDepthFramebuffer || renderTranslucentDepthForPick)) {
                // PERFORMANCE_IDEA: Use MRT to avoid the extra copy.
                var depthStencilTexture = renderTranslucentDepthForPick ? passState.framebuffer.depthStencilTexture : globeDepth.framebuffer.depthStencilTexture;
                var pickDepth = getPickDepth(scene, index);
                pickDepth.update(context, depthStencilTexture);
                pickDepth.executeCopyDepth(context, passState);
            }

            if (picking || !usePostProcessSelected) {
                continue;
            }

            var originalFramebuffer = passState.framebuffer;
            passState.framebuffer = view.sceneFramebuffer.getIdFramebuffer();

            // reset frustum
            frustum.near = index !== 0 ? frustumCommands.near * scene.opaqueFrustumNearOffset : frustumCommands.near;
            frustum.far = frustumCommands.far;
            us.updateFrustum(frustum);

            us.updatePass(Pass.GLOBE);
            commands = frustumCommands.commands[Pass.GLOBE];
            length = frustumCommands.indices[Pass.GLOBE];
            for (j = 0; j < length; ++j) {
                executeIdCommand(commands[j], scene, context, passState);
            }

            if (clearGlobeDepth) {
                clearDepth.framebuffer = passState.framebuffer;
                clearDepth.execute(context, passState);
                clearDepth.framebuffer = undefined;
            }

            if (clearGlobeDepth && useDepthPlane) {
                depthPlane.execute(context, passState);
            }

            us.updatePass(Pass.CESIUM_3D_TILE);
            commands = frustumCommands.commands[Pass.CESIUM_3D_TILE];
            length = frustumCommands.indices[Pass.CESIUM_3D_TILE];
            for (j = 0; j < length; ++j) {
                executeIdCommand(commands[j], scene, context, passState);
            }

            us.updatePass(Pass.OPAQUE);
            commands = frustumCommands.commands[Pass.OPAQUE];
            length = frustumCommands.indices[Pass.OPAQUE];
            for (j = 0; j < length; ++j) {
                executeIdCommand(commands[j], scene, context, passState);
            }

            us.updatePass(Pass.TRANSLUCENT);
            commands = frustumCommands.commands[Pass.TRANSLUCENT];
            length = frustumCommands.indices[Pass.TRANSLUCENT];
            for (j = 0; j < length; ++j) {
                executeIdCommand(commands[j], scene, context, passState);
            }

            passState.framebuffer = originalFramebuffer;
        }
    }

    function executeComputeCommands(scene) {
        var us = scene.context.uniformState;
        us.updatePass(Pass.COMPUTE);

        var sunComputeCommand = scene._environmentState.sunComputeCommand;
        if (defined(sunComputeCommand)) {
            sunComputeCommand.execute(scene._computeEngine);
        }

        var commandList = scene._computeCommandList;
        var length = commandList.length;
        for (var i = 0; i < length; ++i) {
            commandList[i].execute(scene._computeEngine);
        }
    }

    function executeOverlayCommands(scene, passState) {
        var us = scene.context.uniformState;
        us.updatePass(Pass.OVERLAY);

        var context = scene.context;
        var commandList = scene._overlayCommandList;
        var length = commandList.length;
        for (var i = 0; i < length; ++i) {
            commandList[i].execute(context, passState);
        }
    }

    function insertShadowCastCommands(scene, commandList, shadowMap) {
        var shadowVolume = shadowMap.shadowMapCullingVolume;
        var isPointLight = shadowMap.isPointLight;
        var passes = shadowMap.passes;
        var numberOfPasses = passes.length;

        var length = commandList.length;
        for (var i = 0; i < length; ++i) {
            var command = commandList[i];
            scene.updateDerivedCommands(command);

            if (command.castShadows && (command.pass === Pass.GLOBE || command.pass === Pass.CESIUM_3D_TILE || command.pass === Pass.OPAQUE || command.pass === Pass.TRANSLUCENT)) {
                if (scene.isVisible(command, shadowVolume)) {
                    if (isPointLight) {
                        for (var k = 0; k < numberOfPasses; ++k) {
                            passes[k].commandList.push(command);
                        }
                    } else if (numberOfPasses === 1) {
                        passes[0].commandList.push(command);
                    } else {
                        var wasVisible = false;
                        // Loop over cascades from largest to smallest
                        for (var j = numberOfPasses - 1; j >= 0; --j) {
                            var cascadeVolume = passes[j].cullingVolume;
                            if (scene.isVisible(command, cascadeVolume)) {
                                passes[j].commandList.push(command);
                                wasVisible = true;
                            } else if (wasVisible) {
                                // If it was visible in the previous cascade but now isn't
                                // then there is no need to check any more cascades
                                break;
                            }
                        }
                    }
                }
            }
        }
    }

    function executeShadowMapCastCommands(scene) {
        var frameState = scene.frameState;
        var shadowMaps = frameState.shadowState.shadowMaps;
        var shadowMapLength = shadowMaps.length;

        if (!frameState.shadowState.shadowsEnabled) {
            return;
        }

        var context = scene.context;
        var uniformState = context.uniformState;

        for (var i = 0; i < shadowMapLength; ++i) {
            var shadowMap = shadowMaps[i];
            if (shadowMap.outOfView) {
                continue;
            }

            // Reset the command lists
            var j;
            var passes = shadowMap.passes;
            var numberOfPasses = passes.length;
            for (j = 0; j < numberOfPasses; ++j) {
                passes[j].commandList.length = 0;
            }

            // Insert the primitive/model commands into the command lists
            var sceneCommands = scene.frameState.commandList;
            insertShadowCastCommands(scene, sceneCommands, shadowMap);

            for (j = 0; j < numberOfPasses; ++j) {
                var pass = shadowMap.passes[j];
                uniformState.updateCamera(pass.camera);
                shadowMap.updatePass(context, j);
                var numberOfCommands = pass.commandList.length;
                for (var k = 0; k < numberOfCommands; ++k) {
                    var command = pass.commandList[k];
                    // Set the correct pass before rendering into the shadow map because some shaders
                    // conditionally render based on whether the pass is translucent or opaque.
                    uniformState.updatePass(command.pass);
                    executeCommand(command.derivedCommands.shadows.castCommands[i], scene, context, pass.passState);
                }
            }
        }
    }

    var scratchEyeTranslation = new Cartesian3();

    function updateAndExecuteCommands(scene, passState, backgroundColor) {
        var frameState = scene._frameState;
        var mode = frameState.mode;
        var useWebVR = scene._environmentState.useWebVR;

        if (useWebVR) {
            executeWebVRCommands(scene, passState, backgroundColor);
        } else if (mode !== SceneMode.SCENE2D || scene._mapMode2D === MapMode2D.ROTATE) {
            executeCommandsInViewport(true, scene, passState, backgroundColor);
        } else {
            updateAndClearFramebuffers(scene, passState, backgroundColor);
            execute2DViewportCommands(scene, passState);
        }
    }

    function executeWebVRCommands(scene, passState, backgroundColor) {
        var view = scene._view;
        var camera = view.camera;
        var environmentState = scene._environmentState;
        var renderTranslucentDepthForPick = environmentState.renderTranslucentDepthForPick;

        updateAndClearFramebuffers(scene, passState, backgroundColor);

        if (!renderTranslucentDepthForPick) {
            updateAndRenderPrimitives(scene);
        }

        view.createPotentiallyVisibleSet(scene);

        if (!renderTranslucentDepthForPick) {
            executeComputeCommands(scene);
            executeShadowMapCastCommands(scene);
        }

        // Based on Calculating Stereo pairs by Paul Bourke
        // http://paulbourke.net/stereographics/stereorender/
        var viewport = passState.viewport;
        viewport.x = 0;
        viewport.y = 0;
        viewport.width = viewport.width * 0.5;

        var savedCamera = Camera.clone(camera, scene._cameraVR);
        savedCamera.frustum = camera.frustum;

        var near = camera.frustum.near;
        var fo = near * defaultValue(scene.focalLength, 5.0);
        var eyeSeparation = defaultValue(scene.eyeSeparation, fo / 30.0);
        var eyeTranslation = Cartesian3.multiplyByScalar(savedCamera.right, eyeSeparation * 0.5, scratchEyeTranslation);

        camera.frustum.aspectRatio = viewport.width / viewport.height;

        var offset = 0.5 * eyeSeparation * near / fo;

        Cartesian3.add(savedCamera.position, eyeTranslation, camera.position);
        camera.frustum.xOffset = offset;

        executeCommands(scene, passState);

        viewport.x = viewport.width;

        Cartesian3.subtract(savedCamera.position, eyeTranslation, camera.position);
        camera.frustum.xOffset = -offset;

        executeCommands(scene, passState);

        Camera.clone(savedCamera, camera);
    }

    var scratch2DViewportCartographic = new Cartographic(Math.PI, CesiumMath.PI_OVER_TWO);
    var scratch2DViewportMaxCoord = new Cartesian3();
    var scratch2DViewportSavedPosition = new Cartesian3();
    var scratch2DViewportTransform = new Matrix4();
    var scratch2DViewportCameraTransform = new Matrix4();
    var scratch2DViewportEyePoint = new Cartesian3();
    var scratch2DViewportWindowCoords = new Cartesian3();
    var scratch2DViewport = new BoundingRectangle();

    function execute2DViewportCommands(scene, passState) {
        var context = scene.context;
        var frameState = scene.frameState;
        var camera = scene.camera;

        var originalViewport = passState.viewport;
        var viewport = BoundingRectangle.clone(originalViewport, scratch2DViewport);
        passState.viewport = viewport;

        var maxCartographic = scratch2DViewportCartographic;
        var maxCoord = scratch2DViewportMaxCoord;

        var projection = scene.mapProjection;
        projection.project(maxCartographic, maxCoord);

        var position = Cartesian3.clone(camera.position, scratch2DViewportSavedPosition);
        var transform = Matrix4.clone(camera.transform, scratch2DViewportCameraTransform);
        var frustum = camera.frustum.clone();

        camera._setTransform(Matrix4.IDENTITY);

        var viewportTransformation = Matrix4.computeViewportTransformation(viewport, 0.0, 1.0, scratch2DViewportTransform);
        var projectionMatrix = camera.frustum.projectionMatrix;

        var x = camera.positionWC.y;
        var eyePoint = Cartesian3.fromElements(CesiumMath.sign(x) * maxCoord.x - x, 0.0, -camera.positionWC.x, scratch2DViewportEyePoint);
        var windowCoordinates = Transforms.pointToGLWindowCoordinates(projectionMatrix, viewportTransformation, eyePoint, scratch2DViewportWindowCoords);

        windowCoordinates.x = Math.floor(windowCoordinates.x);

        var viewportX = viewport.x;
        var viewportWidth = viewport.width;

        if (x === 0.0 || windowCoordinates.x <= viewportX  || windowCoordinates.x >= viewportX + viewportWidth) {
            executeCommandsInViewport(true, scene, passState);
        } else if (Math.abs(viewportX + viewportWidth * 0.5 - windowCoordinates.x) < 1.0) {
            viewport.width = windowCoordinates.x - viewport.x;

            camera.position.x *= CesiumMath.sign(camera.position.x);

            camera.frustum.right = 0.0;

            frameState.cullingVolume = camera.frustum.computeCullingVolume(camera.positionWC, camera.directionWC, camera.upWC);
            context.uniformState.update(frameState);

            executeCommandsInViewport(true, scene, passState);

            viewport.x = windowCoordinates.x;

            camera.position.x = -camera.position.x;

            camera.frustum.right = -camera.frustum.left;
            camera.frustum.left = 0.0;

            frameState.cullingVolume = camera.frustum.computeCullingVolume(camera.positionWC, camera.directionWC, camera.upWC);
            context.uniformState.update(frameState);

            executeCommandsInViewport(false, scene, passState);
        } else if (windowCoordinates.x > viewportX + viewportWidth * 0.5) {
            viewport.width = windowCoordinates.x - viewportX;

            var right = camera.frustum.right;
            camera.frustum.right = maxCoord.x - x;

            frameState.cullingVolume = camera.frustum.computeCullingVolume(camera.positionWC, camera.directionWC, camera.upWC);
            context.uniformState.update(frameState);

            executeCommandsInViewport(true, scene, passState);

            viewport.x = windowCoordinates.x;
            viewport.width = viewportX + viewportWidth - windowCoordinates.x;

            camera.position.x = -camera.position.x;

            camera.frustum.left = -camera.frustum.right;
            camera.frustum.right = right - camera.frustum.right * 2.0;

            frameState.cullingVolume = camera.frustum.computeCullingVolume(camera.positionWC, camera.directionWC, camera.upWC);
            context.uniformState.update(frameState);

            executeCommandsInViewport(false, scene, passState);
        } else {
            viewport.x = windowCoordinates.x;
            viewport.width = viewportX + viewportWidth - windowCoordinates.x;

            var left = camera.frustum.left;
            camera.frustum.left = -maxCoord.x - x;

            frameState.cullingVolume = camera.frustum.computeCullingVolume(camera.positionWC, camera.directionWC, camera.upWC);
            context.uniformState.update(frameState);

            executeCommandsInViewport(true, scene, passState);

            viewport.x = viewportX;
            viewport.width = windowCoordinates.x - viewportX;

            camera.position.x = -camera.position.x;

            camera.frustum.right = -camera.frustum.left;
            camera.frustum.left = left - camera.frustum.left * 2.0;

            frameState.cullingVolume = camera.frustum.computeCullingVolume(camera.positionWC, camera.directionWC, camera.upWC);
            context.uniformState.update(frameState);

            executeCommandsInViewport(false, scene, passState);
        }

        camera._setTransform(transform);
        Cartesian3.clone(position, camera.position);
        camera.frustum = frustum.clone();
        passState.viewport = originalViewport;
    }

    function executeCommandsInViewport(firstViewport, scene, passState, backgroundColor) {
        var environmentState = scene._environmentState;
        var view = scene._view;
        var renderTranslucentDepthForPick = environmentState.renderTranslucentDepthForPick;

        if (!firstViewport && !renderTranslucentDepthForPick) {
            scene.frameState.commandList.length = 0;
        }

        if (!renderTranslucentDepthForPick) {
            updateAndRenderPrimitives(scene);
        }

        view.createPotentiallyVisibleSet(scene);

        if (firstViewport) {
            if (defined(backgroundColor)) {
                updateAndClearFramebuffers(scene, passState, backgroundColor);
            }
            if (!renderTranslucentDepthForPick) {
                executeComputeCommands(scene);
                executeShadowMapCastCommands(scene);
            }
        }

        executeCommands(scene, passState);
    }

    function updateEnvironment(scene) {
        var frameState = scene._frameState;
        var view = scene._view;

        // Update celestial and terrestrial environment effects.
        var environmentState = scene._environmentState;
        var renderPass = frameState.passes.render;
        var offscreenPass = frameState.passes.offscreen;
        var skyAtmosphere = scene.skyAtmosphere;
        var globe = scene.globe;

        if (!renderPass || (scene._mode !== SceneMode.SCENE2D && view.camera.frustum instanceof OrthographicFrustum)) {
            environmentState.skyAtmosphereCommand = undefined;
            environmentState.skyBoxCommand = undefined;
            environmentState.sunDrawCommand = undefined;
            environmentState.sunComputeCommand = undefined;
            environmentState.moonCommand = undefined;
        } else {
            if (defined(skyAtmosphere) && defined(globe)) {
                skyAtmosphere.setDynamicAtmosphereColor(globe.enableLighting);
                environmentState.isReadyForAtmosphere = environmentState.isReadyForAtmosphere || globe._surface._tilesToRender.length > 0;
            }
            environmentState.skyAtmosphereCommand = defined(skyAtmosphere) ? skyAtmosphere.update(frameState) : undefined;
            environmentState.skyBoxCommand = defined(scene.skyBox) ? scene.skyBox.update(frameState, scene._hdr) : undefined;
            var sunCommands = defined(scene.sun) ? scene.sun.update(frameState, view.passState, scene._hdr) : undefined;
            environmentState.sunDrawCommand = defined(sunCommands) ? sunCommands.drawCommand : undefined;
            environmentState.sunComputeCommand = defined(sunCommands) ? sunCommands.computeCommand : undefined;
            environmentState.moonCommand = defined(scene.moon) ? scene.moon.update(frameState) : undefined;
        }

        var clearGlobeDepth = environmentState.clearGlobeDepth = defined(globe) && (!globe.depthTestAgainstTerrain || scene.mode === SceneMode.SCENE2D);
        var useDepthPlane = environmentState.useDepthPlane = clearGlobeDepth && scene.mode === SceneMode.SCENE3D;
        if (useDepthPlane) {
            // Update the depth plane that is rendered in 3D when the primitives are
            // not depth tested against terrain so primitives on the backface
            // of the globe are not picked.
            scene._depthPlane.update(frameState);
        }

        environmentState.renderTranslucentDepthForPick = false;
        environmentState.useWebVR = scene._useWebVR && scene.mode !== SceneMode.SCENE2D  && !offscreenPass;

        var occluder = (frameState.mode === SceneMode.SCENE3D) ? frameState.occluder: undefined;
        var cullingVolume = frameState.cullingVolume;

        // get user culling volume minus the far plane.
        var planes = scratchCullingVolume.planes;
        for (var k = 0; k < 5; ++k) {
            planes[k] = cullingVolume.planes[k];
        }
        cullingVolume = scratchCullingVolume;

        // Determine visibility of celestial and terrestrial environment effects.
        environmentState.isSkyAtmosphereVisible = defined(environmentState.skyAtmosphereCommand) && environmentState.isReadyForAtmosphere;
        environmentState.isSunVisible = scene.isVisible(environmentState.sunDrawCommand, cullingVolume, occluder);
        environmentState.isMoonVisible = scene.isVisible(environmentState.moonCommand, cullingVolume, occluder);

        var envMaps = scene.specularEnvironmentMaps;
        var envMapAtlas = scene._specularEnvironmentMapAtlas;
        if (defined(envMaps) && (!defined(envMapAtlas) || envMapAtlas.url !== envMaps)) {
            envMapAtlas = envMapAtlas && envMapAtlas.destroy();
            scene._specularEnvironmentMapAtlas = new OctahedralProjectedCubeMap(envMaps);
        } else if (!defined(envMaps) && defined(envMapAtlas)) {
            envMapAtlas.destroy();
            scene._specularEnvironmentMapAtlas = undefined;
        }

        if (defined(scene._specularEnvironmentMapAtlas)) {
            scene._specularEnvironmentMapAtlas.update(frameState);
        }
    }

    function updateDebugFrustumPlanes(scene) {
        var frameState = scene._frameState;
        if (scene.debugShowFrustumPlanes !== scene._debugShowFrustumPlanes) {
            if (scene.debugShowFrustumPlanes) {
                scene._debugFrustumPlanes = new DebugCameraPrimitive({
                    camera: scene.camera,
                    updateOnChange: false
                });
            } else {
                scene._debugFrustumPlanes = scene._debugFrustumPlanes && scene._debugFrustumPlanes.destroy();
            }
            scene._debugShowFrustumPlanes = scene.debugShowFrustumPlanes;
        }

        if (defined(scene._debugFrustumPlanes)) {
            scene._debugFrustumPlanes.update(frameState);
        }
    }

    function updateShadowMaps(scene) {
        var frameState = scene._frameState;
        var shadowMaps = frameState.shadowMaps;
        var length = shadowMaps.length;

        var shadowsEnabled = (length > 0) && !frameState.passes.pick && (scene.mode === SceneMode.SCENE3D);
        if (shadowsEnabled !== frameState.shadowState.shadowsEnabled) {
            // Update derived commands when shadowsEnabled changes
            ++frameState.shadowState.lastDirtyTime;
            frameState.shadowState.shadowsEnabled = shadowsEnabled;
        }

        frameState.shadowState.lightShadowsEnabled = false;

        if (!shadowsEnabled) {
            return;
        }

        // Check if the shadow maps are different than the shadow maps last frame.
        // If so, the derived commands need to be updated.
        for (var j = 0; j < length; ++j) {
            if (shadowMaps[j] !== frameState.shadowState.shadowMaps[j]) {
                ++frameState.shadowState.lastDirtyTime;
                break;
            }
        }

        frameState.shadowState.shadowMaps.length = 0;
        frameState.shadowState.lightShadowMaps.length = 0;

        for (var i = 0; i < length; ++i) {
            var shadowMap = shadowMaps[i];
            shadowMap.update(frameState);

            frameState.shadowState.shadowMaps.push(shadowMap);

            if (shadowMap.fromLightSource) {
                frameState.shadowState.lightShadowMaps.push(shadowMap);
                frameState.shadowState.lightShadowsEnabled = true;
            }

            if (shadowMap.dirty) {
                ++frameState.shadowState.lastDirtyTime;
                shadowMap.dirty = false;
            }
        }
    }

    function updateAndRenderPrimitives(scene) {
        var frameState = scene._frameState;

        scene._groundPrimitives.update(frameState);
        scene._primitives.update(frameState);

        updateDebugFrustumPlanes(scene);
        updateShadowMaps(scene);

        if (scene._globe) {
            scene._globe.render(frameState);
        }
    }

    function updateAndClearFramebuffers(scene, passState, clearColor) {
        var context = scene._context;
        var frameState = scene._frameState;
        var environmentState = scene._environmentState;
        var view = scene._view;

        var passes = scene._frameState.passes;
        var picking = passes.pick;
        var useWebVR = environmentState.useWebVR;

        // Preserve the reference to the original framebuffer.
        environmentState.originalFramebuffer = passState.framebuffer;

        // Manage sun bloom post-processing effect.
        if (defined(scene.sun) && scene.sunBloom !== scene._sunBloom) {
            if (scene.sunBloom && !useWebVR) {
                scene._sunPostProcess = new SunPostProcess();
            } else if(defined(scene._sunPostProcess)){
                scene._sunPostProcess = scene._sunPostProcess.destroy();
            }

            scene._sunBloom = scene.sunBloom;
        } else if (!defined(scene.sun) && defined(scene._sunPostProcess)) {
            scene._sunPostProcess = scene._sunPostProcess.destroy();
            scene._sunBloom = false;
        }

        // Clear the pass state framebuffer.
        var clear = scene._clearColorCommand;
        Color.clone(clearColor, clear.color);
        clear.execute(context, passState);

        // Update globe depth rendering based on the current context and clear the globe depth framebuffer.
        // Globe depth is copied for the pick pass to support picking batched geometries in GroundPrimitives.
        var useGlobeDepthFramebuffer = environmentState.useGlobeDepthFramebuffer = defined(view.globeDepth);
        if (useGlobeDepthFramebuffer) {
            view.globeDepth.update(context, passState, view.viewport, scene._hdr);
            view.globeDepth.clear(context, passState, clearColor);
        }

        // If supported, configure OIT to use the globe depth framebuffer and clear the OIT framebuffer.
        var oit = view.oit;
        var useOIT = environmentState.useOIT = !picking && defined(oit) && oit.isSupported();
        if (useOIT) {
            oit.update(context, passState, view.globeDepth.framebuffer, scene._hdr);
            oit.clear(context, passState, clearColor);
            environmentState.useOIT = oit.isSupported();
        }

        var postProcess = scene.postProcessStages;
        var usePostProcess = environmentState.usePostProcess = !picking && (scene._hdr || postProcess.length > 0 || postProcess.ambientOcclusion.enabled || postProcess.fxaa.enabled || postProcess.bloom.enabled);
        environmentState.usePostProcessSelected = false;
        if (usePostProcess) {
            view.sceneFramebuffer.update(context, view.viewport, scene._hdr);
            view.sceneFramebuffer.clear(context, passState, clearColor);

            postProcess.update(context, frameState.useLogDepth, scene._hdr);
            postProcess.clear(context);

            usePostProcess = environmentState.usePostProcess = postProcess.ready;
            environmentState.usePostProcessSelected = usePostProcess && postProcess.hasSelected;
        }

        if (environmentState.isSunVisible && scene.sunBloom && !useWebVR) {
            passState.framebuffer = scene._sunPostProcess.update(passState);
            scene._sunPostProcess.clear(context, passState, clearColor);
        } else if (useGlobeDepthFramebuffer) {
            passState.framebuffer = view.globeDepth.framebuffer;
        } else if (usePostProcess) {
            passState.framebuffer = view.sceneFramebuffer.getFramebuffer();
        }

        if (defined(passState.framebuffer)) {
            clear.execute(context, passState);
        }

        var useInvertClassification = environmentState.useInvertClassification = !picking && defined(passState.framebuffer) && scene.invertClassification;
        if (useInvertClassification) {
            var depthFramebuffer;
            if (scene.frameState.invertClassificationColor.alpha === 1.0) {
                if (environmentState.useGlobeDepthFramebuffer) {
                    depthFramebuffer = view.globeDepth.framebuffer;
                }
            }

            if (defined(depthFramebuffer) || context.depthTexture) {
                scene._invertClassification.previousFramebuffer = depthFramebuffer;
                scene._invertClassification.update(context);
                scene._invertClassification.clear(context, passState);

                if (scene.frameState.invertClassificationColor.alpha < 1.0 && useOIT) {
                    var command = scene._invertClassification.unclassifiedCommand;
                    var derivedCommands = command.derivedCommands;
                    derivedCommands.oit = oit.createDerivedCommands(command, context, derivedCommands.oit);
                }
            } else {
                environmentState.useInvertClassification = false;
            }
        }
    }

    function resolveFramebuffers(scene, passState) {
        var context = scene._context;
        var frameState = scene._frameState;
        var environmentState = scene._environmentState;
        var view = scene._view;

        var useOIT = environmentState.useOIT;
        var useGlobeDepthFramebuffer = environmentState.useGlobeDepthFramebuffer;
        var usePostProcess = environmentState.usePostProcess;

        var defaultFramebuffer = environmentState.originalFramebuffer;
        var globeFramebuffer = useGlobeDepthFramebuffer ? view.globeDepth.framebuffer : undefined;
        var sceneFramebuffer = view.sceneFramebuffer.getFramebuffer();
        var idFramebuffer = view.sceneFramebuffer.getIdFramebuffer();

        if (useOIT) {
            passState.framebuffer = usePostProcess ? sceneFramebuffer : defaultFramebuffer;
            view.oit.execute(context, passState);
        }

        if (usePostProcess) {
            var inputFramebuffer = sceneFramebuffer;
            if (useGlobeDepthFramebuffer && !useOIT) {
                inputFramebuffer = globeFramebuffer;
            }

            var postProcess = scene.postProcessStages;
            var colorTexture = inputFramebuffer.getColorTexture(0);
            var idTexture = idFramebuffer.getColorTexture(0);
            var depthTexture = defaultValue(globeFramebuffer, sceneFramebuffer).depthStencilTexture;
            postProcess.execute(context, colorTexture, depthTexture, idTexture);
            postProcess.copy(context, defaultFramebuffer);
        }

        if (!useOIT && !usePostProcess && useGlobeDepthFramebuffer) {
            passState.framebuffer = defaultFramebuffer;
            view.globeDepth.executeCopyColor(context, passState);
        }

        var useLogDepth = frameState.useLogDepth;

        if (scene.debugShowGlobeDepth && useGlobeDepthFramebuffer) {
            var gd = getDebugGlobeDepth(scene, scene.debugShowDepthFrustum - 1);
            gd.executeDebugGlobeDepth(context, passState, useLogDepth);
        }

        if (scene.debugShowPickDepth && useGlobeDepthFramebuffer) {
            var pd = getPickDepth(scene, scene.debugShowDepthFrustum - 1);
            pd.executeDebugPickDepth(context, passState, useLogDepth);
        }
    }

    function callAfterRenderFunctions(scene) {
        // Functions are queued up during primitive update and executed here in case
        // the function modifies scene state that should remain constant over the frame.
        var functions = scene._frameState.afterRender;
        for (var i = 0, length = functions.length; i < length; ++i) {
            functions[i]();
            scene.requestRender();
        }

        functions.length = 0;
    }

    /**
     * @private
     */
    Scene.prototype.initializeFrame = function() {
        // Destroy released shaders and textures once every 120 frames to avoid thrashing the cache
        if (this._shaderFrameCount++ === 120) {
            this._shaderFrameCount = 0;
            this._context.shaderCache.destroyReleasedShaderPrograms();
            this._context.textureCache.destroyReleasedTextures();
        }

        this._tweens.update();

        this._screenSpaceCameraController.update();
        if (defined(this._deviceOrientationCameraController)) {
            this._deviceOrientationCameraController.update();
        }

        this.camera.update(this._mode);
        this.camera._updateCameraChanged();
    };

    function updateDebugShowFramesPerSecond(scene, renderedThisFrame) {
        if (scene.debugShowFramesPerSecond) {
            if (!defined(scene._performanceDisplay)) {
                var performanceContainer = document.createElement('div');
                performanceContainer.className = 'cesium-performanceDisplay-defaultContainer';
                var container = scene._canvas.parentNode;
                container.appendChild(performanceContainer);
                var performanceDisplay = new PerformanceDisplay({container: performanceContainer});
                scene._performanceDisplay = performanceDisplay;
                scene._performanceContainer = performanceContainer;
            }

            scene._performanceDisplay.throttled = scene.requestRenderMode;
            scene._performanceDisplay.update(renderedThisFrame);
        } else if (defined(scene._performanceDisplay)) {
            scene._performanceDisplay = scene._performanceDisplay && scene._performanceDisplay.destroy();
            scene._performanceContainer.parentNode.removeChild(scene._performanceContainer);
        }
    }

    function prePassesUpdate(scene) {
        scene._jobScheduler.resetBudgets();

        var frameState = scene._frameState;
        var primitives = scene.primitives;
        var length = primitives.length;
        var i;
        var primitive;
        for (i = 0; i < length; ++i) {
            primitive = primitives.get(i);
            if ((primitive instanceof Cesium3DTileset) && primitive.ready) {
                primitive.prePassesUpdate(frameState);
            }

        }

        if (defined(scene.globe)) {
            scene.globe.update(frameState);
        }

        scene._pickPositionCacheDirty = true;
        frameState.creditDisplay.update();
        frameState.creditDisplay.beginFrame();
    }

    function postPassesUpdate(scene) {
        var frameState = scene._frameState;
        var primitives = scene.primitives;
        var length = primitives.length;
        var i;
        var primitive;
        for (i = 0; i < length; ++i) {
            primitive = primitives.get(i);
            if ((primitive instanceof Cesium3DTileset) && primitive.ready) {
                primitive.postPassesUpdate(frameState);
            }
        }

        RequestScheduler.update();
        frameState.creditDisplay.endFrame();
    }

    var scratchBackgroundColor = new Color();

    function render(scene) {
        var frameState = scene._frameState;

        var context = scene.context;
        var us = context.uniformState;

        var view = scene._defaultView;
        scene._view = view;

        updateFrameState(scene);
        frameState.passes.render = true;
        frameState.passes.postProcess = scene.postProcessStages.hasSelected;
        frameState.tilesetPassState = renderTilesetPassState;

        var backgroundColor = defaultValue(scene.backgroundColor, Color.BLACK);
        if (scene._hdr) {
            backgroundColor = Color.clone(backgroundColor, scratchBackgroundColor);
            backgroundColor.red = Math.pow(backgroundColor.red, scene.gamma);
            backgroundColor.green = Math.pow(backgroundColor.green, scene.gamma);
            backgroundColor.blue = Math.pow(backgroundColor.blue, scene.gamma);
        }
        frameState.backgroundColor = backgroundColor;

        scene.fog.update(frameState);

        us.update(frameState);

        var shadowMap = scene.shadowMap;
        if (defined(shadowMap) && shadowMap.enabled) {
            // Update the sun's direction
            Cartesian3.negate(us.sunDirectionWC, scene._sunCamera.direction);
            frameState.shadowMaps.push(shadowMap);
        }

        scene._computeCommandList.length = 0;
        scene._overlayCommandList.length = 0;

        var viewport = view.viewport;
        viewport.x = 0;
        viewport.y = 0;
        viewport.width = context.drawingBufferWidth;
        viewport.height = context.drawingBufferHeight;

        var passState = view.passState;
        passState.framebuffer = undefined;
        passState.blendingEnabled = undefined;
        passState.scissorTest = undefined;
        passState.viewport = BoundingRectangle.clone(viewport, passState.viewport);

        if (defined(scene.globe)) {
            scene.globe.beginFrame(frameState);
        }

        updateEnvironment(scene);
        updateAndExecuteCommands(scene, passState, backgroundColor);
        resolveFramebuffers(scene, passState);

        passState.framebuffer = undefined;
        executeOverlayCommands(scene, passState);

        if (defined(scene.globe)) {
            scene.globe.endFrame(frameState);

            if (!scene.globe.tilesLoaded) {
                scene._renderRequested = true;
            }
        }

        context.endFrame();
    }

    function tryAndCatchError(scene, functionToExecute) {
        try {
            functionToExecute(scene);
        } catch (error) {
            scene._renderError.raiseEvent(scene, error);

            if (scene.rethrowRenderErrors) {
                throw error;
            }
        }
    }

    /**
     * Update and render the scene.
     * @param {JulianDate} [time] The simulation time at which to render.
     *
     * @private
     */
    Scene.prototype.render = function(time) {
        /**
         *
         * Pre passes update. Execute any pass invariant code that should run before the passes here.
         *
         */
        var scene = this;
        scene._preUpdate.raiseEvent(scene, time);

        var frameState = scene._frameState;

        if (!defined(time)) {
            time = JulianDate.now();
        }

<<<<<<< HEAD
        var frameState = this._frameState;
        this._jobScheduler.resetBudgets();

        var cameraChanged = this._view.checkForCameraUpdates(this);
        this._timeSinceCameraMoved = this._view.getTimeSinceCameraMoved();
        var shouldRender = !this.requestRenderMode || this._renderRequested || cameraChanged || this._logDepthBufferDirty || this._hdrDirty || (this.mode === SceneMode.MORPHING);
        if (!shouldRender && defined(this.maximumRenderTimeChange) && defined(this._lastRenderTime)) {
            var difference = Math.abs(JulianDate.secondsDifference(this._lastRenderTime, time));
            shouldRender = shouldRender || difference > this.maximumRenderTimeChange;
=======
        // Determine if shouldRender
        var cameraChanged = scene._view.checkForCameraUpdates(scene);
        var shouldRender = !scene.requestRenderMode || scene._renderRequested || cameraChanged || scene._logDepthBufferDirty || scene._hdrDirty || (scene.mode === SceneMode.MORPHING);
        if (!shouldRender && defined(scene.maximumRenderTimeChange) && defined(scene._lastRenderTime)) {
            var difference = Math.abs(JulianDate.secondsDifference(scene._lastRenderTime, time));
            shouldRender = shouldRender || difference > scene.maximumRenderTimeChange;
>>>>>>> a0072460
        }

        if (shouldRender) {
            scene._lastRenderTime = JulianDate.clone(time, scene._lastRenderTime);
            scene._renderRequested = false;
            scene._logDepthBufferDirty = false;
            scene._hdrDirty = false;

            var frameNumber = CesiumMath.incrementWrap(frameState.frameNumber, 15000000.0, 1.0);
            updateFrameNumber(scene, frameNumber, time);
        }

        tryAndCatchError(scene, prePassesUpdate);

        /**
         *
         * Passes update. Add any passes here
         *
         */
        tryAndCatchError(scene, updateMostDetailedRayPicks);
        tryAndCatchError(scene, updatePreloadPass);
        tryAndCatchError(scene, updatePreloadFlightPass);

        scene._postUpdate.raiseEvent(scene, time);

        if (shouldRender) {
            scene._preRender.raiseEvent(scene, time);
            tryAndCatchError(scene, render);
        }

        /**
         *
         * Post passes update. Execute any pass invariant code that should run after the passes here.
         *
         */
        updateDebugShowFramesPerSecond(scene, shouldRender);
        tryAndCatchError(scene, postPassesUpdate);

        // Often used to trigger events (so don't want in trycatch) that the user might be subscribed to. Things like the tile load events, ready promises, etc.
        // We don't want those events to resolve during the render loop because the events might add new primitives
        callAfterRenderFunctions(scene);

        if (shouldRender) {
            scene._postRender.raiseEvent(scene, time);
        }
    };

    /**
     * Update and render the scene. Always forces a new render frame regardless of whether a render was
     * previously requested.
     * @param {JulianDate} [time] The simulation time at which to render.
     *
     * @private
     */
    Scene.prototype.forceRender = function(time) {
        this._renderRequested = true;
        this.render(time);
    };

    /**
     * Requests a new rendered frame when {@link Scene#requestRenderMode} is set to <code>true</code>.
     * The render rate will not exceed the {@link CesiumWidget#targetFrameRate}.
     *
     * @see Scene#requestRenderMode
     */
    Scene.prototype.requestRender = function() {
        this._renderRequested = true;
    };

    /**
     * @private
     */
    Scene.prototype.clampLineWidth = function(width) {
        return Math.max(ContextLimits.minimumAliasedLineWidth, Math.min(width, ContextLimits.maximumAliasedLineWidth));
    };

    var orthoPickingFrustum = new OrthographicOffCenterFrustum();
    var scratchOrigin = new Cartesian3();
    var scratchDirection = new Cartesian3();
    var scratchPixelSize = new Cartesian2();
    var scratchPickVolumeMatrix4 = new Matrix4();

    function getPickOrthographicCullingVolume(scene, drawingBufferPosition, width, height, viewport) {
        var camera = scene.camera;
        var frustum = camera.frustum;
        if (defined(frustum._offCenterFrustum)) {
            frustum = frustum._offCenterFrustum;
        }

        var x = 2.0 * (drawingBufferPosition.x - viewport.x) / viewport.width - 1.0;
        x *= (frustum.right - frustum.left) * 0.5;
        var y = 2.0 * (viewport.height - drawingBufferPosition.y - viewport.y) / viewport.height - 1.0;
        y *= (frustum.top - frustum.bottom) * 0.5;

        var transform = Matrix4.clone(camera.transform, scratchPickVolumeMatrix4);
        camera._setTransform(Matrix4.IDENTITY);

        var origin = Cartesian3.clone(camera.position, scratchOrigin);
        Cartesian3.multiplyByScalar(camera.right, x, scratchDirection);
        Cartesian3.add(scratchDirection, origin, origin);
        Cartesian3.multiplyByScalar(camera.up, y, scratchDirection);
        Cartesian3.add(scratchDirection, origin, origin);

        camera._setTransform(transform);

        if (scene.mode === SceneMode.SCENE2D) {
            Cartesian3.fromElements(origin.z, origin.x, origin.y, origin);
        }

        var pixelSize = frustum.getPixelDimensions(viewport.width, viewport.height, 1.0, scratchPixelSize);

        var ortho = orthoPickingFrustum;
        ortho.right = pixelSize.x * 0.5;
        ortho.left = -ortho.right;
        ortho.top = pixelSize.y * 0.5;
        ortho.bottom = -ortho.top;
        ortho.near = frustum.near;
        ortho.far = frustum.far;

        return ortho.computeCullingVolume(origin, camera.directionWC, camera.upWC);
    }

    var perspPickingFrustum = new PerspectiveOffCenterFrustum();

    function getPickPerspectiveCullingVolume(scene, drawingBufferPosition, width, height, viewport) {
        var camera = scene.camera;
        var frustum = camera.frustum;
        var near = frustum.near;

        var tanPhi = Math.tan(frustum.fovy * 0.5);
        var tanTheta = frustum.aspectRatio * tanPhi;

        var x = 2.0 * (drawingBufferPosition.x - viewport.x) / viewport.width - 1.0;
        var y = 2.0 * (viewport.height - drawingBufferPosition.y - viewport.y) / viewport.height - 1.0;

        var xDir = x * near * tanTheta;
        var yDir = y * near * tanPhi;

        var pixelSize = frustum.getPixelDimensions(viewport.width, viewport.height, 1.0, scratchPixelSize);
        var pickWidth = pixelSize.x * width * 0.5;
        var pickHeight = pixelSize.y * height * 0.5;

        var offCenter = perspPickingFrustum;
        offCenter.top = yDir + pickHeight;
        offCenter.bottom = yDir - pickHeight;
        offCenter.right = xDir + pickWidth;
        offCenter.left = xDir - pickWidth;
        offCenter.near = near;
        offCenter.far = frustum.far;

        return offCenter.computeCullingVolume(camera.positionWC, camera.directionWC, camera.upWC);
    }

    function getPickCullingVolume(scene, drawingBufferPosition, width, height, viewport) {
        var frustum = scene.camera.frustum;
        if (frustum instanceof OrthographicFrustum || frustum instanceof OrthographicOffCenterFrustum) {
            return getPickOrthographicCullingVolume(scene, drawingBufferPosition, width, height, viewport);
        }

        return getPickPerspectiveCullingVolume(scene, drawingBufferPosition, width, height, viewport);
    }

    // pick rectangle width and height, assumed odd
    var rectangleWidth = 3.0;
    var rectangleHeight = 3.0;
    var scratchRectangle = new BoundingRectangle(0.0, 0.0, rectangleWidth, rectangleHeight);
    var scratchColorZero = new Color(0.0, 0.0, 0.0, 0.0);
    var scratchPosition = new Cartesian2();

    /**
     * Returns an object with a `primitive` property that contains the first (top) primitive in the scene
     * at a particular window coordinate or undefined if nothing is at the location. Other properties may
     * potentially be set depending on the type of primitive and may be used to further identify the picked object.
     * <p>
     * When a feature of a 3D Tiles tileset is picked, <code>pick</code> returns a {@link Cesium3DTileFeature} object.
     * </p>
     *
     * @example
     * // On mouse over, color the feature yellow.
     * handler.setInputAction(function(movement) {
     *     var feature = scene.pick(movement.endPosition);
     *     if (feature instanceof Cesium.Cesium3DTileFeature) {
     *         feature.color = Cesium.Color.YELLOW;
     *     }
     * }, Cesium.ScreenSpaceEventType.MOUSE_MOVE);
     *
     * @param {Cartesian2} windowPosition Window coordinates to perform picking on.
     * @param {Number} [width=3] Width of the pick rectangle.
     * @param {Number} [height=3] Height of the pick rectangle.
     * @returns {Object} Object containing the picked primitive.
     */
    Scene.prototype.pick = function(windowPosition, width, height) {
        //>>includeStart('debug', pragmas.debug);
        if (!defined(windowPosition)) {
            throw new DeveloperError('windowPosition is undefined.');
        }
        //>>includeEnd('debug');

        rectangleWidth = defaultValue(width, 3.0);
        rectangleHeight = defaultValue(height, rectangleWidth);

        var context = this._context;
        var us = context.uniformState;
        var frameState = this._frameState;

        var view = this._defaultView;
        this._view = view;

        var viewport = view.viewport;
        viewport.x = 0;
        viewport.y = 0;
        viewport.width = context.drawingBufferWidth;
        viewport.height = context.drawingBufferHeight;

        var passState = view.passState;
        passState.viewport = BoundingRectangle.clone(viewport, passState.viewport);

        var drawingBufferPosition = SceneTransforms.transformWindowToDrawingBuffer(this, windowPosition, scratchPosition);

        this._jobScheduler.disableThisFrame();

        updateFrameState(this);
        frameState.cullingVolume = getPickCullingVolume(this, drawingBufferPosition, rectangleWidth, rectangleHeight, viewport);
        frameState.invertClassification = false;
        frameState.passes.pick = true;
        frameState.tilesetPassState = pickTilesetPassState;

        us.update(frameState);

        updateEnvironment(this);

        scratchRectangle.x = drawingBufferPosition.x - ((rectangleWidth - 1.0) * 0.5);
        scratchRectangle.y = (this.drawingBufferHeight - drawingBufferPosition.y) - ((rectangleHeight - 1.0) * 0.5);
        scratchRectangle.width = rectangleWidth;
        scratchRectangle.height = rectangleHeight;
        passState = view.pickFramebuffer.begin(scratchRectangle, view.viewport);

        updateAndExecuteCommands(this, passState, scratchColorZero);
        resolveFramebuffers(this, passState);

        var object = view.pickFramebuffer.end(scratchRectangle);
        context.endFrame();
        return object;
    };

    function renderTranslucentDepthForPick(scene, drawingBufferPosition) {
        // PERFORMANCE_IDEA: render translucent only and merge with the previous frame
        var context = scene._context;
        var frameState = scene._frameState;
        var environmentState = scene._environmentState;

        var view = scene._defaultView;
        scene._view = view;

        var viewport = view.viewport;
        viewport.x = 0;
        viewport.y = 0;
        viewport.width = context.drawingBufferWidth;
        viewport.height = context.drawingBufferHeight;

        var passState = view.passState;
        passState.viewport = BoundingRectangle.clone(viewport, passState.viewport);

        clearPasses(frameState.passes);
        frameState.passes.pick = true;
        frameState.passes.depth = true;
        frameState.cullingVolume = getPickCullingVolume(scene, drawingBufferPosition, 1, 1, viewport);
        frameState.tilesetPassState = pickTilesetPassState;

        updateEnvironment(scene);
        environmentState.renderTranslucentDepthForPick = true;
        passState = view.pickDepthFramebuffer.update(context, drawingBufferPosition, viewport);

        updateAndExecuteCommands(scene, passState, scratchColorZero);
        resolveFramebuffers(scene, passState);

        context.endFrame();
    }

    /**
     * Returns the cartesian position reconstructed from the depth buffer and window position.
     * The returned position is in world coordinates. Used internally by camera functions to
     * prevent conversion to projected 2D coordinates and then back.
     * <p>
     * Set {@link Scene#pickTranslucentDepth} to <code>true</code> to include the depth of
     * translucent primitives; otherwise, this essentially picks through translucent primitives.
     * </p>
     *
     * @private
     *
     * @param {Cartesian2} windowPosition Window coordinates to perform picking on.
     * @param {Cartesian3} [result] The object on which to restore the result.
     * @returns {Cartesian3} The cartesian position in world coordinates.
     *
     * @exception {DeveloperError} Picking from the depth buffer is not supported. Check pickPositionSupported.
     */
    Scene.prototype.pickPositionWorldCoordinates = function(windowPosition, result) {
        if (!this.useDepthPicking) {
            return undefined;
        }

        //>>includeStart('debug', pragmas.debug);
        if (!defined(windowPosition)) {
            throw new DeveloperError('windowPosition is undefined.');
        }
        if (!this._context.depthTexture) {
            throw new DeveloperError('Picking from the depth buffer is not supported. Check pickPositionSupported.');
        }
        //>>includeEnd('debug');

        var cacheKey = windowPosition.toString();

        if (this._pickPositionCacheDirty){
            this._pickPositionCache = {};
            this._pickPositionCacheDirty = false;
        } else if (this._pickPositionCache.hasOwnProperty(cacheKey)){
            return Cartesian3.clone(this._pickPositionCache[cacheKey], result);
        }

        var frameState = this._frameState;
        var context = this._context;
        var uniformState = context.uniformState;

        var view = this._defaultView;
        this._view = view;

        var drawingBufferPosition = SceneTransforms.transformWindowToDrawingBuffer(this, windowPosition, scratchPosition);
        if (this.pickTranslucentDepth) {
            renderTranslucentDepthForPick(this, drawingBufferPosition);
        } else {
            updateFrameState(this, frameState.frameNumber, frameState.time);
            uniformState.update(frameState);
            updateEnvironment(this);
        }
        drawingBufferPosition.y = this.drawingBufferHeight - drawingBufferPosition.y;

        var camera = this.camera;

        // Create a working frustum from the original camera frustum.
        var frustum;
        if (defined(camera.frustum.fov)) {
            frustum = camera.frustum.clone(scratchPerspectiveFrustum);
        } else if (defined(camera.frustum.infiniteProjectionMatrix)){
            frustum = camera.frustum.clone(scratchPerspectiveOffCenterFrustum);
        } else if (defined(camera.frustum.width)) {
            frustum = camera.frustum.clone(scratchOrthographicFrustum);
        } else {
            frustum = camera.frustum.clone(scratchOrthographicOffCenterFrustum);
        }

        var frustumCommandsList = view.frustumCommandsList;
        var numFrustums = frustumCommandsList.length;
        for (var i = 0; i < numFrustums; ++i) {
            var pickDepth = getPickDepth(this, i);
            var depth = pickDepth.getDepth(context, drawingBufferPosition.x, drawingBufferPosition.y);
            if (depth > 0.0 && depth < 1.0) {
                var renderedFrustum = frustumCommandsList[i];
                var height2D;
                if (this.mode === SceneMode.SCENE2D) {
                    height2D = camera.position.z;
                    camera.position.z = height2D - renderedFrustum.near + 1.0;
                    frustum.far = Math.max(1.0, renderedFrustum.far - renderedFrustum.near);
                    frustum.near = 1.0;
                    uniformState.update(frameState);
                    uniformState.updateFrustum(frustum);
                } else {
                    frustum.near = renderedFrustum.near * (i !== 0 ? this.opaqueFrustumNearOffset : 1.0);
                    frustum.far = renderedFrustum.far;
                    uniformState.updateFrustum(frustum);
                }

                result = SceneTransforms.drawingBufferToWgs84Coordinates(this, drawingBufferPosition, depth, result);

                if (this.mode === SceneMode.SCENE2D) {
                    camera.position.z = height2D;
                    uniformState.update(frameState);
                }

                this._pickPositionCache[cacheKey] = Cartesian3.clone(result);
                return result;
            }
        }

        this._pickPositionCache[cacheKey] = undefined;
        return undefined;
    };

    var scratchPickPositionCartographic = new Cartographic();

    /**
     * Returns the cartesian position reconstructed from the depth buffer and window position.
     * <p>
     * The position reconstructed from the depth buffer in 2D may be slightly different from those
     * reconstructed in 3D and Columbus view. This is caused by the difference in the distribution
     * of depth values of perspective and orthographic projection.
     * </p>
     * <p>
     * Set {@link Scene#pickTranslucentDepth} to <code>true</code> to include the depth of
     * translucent primitives; otherwise, this essentially picks through translucent primitives.
     * </p>
     *
     * @param {Cartesian2} windowPosition Window coordinates to perform picking on.
     * @param {Cartesian3} [result] The object on which to restore the result.
     * @returns {Cartesian3} The cartesian position.
     *
     * @exception {DeveloperError} Picking from the depth buffer is not supported. Check pickPositionSupported.
     */
    Scene.prototype.pickPosition = function(windowPosition, result) {
        result = this.pickPositionWorldCoordinates(windowPosition, result);
        if (defined(result) && this.mode !== SceneMode.SCENE3D) {
            Cartesian3.fromElements(result.y, result.z, result.x, result);

            var projection = this.mapProjection;
            var ellipsoid = projection.ellipsoid;

            var cart = projection.unproject(result, scratchPickPositionCartographic);
            ellipsoid.cartographicToCartesian(cart, result);
        }

        return result;
    };

    function drillPick(limit, pickCallback) {
        // PERFORMANCE_IDEA: This function calls each primitive's update for each pass. Instead
        // we could update the primitive once, and then just execute their commands for each pass,
        // and cull commands for picked primitives.  e.g., base on the command's owner.
        var i;
        var attributes;
        var result = [];
        var pickedPrimitives = [];
        var pickedAttributes = [];
        var pickedFeatures = [];
        if (!defined(limit)) {
            limit = Number.MAX_VALUE;
        }

        var pickedResult = pickCallback();
        while (defined(pickedResult)) {
            var object = pickedResult.object;
            var position = pickedResult.position;
            var exclude = pickedResult.exclude;

            if (defined(position) && !defined(object)) {
                result.push(pickedResult);
                break;
            }

            if (!defined(object) || !defined(object.primitive)) {
                break;
            }

            if (!exclude) {
                result.push(pickedResult);
                if (0 >= --limit) {
                    break;
                }
            }

            var primitive = object.primitive;
            var hasShowAttribute = false;

            // If the picked object has a show attribute, use it.
            if (typeof primitive.getGeometryInstanceAttributes === 'function') {
                if (defined(object.id)) {
                    attributes = primitive.getGeometryInstanceAttributes(object.id);
                    if (defined(attributes) && defined(attributes.show)) {
                        hasShowAttribute = true;
                        attributes.show = ShowGeometryInstanceAttribute.toValue(false, attributes.show);
                        pickedAttributes.push(attributes);
                    }
                }
            }

            if (object instanceof Cesium3DTileFeature) {
                hasShowAttribute = true;
                object.show = false;
                pickedFeatures.push(object);
            }

            // Otherwise, hide the entire primitive
            if (!hasShowAttribute) {
                primitive.show = false;
                pickedPrimitives.push(primitive);
            }

            pickedResult = pickCallback();
        }

        // Unhide everything we hid while drill picking
        for (i = 0; i < pickedPrimitives.length; ++i) {
            pickedPrimitives[i].show = true;
        }

        for (i = 0; i < pickedAttributes.length; ++i) {
            attributes = pickedAttributes[i];
            attributes.show = ShowGeometryInstanceAttribute.toValue(true, attributes.show);
        }

        for (i = 0; i < pickedFeatures.length; ++i) {
            pickedFeatures[i].show = true;
        }

        return result;
    }

    /**
     * Returns a list of objects, each containing a `primitive` property, for all primitives at
     * a particular window coordinate position. Other properties may also be set depending on the
     * type of primitive and may be used to further identify the picked object. The primitives in
     * the list are ordered by their visual order in the scene (front to back).
     *
     * @param {Cartesian2} windowPosition Window coordinates to perform picking on.
     * @param {Number} [limit] If supplied, stop drilling after collecting this many picks.
     * @param {Number} [width=3] Width of the pick rectangle.
     * @param {Number} [height=3] Height of the pick rectangle.
     * @returns {Object[]} Array of objects, each containing 1 picked primitives.
     *
     * @exception {DeveloperError} windowPosition is undefined.
     *
     * @example
     * var pickedObjects = scene.drillPick(new Cesium.Cartesian2(100.0, 200.0));
     *
     * @see Scene#pick
     */
    Scene.prototype.drillPick = function(windowPosition, limit, width, height) {
        var that = this;
        var pickCallback = function() {
            var object = that.pick(windowPosition, width, height);
            if (defined(object)) {
                return {
                    object : object,
                    position : undefined,
                    exclude : false
                };
            }
        };
        var objects = drillPick(limit, pickCallback);
        return objects.map(function(element) {
            return element.object;
        });
    };

    function updatePreloadPass(scene) {
        var frameState = scene._frameState;
        preloadTilesetPassState.camera = frameState.camera;
        preloadTilesetPassState.cullingVolume = frameState.cullingVolume;

        var primitives = scene.primitives;
        var length = primitives.length;
        for (var i = 0; i < length; ++i) {
            var primitive = primitives.get(i);
            if ((primitive instanceof Cesium3DTileset) && primitive.preloadWhenHidden && !primitive.show) {
                primitive.updateForPass(scene._frameState, preloadTilesetPassState);
            }
        }
    }

    function updatePreloadFlightPass(scene) {
        var camera = scene._frameState.camera;
        if (!camera.hasCurrentFlight()) {
            return;
        }

        preloadFlightTilesetPassState.camera = scene.preloadFlightCamera;
        preloadFlightTilesetPassState.cullingVolume = scene.preloadFlightCullingVolume;

        var primitives = scene.primitives;
        var length = primitives.length;
        for (var i = 0; i < length; ++i) {
            var primitive = primitives.get(i);
            if ((primitive instanceof Cesium3DTileset) && primitive.preloadFlightDestinations && primitive.show) {
                primitive.updateForPass(scene._frameState, preloadFlightTilesetPassState);
            }
        }
    }

    var scratchRight = new Cartesian3();
    var scratchUp = new Cartesian3();

    function updateOffscreenCameraFromRay(scene, ray, width, camera) {
        var direction = ray.direction;
        var orthogonalAxis = Cartesian3.mostOrthogonalAxis(direction, scratchRight);
        var right = Cartesian3.cross(direction, orthogonalAxis, scratchRight);
        var up = Cartesian3.cross(direction, right, scratchUp);

        camera.position = ray.origin;
        camera.direction = direction;
        camera.up = up;
        camera.right = right;

        camera.frustum.width = defaultValue(width, scene.pickOffscreenDefaultWidth);
        return camera.frustum.computeCullingVolume(camera.positionWC, camera.directionWC, camera.upWC);
    }

    function updateMostDetailedRayPick(scene, rayPick) {
        var frameState = scene._frameState;

        var ray = rayPick.ray;
        var width = rayPick.width;
        var tilesets = rayPick.tilesets;

        var camera = scene._pickOffscreenView.camera;
        var cullingVolume = updateOffscreenCameraFromRay(scene, ray, width, camera);

        var tilesetPassState = mostDetailedPreloadTilesetPassState;
        tilesetPassState.camera = camera;
        tilesetPassState.cullingVolume = cullingVolume;

        var ready = true;
        var tilesetsLength = tilesets.length;
        for (var i = 0; i < tilesetsLength; ++i) {
            var tileset = tilesets[i];
            if (tileset.show && scene.primitives.contains(tileset)) {
                // Only update tilesets that are still contained in the scene's primitive collection and are still visible
                // Update tilesets continually until all tilesets are ready. This way tiles are never removed from the cache.
                tileset.updateForPass(frameState, tilesetPassState);
                ready = (ready && tilesetPassState.ready);
            }
        }

        if (ready) {
            rayPick.deferred.resolve();
        }

        return ready;
    }

    function updateMostDetailedRayPicks(scene) {
        // Modifies array during iteration
        var rayPicks = scene._mostDetailedRayPicks;
        for (var i = 0; i < rayPicks.length; ++i) {
            if (updateMostDetailedRayPick(scene, rayPicks[i])) {
                rayPicks.splice(i--, 1);
            }
        }
    }

    function launchMostDetailedRayPick(scene, ray, objectsToExclude, width, callback) {
        var tilesets = [];
        var primitives = scene.primitives;
        var length = primitives.length;
        for (var i = 0; i < length; ++i) {
            var primitive = primitives.get(i);
            if ((primitive instanceof Cesium3DTileset) && primitive.show) {
                if (!defined(objectsToExclude) || objectsToExclude.indexOf(primitive) === -1) {
                    tilesets.push(primitive);
                }
            }
        }
        if (tilesets.length === 0) {
            return when.resolve(callback());
        }

        var rayPick = new MostDetailedRayPick(ray, width, tilesets);
        scene._mostDetailedRayPicks.push(rayPick);
        return rayPick.promise.then(function() {
            return callback();
        });
    }

    function isExcluded(object, objectsToExclude) {
        if (!defined(object) || !defined(objectsToExclude) || objectsToExclude.length === 0) {
            return false;
        }
        return (objectsToExclude.indexOf(object) > -1) ||
               (objectsToExclude.indexOf(object.primitive) > -1) ||
               (objectsToExclude.indexOf(object.id) > -1);
    }

    function getRayIntersection(scene, ray, objectsToExclude, width, requirePosition, mostDetailed) {
        var context = scene._context;
        var uniformState = context.uniformState;
        var frameState = scene._frameState;

        var view = scene._pickOffscreenView;
        scene._view = view;

        updateOffscreenCameraFromRay(scene, ray, width, view.camera);

        scratchRectangle = BoundingRectangle.clone(view.viewport, scratchRectangle);

        var passState = view.pickFramebuffer.begin(scratchRectangle, view.viewport);

        scene._jobScheduler.disableThisFrame();

        updateFrameState(scene);
        frameState.invertClassification = false;
        frameState.passes.pick = true;
        frameState.passes.offscreen = true;

        if (mostDetailed) {
            frameState.tilesetPassState = mostDetailedPickTilesetPassState;
        } else {
            frameState.tilesetPassState = pickTilesetPassState;
        }

        uniformState.update(frameState);

        updateEnvironment(scene, view);
        updateAndExecuteCommands(scene, passState, scratchColorZero);
        resolveFramebuffers(scene, passState);

        var position;
        var object = view.pickFramebuffer.end(context);

        if (scene._context.depthTexture) {
            var numFrustums = view.frustumCommandsList.length;
            for (var i = 0; i < numFrustums; ++i) {
                var pickDepth = getPickDepth(scene, i);
                var depth = pickDepth.getDepth(context, 0, 0);
                if (depth > 0.0 && depth < 1.0) {
                    var renderedFrustum = view.frustumCommandsList[i];
                    var near = renderedFrustum.near * (i !== 0 ? scene.opaqueFrustumNearOffset : 1.0);
                    var far = renderedFrustum.far;
                    var distance = near + depth * (far - near);
                    position = Ray.getPoint(ray, distance);
                    break;
                }
            }
        }

        scene._view = scene._defaultView;
        context.endFrame();

        if (defined(object) || defined(position)) {
            return {
                object : object,
                position : position,
                exclude : (!defined(position) && requirePosition) || isExcluded(object, objectsToExclude)
            };
        }
    }

    function getRayIntersections(scene, ray, limit, objectsToExclude, width, requirePosition, mostDetailed) {
        var pickCallback = function() {
            return getRayIntersection(scene, ray, objectsToExclude, width, requirePosition, mostDetailed);
        };
        return drillPick(limit, pickCallback);
    }

    function pickFromRay(scene, ray, objectsToExclude, width, requirePosition, mostDetailed) {
        var results = getRayIntersections(scene, ray, 1, objectsToExclude, width, requirePosition, mostDetailed);
        if (results.length > 0) {
            return results[0];
        }
    }

    function drillPickFromRay(scene, ray, limit, objectsToExclude, width, requirePosition, mostDetailed) {
        return getRayIntersections(scene, ray, limit, objectsToExclude, width, requirePosition, mostDetailed);
    }

    /**
     * Returns an object containing the first object intersected by the ray and the position of intersection,
     * or <code>undefined</code> if there were no intersections. The intersected object has a <code>primitive</code>
     * property that contains the intersected primitive. Other properties may be set depending on the type of primitive
     * and may be used to further identify the picked object. The ray must be given in world coordinates.
     * <p>
     * This function only picks globe tiles and 3D Tiles that are rendered in the current view. Picks all other
     * primitives regardless of their visibility.
     * </p>
     *
     * @private
     *
     * @param {Ray} ray The ray.
     * @param {Object[]} [objectsToExclude] A list of primitives, entities, or 3D Tiles features to exclude from the ray intersection.
     * @param {Number} [width=0.1] Width of the intersection volume in meters.
     * @returns {Object} An object containing the object and position of the first intersection.
     *
     * @exception {DeveloperError} Ray intersections are only supported in 3D mode.
     */
    Scene.prototype.pickFromRay = function(ray, objectsToExclude, width) {
        //>>includeStart('debug', pragmas.debug);
        Check.defined('ray', ray);
        if (this._mode !== SceneMode.SCENE3D) {
            throw new DeveloperError('Ray intersections are only supported in 3D mode.');
        }
        //>>includeEnd('debug');
        return pickFromRay(this, ray, objectsToExclude, width, false, false);
    };

    /**
     * Returns a list of objects, each containing the object intersected by the ray and the position of intersection.
     * The intersected object has a <code>primitive</code> property that contains the intersected primitive. Other
     * properties may also be set depending on the type of primitive and may be used to further identify the picked object.
     * The primitives in the list are ordered by first intersection to last intersection. The ray must be given in
     * world coordinates.
     * <p>
     * This function only picks globe tiles and 3D Tiles that are rendered in the current view. Picks all other
     * primitives regardless of their visibility.
     * </p>
     *
     * @private
     *
     * @param {Ray} ray The ray.
     * @param {Number} [limit=Number.MAX_VALUE] If supplied, stop finding intersections after this many intersections.
     * @param {Object[]} [objectsToExclude] A list of primitives, entities, or 3D Tiles features to exclude from the ray intersection.
     * @param {Number} [width=0.1] Width of the intersection volume in meters.
     * @returns {Object[]} List of objects containing the object and position of each intersection.
     *
     * @exception {DeveloperError} Ray intersections are only supported in 3D mode.
     */
    Scene.prototype.drillPickFromRay = function(ray, limit, objectsToExclude, width) {
        //>>includeStart('debug', pragmas.debug);
        Check.defined('ray', ray);
        if (this._mode !== SceneMode.SCENE3D) {
            throw new DeveloperError('Ray intersections are only supported in 3D mode.');
        }
        //>>includeEnd('debug');
        return drillPickFromRay(this, ray, limit, objectsToExclude, width,false, false);
    };

    /**
     * Initiates an asynchronous {@link Scene#pickFromRay} request using the maximum level of detail for 3D Tilesets
     * regardless of visibility.
     *
     * @private
     *
     * @param {Ray} ray The ray.
     * @param {Object[]} [objectsToExclude] A list of primitives, entities, or 3D Tiles features to exclude from the ray intersection.
     * @param {Number} [width=0.1] Width of the intersection volume in meters.
     * @returns {Promise.<Object>} A promise that resolves to an object containing the object and position of the first intersection.
     *
     * @exception {DeveloperError} Ray intersections are only supported in 3D mode.
     */
    Scene.prototype.pickFromRayMostDetailed = function(ray, objectsToExclude, width) {
        //>>includeStart('debug', pragmas.debug);
        Check.defined('ray', ray);
        if (this._mode !== SceneMode.SCENE3D) {
            throw new DeveloperError('Ray intersections are only supported in 3D mode.');
        }
        //>>includeEnd('debug');
        var that = this;
        ray = Ray.clone(ray);
        objectsToExclude = defined(objectsToExclude) ? objectsToExclude.slice() : objectsToExclude;
        return launchMostDetailedRayPick(this, ray, objectsToExclude, width, function() {
            return pickFromRay(that, ray, objectsToExclude, width, false, true);
        });
    };

    /**
     * Initiates an asynchronous {@link Scene#drillPickFromRay} request using the maximum level of detail for 3D Tilesets
     * regardless of visibility.
     *
     * @private
     *
     * @param {Ray} ray The ray.
     * @param {Number} [limit=Number.MAX_VALUE] If supplied, stop finding intersections after this many intersections.
     * @param {Object[]} [objectsToExclude] A list of primitives, entities, or 3D Tiles features to exclude from the ray intersection.
     * @param {Number} [width=0.1] Width of the intersection volume in meters.
     * @returns {Promise.<Object[]>} A promise that resolves to a list of objects containing the object and position of each intersection.
     *
     * @exception {DeveloperError} Ray intersections are only supported in 3D mode.
     */
    Scene.prototype.drillPickFromRayMostDetailed = function(ray, limit, objectsToExclude, width) {
        //>>includeStart('debug', pragmas.debug);
        Check.defined('ray', ray);
        if (this._mode !== SceneMode.SCENE3D) {
            throw new DeveloperError('Ray intersections are only supported in 3D mode.');
        }
        //>>includeEnd('debug');
        var that = this;
        ray = Ray.clone(ray);
        objectsToExclude = defined(objectsToExclude) ? objectsToExclude.slice() : objectsToExclude;
        return launchMostDetailedRayPick(this, ray, objectsToExclude, width, function() {
            return drillPickFromRay(that, ray, limit, objectsToExclude, width, false, true);
        });
    };

    var scratchSurfacePosition = new Cartesian3();
    var scratchSurfaceNormal = new Cartesian3();
    var scratchSurfaceRay = new Ray();
    var scratchCartographic = new Cartographic();

    function getRayForSampleHeight(scene, cartographic) {
        var globe = scene.globe;
        var ellipsoid = defined(globe) ? globe.ellipsoid : scene.mapProjection.ellipsoid;
        var height = ApproximateTerrainHeights._defaultMaxTerrainHeight;
        var surfaceNormal = ellipsoid.geodeticSurfaceNormalCartographic(cartographic, scratchSurfaceNormal);
        var surfacePosition = Cartographic.toCartesian(cartographic, ellipsoid, scratchSurfacePosition);
        var surfaceRay = scratchSurfaceRay;
        surfaceRay.origin = surfacePosition;
        surfaceRay.direction =  surfaceNormal;
        var ray = new Ray();
        Ray.getPoint(surfaceRay, height, ray.origin);
        Cartesian3.negate(surfaceNormal, ray.direction);
        return ray;
    }

    function getRayForClampToHeight(scene, cartesian) {
        var globe = scene.globe;
        var ellipsoid = defined(globe) ? globe.ellipsoid : scene.mapProjection.ellipsoid;
        var cartographic = Cartographic.fromCartesian(cartesian, ellipsoid, scratchCartographic);
        return getRayForSampleHeight(scene, cartographic);
    }

    function getHeightFromCartesian(scene, cartesian) {
        var globe = scene.globe;
        var ellipsoid = defined(globe) ? globe.ellipsoid : scene.mapProjection.ellipsoid;
        var cartographic = Cartographic.fromCartesian(cartesian, ellipsoid, scratchCartographic);
        return cartographic.height;
    }

    function sampleHeightMostDetailed(scene, cartographic, objectsToExclude, width) {
        var ray = getRayForSampleHeight(scene, cartographic);
        return launchMostDetailedRayPick(scene, ray, objectsToExclude, width, function() {
            var pickResult = pickFromRay(scene, ray, objectsToExclude, width, true, true);
            if (defined(pickResult)) {
                return getHeightFromCartesian(scene, pickResult.position);
            }
        });
    }

    function clampToHeightMostDetailed(scene, cartesian, objectsToExclude, width, result) {
        var ray = getRayForClampToHeight(scene, cartesian);
        return launchMostDetailedRayPick(scene, ray, objectsToExclude, width, function() {
            var pickResult = pickFromRay(scene, ray, objectsToExclude, width, true, true);
            if (defined(pickResult)) {
                return Cartesian3.clone(pickResult.position, result);
            }
        });
    }

    /**
     * Returns the height of scene geometry at the given cartographic position or <code>undefined</code> if there was no
     * scene geometry to sample height from. The height of the input position is ignored. May be used to clamp objects to
     * the globe, 3D Tiles, or primitives in the scene.
     * <p>
     * This function only samples height from globe tiles and 3D Tiles that are rendered in the current view. Samples height
     * from all other primitives regardless of their visibility.
     * </p>
     *
     * @param {Cartographic} position The cartographic position to sample height from.
     * @param {Object[]} [objectsToExclude] A list of primitives, entities, or 3D Tiles features to not sample height from.
     * @param {Number} [width=0.1] Width of the intersection volume in meters.
     * @returns {Number} The height. This may be <code>undefined</code> if there was no scene geometry to sample height from.
     *
     * @example
     * var position = new Cesium.Cartographic(-1.31968, 0.698874);
     * var height = viewer.scene.sampleHeight(position);
     * console.log(height);
     *
     * @see Scene#clampToHeight
     * @see Scene#clampToHeightMostDetailed
     * @see Scene#sampleHeightMostDetailed
     *
     * @exception {DeveloperError} sampleHeight is only supported in 3D mode.
     * @exception {DeveloperError} sampleHeight requires depth texture support. Check sampleHeightSupported.
     */
    Scene.prototype.sampleHeight = function(position, objectsToExclude, width) {
        //>>includeStart('debug', pragmas.debug);
        Check.defined('position', position);
        if (this._mode !== SceneMode.SCENE3D) {
            throw new DeveloperError('sampleHeight is only supported in 3D mode.');
        }
        if (!this.sampleHeightSupported) {
            throw new DeveloperError('sampleHeight requires depth texture support. Check sampleHeightSupported.');
        }
        //>>includeEnd('debug');
        var ray = getRayForSampleHeight(this, position);
        var pickResult = pickFromRay(this, ray, objectsToExclude, width, true, false);
        if (defined(pickResult)) {
            return getHeightFromCartesian(this, pickResult.position);
        }
    };

    /**
     * Clamps the given cartesian position to the scene geometry along the geodetic surface normal. Returns the
     * clamped position or <code>undefined</code> if there was no scene geometry to clamp to. May be used to clamp
     * objects to the globe, 3D Tiles, or primitives in the scene.
     * <p>
     * This function only clamps to globe tiles and 3D Tiles that are rendered in the current view. Clamps to
     * all other primitives regardless of their visibility.
     * </p>
     *
     * @param {Cartesian3} cartesian The cartesian position.
     * @param {Object[]} [objectsToExclude] A list of primitives, entities, or 3D Tiles features to not clamp to.
     * @param {Number} [width=0.1] Width of the intersection volume in meters.
     * @param {Cartesian3} [result] An optional object to return the clamped position.
     * @returns {Cartesian3} The modified result parameter or a new Cartesian3 instance if one was not provided. This may be <code>undefined</code> if there was no scene geometry to clamp to.
     *
     * @example
     * // Clamp an entity to the underlying scene geometry
     * var position = entity.position.getValue(Cesium.JulianDate.now());
     * entity.position = viewer.scene.clampToHeight(position);
     *
     * @see Scene#sampleHeight
     * @see Scene#sampleHeightMostDetailed
     * @see Scene#clampToHeightMostDetailed
     *
     * @exception {DeveloperError} clampToHeight is only supported in 3D mode.
     * @exception {DeveloperError} clampToHeight requires depth texture support. Check clampToHeightSupported.
     */
    Scene.prototype.clampToHeight = function(cartesian, objectsToExclude, width, result) {
        //>>includeStart('debug', pragmas.debug);
        Check.defined('cartesian', cartesian);
        if (this._mode !== SceneMode.SCENE3D) {
            throw new DeveloperError('sampleHeight is only supported in 3D mode.');
        }
        if (!this.clampToHeightSupported) {
            throw new DeveloperError('clampToHeight requires depth texture support. Check clampToHeightSupported.');
        }
        //>>includeEnd('debug');

        var ray = getRayForClampToHeight(this, cartesian);
        var pickResult = pickFromRay(this, ray, objectsToExclude, width, true, false);
        if (defined(pickResult)) {
            return Cartesian3.clone(pickResult.position, result);
        }
    };

    /**
     * Initiates an asynchronous {@link Scene#sampleHeight} query for an array of {@link Cartographic} positions
     * using the maximum level of detail for 3D Tilesets in the scene. The height of the input positions is ignored.
     * Returns a promise that is resolved when the query completes. Each point height is modified in place.
     * If a height cannot be determined because no geometry can be sampled at that location, or another error occurs,
     * the height is set to undefined.
     *
     * @param {Cartographic[]} positions The cartographic positions to update with sampled heights.
     * @param {Object[]} [objectsToExclude] A list of primitives, entities, or 3D Tiles features to not sample height from.
     * @param {Number} [width=0.1] Width of the intersection volume in meters.
     * @returns {Promise.<Number[]>} A promise that resolves to the provided list of positions when the query has completed.
     *
     * @example
     * var positions = [
     *     new Cesium.Cartographic(-1.31968, 0.69887),
     *     new Cesium.Cartographic(-1.10489, 0.83923)
     * ];
     * var promise = viewer.scene.sampleHeightMostDetailed(positions);
     * promise.then(function(updatedPosition) {
     *     // positions[0].height and positions[1].height have been updated.
     *     // updatedPositions is just a reference to positions.
     * }
     *
     * @see Scene#sampleHeight
     *
     * @exception {DeveloperError} sampleHeightMostDetailed is only supported in 3D mode.
     * @exception {DeveloperError} sampleHeightMostDetailed requires depth texture support. Check sampleHeightSupported.
     */
    Scene.prototype.sampleHeightMostDetailed = function(positions, objectsToExclude, width) {
        //>>includeStart('debug', pragmas.debug);
        Check.defined('positions', positions);
        if (this._mode !== SceneMode.SCENE3D) {
            throw new DeveloperError('sampleHeightMostDetailed is only supported in 3D mode.');
        }
        if (!this.sampleHeightSupported) {
            throw new DeveloperError('sampleHeightMostDetailed requires depth texture support. Check sampleHeightSupported.');
        }
        //>>includeEnd('debug');
        objectsToExclude = defined(objectsToExclude) ? objectsToExclude.slice() : objectsToExclude;
        var length = positions.length;
        var promises = new Array(length);
        for (var i = 0; i < length; ++i) {
            promises[i] = sampleHeightMostDetailed(this, positions[i], objectsToExclude, width);
        }
        return when.all(promises).then(function(heights) {
            var length = heights.length;
            for (var i = 0; i < length; ++i) {
                positions[i].height = heights[i];
            }
            return positions;
        });
    };

    /**
     * Initiates an asynchronous {@link Scene#clampToHeight} query for an array of {@link Cartesian3} positions
     * using the maximum level of detail for 3D Tilesets in the scene. Returns a promise that is resolved when
     * the query completes. Each position is modified in place. If a position cannot be clamped because no geometry
     * can be sampled at that location, or another error occurs, the element in the array is set to undefined.
     *
     * @param {Cartesian3[]} cartesians The cartesian positions to update with clamped positions.
     * @param {Object[]} [objectsToExclude] A list of primitives, entities, or 3D Tiles features to not clamp to.
     * @param {Number} [width=0.1] Width of the intersection volume in meters.
     * @returns {Promise.<Cartesian3[]>} A promise that resolves to the provided list of positions when the query has completed.
     *
     * @example
     * var cartesians = [
     *     entities[0].position.getValue(Cesium.JulianDate.now()),
     *     entities[1].position.getValue(Cesium.JulianDate.now())
     * ];
     * var promise = viewer.scene.clampToHeightMostDetailed(cartesians);
     * promise.then(function(updatedCartesians) {
     *     entities[0].position = updatedCartesians[0];
     *     entities[1].position = updatedCartesians[1];
     * }
     *
     * @see Scene#clampToHeight
     *
     * @exception {DeveloperError} clampToHeightMostDetailed is only supported in 3D mode.
     * @exception {DeveloperError} clampToHeightMostDetailed requires depth texture support. Check clampToHeightSupported.
     */
    Scene.prototype.clampToHeightMostDetailed = function(cartesians, objectsToExclude, width) {
        //>>includeStart('debug', pragmas.debug);
        Check.defined('cartesians', cartesians);
        if (this._mode !== SceneMode.SCENE3D) {
            throw new DeveloperError('clampToHeightMostDetailed is only supported in 3D mode.');
        }
        if (!this.clampToHeightSupported) {
            throw new DeveloperError('clampToHeightMostDetailed requires depth texture support. Check clampToHeightSupported.');
        }
        //>>includeEnd('debug');
        objectsToExclude = defined(objectsToExclude) ? objectsToExclude.slice() : objectsToExclude;
        var length = cartesians.length;
        var promises = new Array(length);
        for (var i = 0; i < length; ++i) {
            promises[i] = clampToHeightMostDetailed(this, cartesians[i], objectsToExclude, width, cartesians[i]);
        }
        return when.all(promises).then(function(clampedCartesians) {
            var length = clampedCartesians.length;
            for (var i = 0; i < length; ++i) {
                cartesians[i] = clampedCartesians[i];
            }
            return cartesians;
        });
    };

    /**
     * Transforms a position in cartesian coordinates to canvas coordinates.  This is commonly used to place an
     * HTML element at the same screen position as an object in the scene.
     *
     * @param {Cartesian3} position The position in cartesian coordinates.
     * @param {Cartesian2} [result] An optional object to return the input position transformed to canvas coordinates.
     * @returns {Cartesian2} The modified result parameter or a new Cartesian2 instance if one was not provided.  This may be <code>undefined</code> if the input position is near the center of the ellipsoid.
     *
     * @example
     * // Output the canvas position of longitude/latitude (0, 0) every time the mouse moves.
     * var scene = widget.scene;
     * var ellipsoid = scene.globe.ellipsoid;
     * var position = Cesium.Cartesian3.fromDegrees(0.0, 0.0);
     * var handler = new Cesium.ScreenSpaceEventHandler(scene.canvas);
     * handler.setInputAction(function(movement) {
     *     console.log(scene.cartesianToCanvasCoordinates(position));
     * }, Cesium.ScreenSpaceEventType.MOUSE_MOVE);
     */
    Scene.prototype.cartesianToCanvasCoordinates = function(position, result) {
        return SceneTransforms.wgs84ToWindowCoordinates(this, position, result);
    };

    /**
     * Instantly completes an active transition.
     */
    Scene.prototype.completeMorph = function(){
        this._transitioner.completeMorph();
    };

    /**
     * Asynchronously transitions the scene to 2D.
     * @param {Number} [duration=2.0] The amount of time, in seconds, for transition animations to complete.
     */
    Scene.prototype.morphTo2D = function(duration) {
        var ellipsoid;
        var globe = this.globe;
        if (defined(globe)) {
            ellipsoid = globe.ellipsoid;
        } else {
            ellipsoid = this.mapProjection.ellipsoid;
        }
        duration = defaultValue(duration, 2.0);
        this._transitioner.morphTo2D(duration, ellipsoid);
    };

    /**
     * Asynchronously transitions the scene to Columbus View.
     * @param {Number} [duration=2.0] The amount of time, in seconds, for transition animations to complete.
     */
    Scene.prototype.morphToColumbusView = function(duration) {
        var ellipsoid;
        var globe = this.globe;
        if (defined(globe)) {
            ellipsoid = globe.ellipsoid;
        } else {
            ellipsoid = this.mapProjection.ellipsoid;
        }
        duration = defaultValue(duration, 2.0);
        this._transitioner.morphToColumbusView(duration, ellipsoid);
    };

    /**
     * Asynchronously transitions the scene to 3D.
     * @param {Number} [duration=2.0] The amount of time, in seconds, for transition animations to complete.
     */
    Scene.prototype.morphTo3D = function(duration) {
        var ellipsoid;
        var globe = this.globe;
        if (defined(globe)) {
            ellipsoid = globe.ellipsoid;
        } else {
            ellipsoid = this.mapProjection.ellipsoid;
        }
        duration = defaultValue(duration, 2.0);
        this._transitioner.morphTo3D(duration, ellipsoid);
    };

    /**
     * Returns true if this object was destroyed; otherwise, false.
     * <br /><br />
     * If this object was destroyed, it should not be used; calling any function other than
     * <code>isDestroyed</code> will result in a {@link DeveloperError} exception.
     *
     * @returns {Boolean} <code>true</code> if this object was destroyed; otherwise, <code>false</code>.
     *
     * @see Scene#destroy
     */
    Scene.prototype.isDestroyed = function() {
        return false;
    };

    /**
     * Destroys the WebGL resources held by this object.  Destroying an object allows for deterministic
     * release of WebGL resources, instead of relying on the garbage collector to destroy this object.
     * <br /><br />
     * Once an object is destroyed, it should not be used; calling any function other than
     * <code>isDestroyed</code> will result in a {@link DeveloperError} exception.  Therefore,
     * assign the return value (<code>undefined</code>) to the object as done in the example.
     *
     * @exception {DeveloperError} This object was destroyed, i.e., destroy() was called.
     *
     *
     * @example
     * scene = scene && scene.destroy();
     *
     * @see Scene#isDestroyed
     */
    Scene.prototype.destroy = function() {
        this._tweens.removeAll();
        this._computeEngine = this._computeEngine && this._computeEngine.destroy();
        this._screenSpaceCameraController = this._screenSpaceCameraController && this._screenSpaceCameraController.destroy();
        this._deviceOrientationCameraController = this._deviceOrientationCameraController && !this._deviceOrientationCameraController.isDestroyed() && this._deviceOrientationCameraController.destroy();
        this._primitives = this._primitives && this._primitives.destroy();
        this._groundPrimitives = this._groundPrimitives && this._groundPrimitives.destroy();
        this._globe = this._globe && this._globe.destroy();
        this.skyBox = this.skyBox && this.skyBox.destroy();
        this.skyAtmosphere = this.skyAtmosphere && this.skyAtmosphere.destroy();
        this._debugSphere = this._debugSphere && this._debugSphere.destroy();
        this.sun = this.sun && this.sun.destroy();
        this._sunPostProcess = this._sunPostProcess && this._sunPostProcess.destroy();
        this._depthPlane = this._depthPlane && this._depthPlane.destroy();
        this._transitioner = this._transitioner && this._transitioner.destroy();
        this._debugFrustumPlanes = this._debugFrustumPlanes && this._debugFrustumPlanes.destroy();
        this._brdfLutGenerator = this._brdfLutGenerator && this._brdfLutGenerator.destroy();

        this._defaultView = this._defaultView && this._defaultView.destroy();
        this._pickOffscreenView = this._pickOffscreenView && this._pickOffscreenView.destroy();
        this._view = undefined;

        if (this._removeCreditContainer) {
            this._canvas.parentNode.removeChild(this._creditContainer);
        }

        this.postProcessStages = this.postProcessStages && this.postProcessStages.destroy();

        this._context = this._context && this._context.destroy();
        this._frameState.creditDisplay = this._frameState.creditDisplay && this._frameState.creditDisplay.destroy();

        if (defined(this._performanceDisplay)){
            this._performanceDisplay = this._performanceDisplay && this._performanceDisplay.destroy();
            this._performanceContainer.parentNode.removeChild(this._performanceContainer);
        }

        this._removeRequestListenerCallback();
        this._removeTaskProcessorListenerCallback();
        for (var i = 0; i < this._removeGlobeCallbacks.length; ++i) {
            this._removeGlobeCallbacks[i]();
        }
        this._removeGlobeCallbacks.length = 0;

        return destroyObject(this);
    };

    return Scene;
});<|MERGE_RESOLUTION|>--- conflicted
+++ resolved
@@ -3341,24 +3341,12 @@
             time = JulianDate.now();
         }
 
-<<<<<<< HEAD
-        var frameState = this._frameState;
-        this._jobScheduler.resetBudgets();
-
-        var cameraChanged = this._view.checkForCameraUpdates(this);
-        this._timeSinceCameraMoved = this._view.getTimeSinceCameraMoved();
-        var shouldRender = !this.requestRenderMode || this._renderRequested || cameraChanged || this._logDepthBufferDirty || this._hdrDirty || (this.mode === SceneMode.MORPHING);
-        if (!shouldRender && defined(this.maximumRenderTimeChange) && defined(this._lastRenderTime)) {
-            var difference = Math.abs(JulianDate.secondsDifference(this._lastRenderTime, time));
-            shouldRender = shouldRender || difference > this.maximumRenderTimeChange;
-=======
         // Determine if shouldRender
         var cameraChanged = scene._view.checkForCameraUpdates(scene);
         var shouldRender = !scene.requestRenderMode || scene._renderRequested || cameraChanged || scene._logDepthBufferDirty || scene._hdrDirty || (scene.mode === SceneMode.MORPHING);
         if (!shouldRender && defined(scene.maximumRenderTimeChange) && defined(scene._lastRenderTime)) {
             var difference = Math.abs(JulianDate.secondsDifference(scene._lastRenderTime, time));
             shouldRender = shouldRender || difference > scene.maximumRenderTimeChange;
->>>>>>> a0072460
         }
 
         if (shouldRender) {
