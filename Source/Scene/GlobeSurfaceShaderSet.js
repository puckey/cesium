--- conflicted
+++ resolved
@@ -99,11 +99,8 @@
   var colorCorrect = options.colorCorrect;
   var highlightFillTile = options.highlightFillTile;
   var colorToAlpha = options.colorToAlpha;
-<<<<<<< HEAD
+  var showUndergroundColor = options.showUndergroundColor;
   var translucent = options.translucent;
-=======
->>>>>>> dcc548f5
-  var showUndergroundColor = options.showUndergroundColor;
 
   var quantization = 0;
   var quantizationDefine = "";
@@ -157,12 +154,8 @@
     (colorCorrect << 23) |
     (highlightFillTile << 24) |
     (colorToAlpha << 25) |
-<<<<<<< HEAD
-    (translucent << 26) |
-    (showUndergroundColor << 27);
-=======
-    (showUndergroundColor << 26);
->>>>>>> dcc548f5
+    (showUndergroundColor << 26) |
+    (translucent << 27);
 
   var currentClippingShaderState = 0;
   if (defined(clippingPlanes) && clippingPlanes.length > 0) {
@@ -238,21 +231,14 @@
     if (colorToAlpha) {
       fs.defines.push("APPLY_COLOR_TO_ALPHA");
     }
-<<<<<<< HEAD
+    if (showUndergroundColor) {
+      vs.defines.push("UNDERGROUND_COLOR");
+      fs.defines.push("UNDERGROUND_COLOR");
+    }
     if (translucent) {
       vs.defines.push("TRANSLUCENT");
       fs.defines.push("TRANSLUCENT");
     }
-=======
->>>>>>> dcc548f5
-    if (showUndergroundColor) {
-      vs.defines.push("UNDERGROUND_COLOR");
-      fs.defines.push("UNDERGROUND_COLOR");
-    }
-<<<<<<< HEAD
-
-=======
->>>>>>> dcc548f5
     if (enableLighting) {
       if (hasVertexNormals) {
         vs.defines.push("ENABLE_VERTEX_LIGHTING");
