/*global define*/
define([
        '../Core/buildModuleUrl',
        '../Core/combine',
        '../Core/loadImage',
        '../Core/defaultValue',
        '../Core/destroyObject',
        '../Core/BoundingRectangle',
        '../Core/BoundingSphere',
        '../Core/Cartesian2',
        '../Core/Cartesian3',
        '../Core/Cartographic',
        '../Core/ComponentDatatype',
        '../Core/Ellipsoid',
        '../Core/Extent',
        '../Core/GeographicProjection',
        '../Core/Intersect',
        '../Core/Math',
        '../Core/Matrix4',
        '../Core/Occluder',
        '../Core/PrimitiveType',
        '../Core/Transforms',
        '../Renderer/BufferUsage',
        '../Renderer/ClearCommand',
        '../Renderer/CommandLists',
        '../Renderer/DepthFunction',
        '../Renderer/DrawCommand',
        './CentralBodySurface',
        './CentralBodySurfaceShaderSet',
        './CreditDisplay',
        './EllipsoidTerrainProvider',
        './ImageryLayerCollection',
        './Material',
        './SceneMode',
        './TerrainProvider',
        './ViewportQuad',
        '../Shaders/CentralBodyFS',
        '../Shaders/CentralBodyFSDepth',
        '../Shaders/CentralBodyFSPole',
        '../Shaders/CentralBodyVS',
        '../Shaders/CentralBodyVSDepth',
        '../Shaders/CentralBodyVSPole',
        '../ThirdParty/when'
    ], function(
        buildModuleUrl,
        combine,
        loadImage,
        defaultValue,
        destroyObject,
        BoundingRectangle,
        BoundingSphere,
        Cartesian2,
        Cartesian3,
        Cartographic,
        ComponentDatatype,
        Ellipsoid,
        Extent,
        GeographicProjection,
        Intersect,
        CesiumMath,
        Matrix4,
        Occluder,
        PrimitiveType,
        Transforms,
        BufferUsage,
        ClearCommand,
        CommandLists,
        DepthFunction,
        DrawCommand,
        CentralBodySurface,
        CentralBodySurfaceShaderSet,
        CreditDisplay,
        EllipsoidTerrainProvider,
        ImageryLayerCollection,
        Material,
        SceneMode,
        TerrainProvider,
        ViewportQuad,
        CentralBodyFS,
        CentralBodyFSDepth,
        CentralBodyFSPole,
        CentralBodyVS,
        CentralBodyVSDepth,
        CentralBodyVSPole,
        when) {
    "use strict";

    /**
     * DOC_TBA
     *
     * @alias CentralBody
     * @constructor
     *
     * @param {Ellipsoid} [ellipsoid=Ellipsoid.WGS84] Determines the size and shape of the
     * @param {CreditDisplay} [creditDisplay] Handles adding and removing credits from an HTML element
     * central body.
     */
    var CentralBody = function(ellipsoid, creditDisplay) {
        ellipsoid = defaultValue(ellipsoid, Ellipsoid.WGS84);
        var terrainProvider = new EllipsoidTerrainProvider({ellipsoid : ellipsoid});
        var imageryLayerCollection = new ImageryLayerCollection();

        /**
         * The terrain provider providing surface geometry for this central body.
         * @type {TerrainProvider}
         */
        this.terrainProvider = terrainProvider;

        this._creditDisplay = creditDisplay;
        this._ellipsoid = ellipsoid;
        this._imageryLayerCollection = imageryLayerCollection;
        this._surface = new CentralBodySurface({
            terrainProvider : terrainProvider,
            imageryLayerCollection : imageryLayerCollection
        });

        this._occluder = new Occluder(new BoundingSphere(Cartesian3.ZERO, ellipsoid.getMinimumRadius()), Cartesian3.ZERO);

        this._surfaceShaderSet = new CentralBodySurfaceShaderSet(TerrainProvider.attributeIndices);

        this._rsColor = undefined;
        this._rsColorWithoutDepthTest = undefined;

        var clearDepthCommand = new ClearCommand();
        clearDepthCommand.depth = 1.0;
        clearDepthCommand.stencil = 0;
        this._clearDepthCommand = clearDepthCommand;

        this._depthCommand = new DrawCommand();
        this._depthCommand.primitiveType = PrimitiveType.TRIANGLES;
        this._depthCommand.boundingVolume = new BoundingSphere(Cartesian3.ZERO, ellipsoid.getMaximumRadius());

        this._northPoleCommand = new DrawCommand();
        this._northPoleCommand.primitiveType = PrimitiveType.TRIANGLE_FAN;
        this._southPoleCommand = new DrawCommand();
        this._southPoleCommand.primitiveType = PrimitiveType.TRIANGLE_FAN;

        this._drawNorthPole = false;
        this._drawSouthPole = false;

        this._commandLists = new CommandLists();

        /**
         * Determines the color of the north pole. If the day tile provider imagery does not
         * extend over the north pole, it will be filled with this color before applying lighting.
         *
         * @type {Cartesian3}
         * @default Cartesian3(2.0 / 255.0, 6.0 / 255.0, 18.0 / 255.0)
         */
        this.northPoleColor = new Cartesian3(2.0 / 255.0, 6.0 / 255.0, 18.0 / 255.0);

        /**
         * Determines the color of the south pole. If the day tile provider imagery does not
         * extend over the south pole, it will be filled with this color before applying lighting.
         *
         * @type {Cartesian3}
         * @default Cartesian3(1.0, 1.0, 1.0)
         */
        this.southPoleColor = new Cartesian3(1.0, 1.0, 1.0);

        /**
<<<<<<< HEAD
=======
         * The offset, relative to the bottom left corner of the viewport,
         * where the logo for terrain and imagery providers will be drawn.
         *
         * @type {Cartesian2}
         * @default {@link Cartesian2.ZERO}
         */
        this.logoOffset = Cartesian2.ZERO.clone();
        this._logos = [];
        this._logoQuad = undefined;

        /**
>>>>>>> 58df3123
         * Determines if the central body will be shown.
         *
         * @type {Boolean}
         * @default true
         */
        this.show = true;

        this._mode = SceneMode.SCENE3D;
        this._projection = undefined;

        /**
         * The normal map to use for rendering waves in the ocean.  Setting this property will
         * only have an effect if the configured terrain provider includes a water mask.
         *
         * @type {String}
         * @default buildModuleUrl('Assets/Textures/waterNormalsSmall.jpg')
         */
        this.oceanNormalMapUrl = buildModuleUrl('Assets/Textures/waterNormalsSmall.jpg');

        /**
         * True if primitives such as billboards, polylines, labels, etc. should be depth-tested
         * against the terrain surface, or false if such primitives should always be drawn on top
         * of terrain unless they're on the opposite side of the globe.  The disadvantage of depth
         * testing primitives against terrain is that slight numerical noise or terrain level-of-detail
         * switched can sometimes make a primitive that should be on the surface disappear underneath it.
         *
         * @type {Boolean}
         * @default false
         */
        this.depthTestAgainstTerrain = false;

        /**
         * The size of the terrain tile cache, expressed as a number of tiles.  Any additional
         * tiles beyond this number will be freed, as long as they aren't needed for rendering
         * this frame.  A larger number will consume more memory but will show detail faster
         * when, for example, zooming out and then back in.
         *
         * @type {Number}
         * @default 100
         */
        this.tileCacheSize = 100;

        this._lastOceanNormalMapUrl = undefined;
        this._oceanNormalMap = undefined;
        this._zoomedOutOceanSpecularIntensity = 0.5;
        this._showingPrettyOcean = false;
        this._hasWaterMask = false;

        var that = this;

        this._drawUniforms = {
            u_zoomedOutOceanSpecularIntensity : function() {
                return that._zoomedOutOceanSpecularIntensity;
            },
            u_oceanNormalMap : function() {
                return that._oceanNormalMap;
            }
        };
    };

    /**
     * Gets an ellipsoid describing the shape of this central body.
     *
     * @memberof CentralBody
     *
     * @return {Ellipsoid}
     */
    CentralBody.prototype.getEllipsoid = function() {
        return this._ellipsoid;
    };

    /**
     * Gets the collection of image layers that will be rendered on this central body.
     *
     * @memberof CentralBody
     *
     * @returns {ImageryLayerCollection}
     */
    CentralBody.prototype.getImageryLayers = function() {
        return this._imageryLayerCollection;
    };

    function computeDepthQuad(centralBody, frameState) {
        var radii = centralBody._ellipsoid.getRadii();
        var p = frameState.camera.getPositionWC();

        // Find the corresponding position in the scaled space of the ellipsoid.
        var q = centralBody._ellipsoid.getOneOverRadii().multiplyComponents(p);

        var qMagnitude = q.magnitude();
        var qUnit = q.normalize();

        // Determine the east and north directions at q.
        var eUnit = Cartesian3.UNIT_Z.cross(q).normalize();
        var nUnit = qUnit.cross(eUnit).normalize();

        // Determine the radius of the 'limb' of the ellipsoid.
        var wMagnitude = Math.sqrt(q.magnitudeSquared() - 1.0);

        // Compute the center and offsets.
        var center = qUnit.multiplyByScalar(1.0 / qMagnitude);
        var scalar = wMagnitude / qMagnitude;
        var eastOffset = eUnit.multiplyByScalar(scalar);
        var northOffset = nUnit.multiplyByScalar(scalar);

        // A conservative measure for the longitudes would be to use the min/max longitudes of the bounding frustum.
        var upperLeft = radii.multiplyComponents(center.add(northOffset).subtract(eastOffset));
        var upperRight = radii.multiplyComponents(center.add(northOffset).add(eastOffset));
        var lowerLeft = radii.multiplyComponents(center.subtract(northOffset).subtract(eastOffset));
        var lowerRight = radii.multiplyComponents(center.subtract(northOffset).add(eastOffset));
        return [upperLeft.x, upperLeft.y, upperLeft.z, lowerLeft.x, lowerLeft.y, lowerLeft.z, upperRight.x, upperRight.y, upperRight.z, lowerRight.x, lowerRight.y, lowerRight.z];
    }

    function computePoleQuad(centralBody, frameState, maxLat, maxGivenLat, viewProjMatrix, viewportTransformation) {
        var pt1 = centralBody._ellipsoid.cartographicToCartesian(new Cartographic(0.0, maxGivenLat));
        var pt2 = centralBody._ellipsoid.cartographicToCartesian(new Cartographic(Math.PI, maxGivenLat));
        var radius = pt1.subtract(pt2).magnitude() * 0.5;

        var center = centralBody._ellipsoid.cartographicToCartesian(new Cartographic(0.0, maxLat));

        var right;
        var dir = frameState.camera.direction;
        if (1.0 - Cartesian3.UNIT_Z.negate().dot(dir) < CesiumMath.EPSILON6) {
            right = Cartesian3.UNIT_X;
        } else {
            right = dir.cross(Cartesian3.UNIT_Z).normalize();
        }

        var screenRight = center.add(right.multiplyByScalar(radius));
        var screenUp = center.add(Cartesian3.UNIT_Z.cross(right).normalize().multiplyByScalar(radius));

        Transforms.pointToWindowCoordinates(viewProjMatrix, viewportTransformation, center, center);
        Transforms.pointToWindowCoordinates(viewProjMatrix, viewportTransformation, screenRight, screenRight);
        Transforms.pointToWindowCoordinates(viewProjMatrix, viewportTransformation, screenUp, screenUp);

        var halfWidth = Math.floor(Math.max(screenUp.subtract(center).magnitude(), screenRight.subtract(center).magnitude()));
        var halfHeight = halfWidth;

        return new BoundingRectangle(
                Math.floor(center.x) - halfWidth,
                Math.floor(center.y) - halfHeight,
                halfWidth * 2.0,
                halfHeight * 2.0);
    }

    var viewportScratch = new BoundingRectangle();
    var vpTransformScratch = new Matrix4();
    function fillPoles(centralBody, context, frameState) {
        var terrainProvider = centralBody._surface._terrainProvider;
        if (frameState.mode !== SceneMode.SCENE3D) {
            return;
        }

        if (!terrainProvider.isReady()) {
            return;
        }
        var terrainMaxExtent = terrainProvider.getTilingScheme().getExtent();

        var viewProjMatrix = context.getUniformState().getViewProjection();
        var viewport = viewportScratch;
        viewport.width = context.getCanvas().clientWidth;
        viewport.height = context.getCanvas().clientHeight;
        var viewportTransformation = Matrix4.computeViewportTransformation(viewport, 0.0, 1.0, vpTransformScratch);
        var latitudeExtension = 0.05;

        var extent;
        var boundingVolume;
        var frustumCull;
        var occludeePoint;
        var occluded;
        var datatype;
        var mesh;
        var rect;
        var positions;
        var occluder = centralBody._occluder;

        // handle north pole
        if (terrainMaxExtent.north < CesiumMath.PI_OVER_TWO) {
            extent = new Extent(
                -Math.PI,
                terrainMaxExtent.north,
                Math.PI,
                CesiumMath.PI_OVER_TWO
            );
            boundingVolume = BoundingSphere.fromExtent3D(extent, centralBody._ellipsoid);
            frustumCull = frameState.cullingVolume.getVisibility(boundingVolume) === Intersect.OUTSIDE;
            occludeePoint = Occluder.computeOccludeePointFromExtent(extent, centralBody._ellipsoid);
            occluded = (occludeePoint && !occluder.isPointVisible(occludeePoint, 0.0)) || !occluder.isBoundingSphereVisible(boundingVolume);

            centralBody._drawNorthPole = !frustumCull && !occluded;
            if (centralBody._drawNorthPole) {
                rect = computePoleQuad(centralBody, frameState, extent.north, extent.south - latitudeExtension, viewProjMatrix, viewportTransformation);
                positions = [
                    rect.x, rect.y,
                    rect.x + rect.width, rect.y,
                    rect.x + rect.width, rect.y + rect.height,
                    rect.x, rect.y + rect.height
                ];

                if (typeof centralBody._northPoleCommand.vertexArray === 'undefined') {
                    centralBody._northPoleCommand.boundingVolume = BoundingSphere.fromExtent3D(extent, centralBody._ellipsoid);
                    mesh = {
                        attributes : {
                            position : {
                                componentDatatype : ComponentDatatype.FLOAT,
                                componentsPerAttribute : 2,
                                values : positions
                            }
                        }
                    };
                    centralBody._northPoleCommand.vertexArray = context.createVertexArrayFromMesh({
                        mesh : mesh,
                        attributeIndices : {
                            position : 0
                        },
                        bufferUsage : BufferUsage.STREAM_DRAW
                    });
                } else {
                    datatype = ComponentDatatype.FLOAT;
                    centralBody._northPoleCommand.vertexArray.getAttribute(0).vertexBuffer.copyFromArrayView(datatype.toTypedArray(positions));
                }
            }
        }

        // handle south pole
        if (terrainMaxExtent.south > -CesiumMath.PI_OVER_TWO) {
            extent = new Extent(
                -Math.PI,
                -CesiumMath.PI_OVER_TWO,
                Math.PI,
                terrainMaxExtent.south
            );
            boundingVolume = BoundingSphere.fromExtent3D(extent, centralBody._ellipsoid);
            frustumCull = frameState.cullingVolume.getVisibility(boundingVolume) === Intersect.OUTSIDE;
            occludeePoint = Occluder.computeOccludeePointFromExtent(extent, centralBody._ellipsoid);
            occluded = (occludeePoint && !occluder.isPointVisible(occludeePoint)) || !occluder.isBoundingSphereVisible(boundingVolume);

            centralBody._drawSouthPole = !frustumCull && !occluded;
            if (centralBody._drawSouthPole) {
                rect = computePoleQuad(centralBody, frameState, extent.south, extent.north + latitudeExtension, viewProjMatrix, viewportTransformation);
                positions = [
                     rect.x, rect.y,
                     rect.x + rect.width, rect.y,
                     rect.x + rect.width, rect.y + rect.height,
                     rect.x, rect.y + rect.height
                 ];

                 if (typeof centralBody._southPoleCommand.vertexArray === 'undefined') {
                     centralBody._southPoleCommand.boundingVolume = BoundingSphere.fromExtent3D(extent, centralBody._ellipsoid);
                     mesh = {
                         attributes : {
                             position : {
                                 componentDatatype : ComponentDatatype.FLOAT,
                                 componentsPerAttribute : 2,
                                 values : positions
                             }
                         }
                     };
                     centralBody._southPoleCommand.vertexArray = context.createVertexArrayFromMesh({
                         mesh : mesh,
                         attributeIndices : {
                             position : 0
                         },
                         bufferUsage : BufferUsage.STREAM_DRAW
                     });
                 } else {
                     datatype = ComponentDatatype.FLOAT;
                     centralBody._southPoleCommand.vertexArray.getAttribute(0).vertexBuffer.copyFromArrayView(datatype.toTypedArray(positions));
                 }
            }
        }

        var poleIntensity = 0.0;
        var baseLayer = centralBody._imageryLayerCollection.getLength() > 0 ? centralBody._imageryLayerCollection.get(0) : undefined;
        if (typeof baseLayer !== 'undefined' && typeof baseLayer.getImageryProvider() !== 'undefined' && typeof baseLayer.getImageryProvider().getPoleIntensity !== 'undefined') {
            poleIntensity = baseLayer.getImageryProvider().getPoleIntensity();
        }

        var drawUniforms = {
            u_dayIntensity : function() {
                return poleIntensity;
            }
        };

        var that = centralBody;
        if (typeof centralBody._northPoleCommand.uniformMap === 'undefined') {
            var northPoleUniforms = combine([drawUniforms, {
                u_color : function() {
                    return that.northPoleColor;
                }
            }], false, false);
            centralBody._northPoleCommand.uniformMap = combine([northPoleUniforms, centralBody._drawUniforms], false, false);
        }

        if (typeof centralBody._southPoleCommand.uniformMap === 'undefined') {
            var southPoleUniforms = combine([drawUniforms, {
                u_color : function() {
                    return that.southPoleColor;
                }
            }], false, false);
            centralBody._southPoleCommand.uniformMap = combine([southPoleUniforms, centralBody._drawUniforms], false, false);
        }
    }

    /**
     * @private
     */
    CentralBody.prototype.update = function(context, frameState, commandList) {
        if (!this.show) {
            return;
        }

        var width = context.getCanvas().clientWidth;
        var height = context.getCanvas().clientHeight;

        if (width === 0 || height === 0) {
            return;
        }

        var mode = frameState.mode;
        var projection = frameState.scene2D.projection;
        var modeChanged = false;

        if (this._mode !== mode || typeof this._rsColor === 'undefined') {
            modeChanged = true;
            if (mode === SceneMode.SCENE3D || mode === SceneMode.COLUMBUS_VIEW) {
                this._rsColor = context.createRenderState({ // Write color and depth
                    cull : {
                        enabled : true
                    },
                    depthTest : {
                        enabled : true
                    }
                });
                this._rsColorWithoutDepthTest = context.createRenderState({ // Write color, not depth
                    cull : {
                        enabled : true
                    }
                });
                this._depthCommand.renderState = context.createRenderState({ // Write depth, not color
                    cull : {
                        enabled : true
                    },
                    depthTest : {
                        enabled : true,
                        func : DepthFunction.ALWAYS
                    },
                    colorMask : {
                        red : false,
                        green : false,
                        blue : false,
                        alpha : false
                    }
                });
            } else {
                this._rsColor = context.createRenderState({
                    cull : {
                        enabled : true
                    }
                });
                this._rsColorWithoutDepthTest = context.createRenderState({
                    cull : {
                        enabled : true
                    }
                });
                this._depthCommand.renderState = context.createRenderState({
                    cull : {
                        enabled : true
                    }
                });
            }
        }

        this._northPoleCommand.renderState = this._rsColorWithoutDepthTest;
        this._southPoleCommand.renderState = this._rsColorWithoutDepthTest;

        // update depth plane
        var depthQuad = computeDepthQuad(this, frameState);

        // depth plane
        if (!this._depthCommand.vertexArray) {
            var mesh = {
                attributes : {
                    position : {
                        componentDatatype : ComponentDatatype.FLOAT,
                        componentsPerAttribute : 3,
                        values : depthQuad
                    }
                },
                indexLists : [{
                    primitiveType : PrimitiveType.TRIANGLES,
                    values : [0, 1, 2, 2, 1, 3]
                }]
            };
            this._depthCommand.vertexArray = context.createVertexArrayFromMesh({
                mesh : mesh,
                attributeIndices : {
                    position : 0
                },
                bufferUsage : BufferUsage.DYNAMIC_DRAW
            });
        } else {
            var datatype = ComponentDatatype.FLOAT;
            this._depthCommand.vertexArray.getAttribute(0).vertexBuffer.copyFromArrayView(datatype.toTypedArray(depthQuad));
        }

        var shaderCache = context.getShaderCache();

        if (typeof this._depthCommand.shaderProgram === 'undefined') {
            this._depthCommand.shaderProgram = shaderCache.getShaderProgram(
                    CentralBodyVSDepth,
                    '#line 0\n' +
                    CentralBodyFSDepth, {
                        position : 0
                    });
        }

        if (this._surface._terrainProvider.hasWaterMask() &&
            this.oceanNormalMapUrl !== this._lastOceanNormalMapUrl) {

            this._lastOceanNormalMapUrl = this.oceanNormalMapUrl;

            var that = this;
            when(loadImage(this.oceanNormalMapUrl), function(image) {
                that._oceanNormalMap = that._oceanNormalMap && that._oceanNormalMap.destroy();
                that._oceanNormalMap = context.createTexture2D({
                    source : image
                });
            });
        }

        // Initial compile or re-compile if uber-shader parameters changed
        var projectionChanged = this._projection !== projection;
        var hasWaterMask = this._surface._terrainProvider.hasWaterMask();
        var hasWaterMaskChanged = this._hasWaterMask !== hasWaterMask;

        if (typeof this._surfaceShaderSet === 'undefined' ||
            typeof this._northPoleCommand.shaderProgram === 'undefined' ||
            typeof this._southPoleCommand.shaderProgram === 'undefined' ||
            modeChanged ||
            projectionChanged ||
            hasWaterMaskChanged ||
            (typeof this._oceanNormalMap !== 'undefined') !== this._showingPrettyOcean) {

            var getPosition3DMode = 'vec4 getPosition(vec3 position3DWC) { return getPosition3DMode(position3DWC); }';
            var getPosition2DMode = 'vec4 getPosition(vec3 position3DWC) { return getPosition2DMode(position3DWC); }';
            var getPositionColumbusViewMode = 'vec4 getPosition(vec3 position3DWC) { return getPositionColumbusViewMode(position3DWC); }';
            var getPositionMorphingMode = 'vec4 getPosition(vec3 position3DWC) { return getPositionMorphingMode(position3DWC); }';

            var getPositionMode;

            switch (mode) {
            case SceneMode.SCENE3D:
                getPositionMode = getPosition3DMode;
                break;
            case SceneMode.SCENE2D:
                getPositionMode = getPosition2DMode;
                break;
            case SceneMode.COLUMBUS_VIEW:
                getPositionMode = getPositionColumbusViewMode;
                break;
            case SceneMode.MORPHING:
                getPositionMode = getPositionMorphingMode;
                break;
            }

            var get2DYPositionFractionGeographicProjection = 'float get2DYPositionFraction() { return get2DGeographicYPositionFraction(); }';
            var get2DYPositionFractionMercatorProjection = 'float get2DYPositionFraction() { return get2DMercatorYPositionFraction(); }';

            var get2DYPositionFraction;

            if (projection instanceof GeographicProjection) {
                get2DYPositionFraction = get2DYPositionFractionGeographicProjection;
            } else {
                get2DYPositionFraction = get2DYPositionFractionMercatorProjection;
            }

            this._surfaceShaderSet.baseVertexShaderString =
                 (hasWaterMask ? '#define SHOW_REFLECTIVE_OCEAN\n' : '') +
                 CentralBodyVS + '\n' +
                 getPositionMode + '\n' +
                 get2DYPositionFraction;

            var showPrettyOcean = hasWaterMask && typeof this._oceanNormalMap !== 'undefined';

            this._surfaceShaderSet.baseFragmentShaderString =
                (hasWaterMask ? '#define SHOW_REFLECTIVE_OCEAN\n' : '') +
                (showPrettyOcean ? '#define SHOW_OCEAN_WAVES\n' : '') +
                '#line 0\n' +
                CentralBodyFS;
            this._surfaceShaderSet.invalidateShaders();

            var poleShaderProgram = shaderCache.replaceShaderProgram(this._northPoleCommand.shaderProgram,
                CentralBodyVSPole, CentralBodyFSPole, TerrainProvider.attributeIndices);

            this._northPoleCommand.shaderProgram = poleShaderProgram;
            this._southPoleCommand.shaderProgram = poleShaderProgram;

            this._showingPrettyOcean = typeof this._oceanNormalMap !== 'undefined';
            this._hasWaterMask = hasWaterMask;
        }

        var cameraPosition = frameState.camera.getPositionWC();

        this._occluder.setCameraPosition(cameraPosition);

        fillPoles(this, context, frameState);

        this._mode = mode;
        this._projection = projection;

        var pass = frameState.passes;
        var commandLists = this._commandLists;
        commandLists.removeAll();

        if (pass.color) {
            var colorCommandList = commandLists.colorList;

            // render quads to fill the poles
            if (mode === SceneMode.SCENE3D) {
                if (this._drawNorthPole) {
                    colorCommandList.push(this._northPoleCommand);
                }

                if (this._drawSouthPole) {
                    colorCommandList.push(this._southPoleCommand);
                }
            }

            var drawUniforms = this._drawUniforms;

            // Don't show the ocean specular highlights when zoomed out in 2D and Columbus View.
            if (mode === SceneMode.SCENE3D) {
                this._zoomedOutOceanSpecularIntensity = 0.5;
            } else {
                this._zoomedOutOceanSpecularIntensity = 0.0;
            }

            this._surface._tileCacheSize = this.tileCacheSize;
            this._surface.setTerrainProvider(this.terrainProvider);
            this._surface.update(context,
                    frameState,
                    colorCommandList,
                    drawUniforms,
                    this._surfaceShaderSet,
                    this._rsColor,
                    this._projection);

            updateLogos(this, context, frameState, commandList);

            // render depth plane
            if (mode === SceneMode.SCENE3D) {
                if (!this.depthTestAgainstTerrain) {
                    colorCommandList.push(this._clearDepthCommand);
                    colorCommandList.push(this._depthCommand);
                }
            }
        }

        if (pass.pick) {
            // Not actually pickable, but render depth-only so primitives on the backface
            // of the globe are not picked.
            commandLists.pickList.push(this._depthCommand);
        }

        if (!commandLists.empty()) {
            commandList.push(commandLists);
        }
    };

    /**
     * Returns true if this object was destroyed; otherwise, false.
     * <br /><br />
     * If this object was destroyed, it should not be used; calling any function other than
     * <code>isDestroyed</code> will result in a {@link DeveloperError} exception.
     *
     * @memberof CentralBody
     *
     * @return {Boolean} True if this object was destroyed; otherwise, false.
     *
     * @see CentralBody#destroy
     */
    CentralBody.prototype.isDestroyed = function() {
        return false;
    };

    /**
     * Destroys the WebGL resources held by this object.  Destroying an object allows for deterministic
     * release of WebGL resources, instead of relying on the garbage collector to destroy this object.
     * <br /><br />
     * Once an object is destroyed, it should not be used; calling any function other than
     * <code>isDestroyed</code> will result in a {@link DeveloperError} exception.  Therefore,
     * assign the return value (<code>undefined</code>) to the object as done in the example.
     *
     * @memberof CentralBody
     *
     * @return {undefined}
     *
     * @exception {DeveloperError} This object was destroyed, i.e., destroy() was called.
     *
     * @see CentralBody#isDestroyed
     *
     * @example
     * centralBody = centralBody && centralBody.destroy();
     */
    CentralBody.prototype.destroy = function() {
        this._northPoleCommand.vertexArray = this._northPoleCommand.vertexArray && this._northPoleCommand.vertexArray.destroy();
        this._southPoleCommand.vertexArray = this._southPoleCommand.vertexArray && this._southPoleCommand.vertexArray.destroy();

        this._surfaceShaderSet = this._surfaceShaderSet && this._surfaceShaderSet.destroy();

        this._northPoleCommand.shaderProgram = this._northPoleCommand.shaderProgram && this._northPoleCommand.shaderProgram.release();
        this._southPoleCommand.shaderProgram = this._northPoleCommand.shaderProgram;

        this._depthCommand.shaderProgram = this._depthCommand.shaderProgram && this._depthCommand.shaderProgram.release();
        this._depthCommand.vertexArray = this._depthCommand.vertexArray && this._depthCommand.vertexArray.destroy();

        this._surface = this._surface && this._surface.destroy();

        this._oceanNormalMap = this._oceanNormalMap && this._oceanNormalMap.destroy();

        return destroyObject(this);
    };

    function updateLogos(centralBody, context, frameState, commandList) {
        if (typeof centralBody._creditDisplay === 'undefined') {
            var canvasContainer = context.getCanvas().parentNode;
            var creditContainer = document.createElement('div');
            creditContainer.style.position = "absolute";
            creditContainer.style.bottom = "0";
            creditContainer.style["text-shadow"] = "0px 0px 2px #000000";
            creditContainer.style.color = "#ffffff";
            creditContainer.style["font-size"] = "10pt";
            creditContainer.style["padding-right"] = "5px";
            canvasContainer.appendChild(creditContainer);
            centralBody._creditDisplay = new CreditDisplay(creditContainer);
        }
        var visibleCredits = [];
        visibleCredits.push(centralBody._surface._terrainProvider.getCredit());

        var imageryLayerCollection = centralBody._imageryLayerCollection;
        for ( var i = 0, len = imageryLayerCollection.getLength(); i < len; ++i) {
            var layer = imageryLayerCollection.get(i);
            if (layer.show) {
                visibleCredits.push(layer.getImageryProvider().getCredit());
            }
        }
        centralBody._creditDisplay.showCredits(visibleCredits);
    }

    return CentralBody;
});<|MERGE_RESOLUTION|>--- conflicted
+++ resolved
@@ -159,20 +159,6 @@
         this.southPoleColor = new Cartesian3(1.0, 1.0, 1.0);
 
         /**
-<<<<<<< HEAD
-=======
-         * The offset, relative to the bottom left corner of the viewport,
-         * where the logo for terrain and imagery providers will be drawn.
-         *
-         * @type {Cartesian2}
-         * @default {@link Cartesian2.ZERO}
-         */
-        this.logoOffset = Cartesian2.ZERO.clone();
-        this._logos = [];
-        this._logoQuad = undefined;
-
-        /**
->>>>>>> 58df3123
          * Determines if the central body will be shown.
          *
          * @type {Boolean}
