<<<<<<< HEAD
define([
        '../Core/BoundingRectangle',
        '../Core/Cartesian2',
        '../Core/Color',
        '../Core/defaultValue',
        '../Core/defined',
        '../Core/defineProperties',
        '../Core/destroyObject',
        '../Core/DeveloperError',
        '../Core/Matrix4',
        '../Core/writeTextToCanvas',
        './BillboardCollection',
        './BlendOption',
        './HeightReference',
        './HorizontalOrigin',
        './Label',
        './LabelStyle',
        './TextureAtlas',
        './VerticalOrigin',
        '../ThirdParty/graphemesplitter'
    ], function(
        BoundingRectangle,
        Cartesian2,
        Color,
        defaultValue,
        defined,
        defineProperties,
        destroyObject,
        DeveloperError,
        Matrix4,
        writeTextToCanvas,
        BillboardCollection,
        BlendOption,
        HeightReference,
        HorizontalOrigin,
        Label,
        LabelStyle,
        TextureAtlas,
        VerticalOrigin,
        GraphemeSplitter) {
    'use strict';
=======
import BoundingRectangle from '../Core/BoundingRectangle.js';
import Cartesian2 from '../Core/Cartesian2.js';
import Color from '../Core/Color.js';
import defaultValue from '../Core/defaultValue.js';
import defined from '../Core/defined.js';
import defineProperties from '../Core/defineProperties.js';
import destroyObject from '../Core/destroyObject.js';
import DeveloperError from '../Core/DeveloperError.js';
import Matrix4 from '../Core/Matrix4.js';
import writeTextToCanvas from '../Core/writeTextToCanvas.js';
import bitmapSDF from '../ThirdParty/bitmap-sdf.js';
import BillboardCollection from './BillboardCollection.js';
import BlendOption from './BlendOption.js';
import HeightReference from './HeightReference.js';
import HorizontalOrigin from './HorizontalOrigin.js';
import Label from './Label.js';
import LabelStyle from './LabelStyle.js';
import SDFSettings from './SDFSettings.js';
import TextureAtlas from './TextureAtlas.js';
import VerticalOrigin from './VerticalOrigin.js';
>>>>>>> 160cb59d

    // A glyph represents a single character in a particular label.  It may or may
    // not have a billboard, depending on whether the texture info has an index into
    // the the label collection's texture atlas.  Invisible characters have no texture, and
    // no billboard.  However, it always has a valid dimensions object.
    function Glyph() {
        this.textureInfo = undefined;
        this.dimensions = undefined;
        this.billboard = undefined;
    }

    // GlyphTextureInfo represents a single character, drawn in a particular style,
    // shared and reference counted across all labels.  It may or may not have an
    // index into the label collection's texture atlas, depending on whether the character
    // has both width and height, but it always has a valid dimensions object.
    function GlyphTextureInfo(labelCollection, index, dimensions) {
        this.labelCollection = labelCollection;
        this.index = index;
        this.dimensions = dimensions;
    }

    // Traditionally, leading is %20 of the font size.
    var defaultLineSpacingPercent = 1.2;

    var whitePixelCanvasId = 'ID_WHITE_PIXEL';
    var whitePixelSize = new Cartesian2(4, 4);
    var whitePixelBoundingRegion = new BoundingRectangle(1, 1, 1, 1);

    function addWhitePixelCanvas(textureAtlas, labelCollection) {
        var canvas = document.createElement('canvas');
        canvas.width = whitePixelSize.x;
        canvas.height = whitePixelSize.y;

        var context2D = canvas.getContext('2d');
        context2D.fillStyle = '#fff';
        context2D.fillRect(0, 0, canvas.width, canvas.height);

        textureAtlas.addImage(whitePixelCanvasId, canvas).then(function(index) {
            labelCollection._whitePixelIndex = index;
        });
    }

    // reusable object for calling writeTextToCanvas
    var writeTextToCanvasParameters = {};
    function createGlyphCanvas(character, font, fillColor, outlineColor, outlineWidth, style, verticalOrigin) {
        writeTextToCanvasParameters.font = font;
        writeTextToCanvasParameters.fillColor = fillColor;
        writeTextToCanvasParameters.strokeColor = outlineColor;
        writeTextToCanvasParameters.strokeWidth = outlineWidth;
        // Setting the padding to something bigger is necessary to get enough space for the outlining.
        writeTextToCanvasParameters.padding = SDFSettings.PADDING;

        if (verticalOrigin === VerticalOrigin.CENTER) {
            writeTextToCanvasParameters.textBaseline = 'middle';
        } else if (verticalOrigin === VerticalOrigin.TOP) {
            writeTextToCanvasParameters.textBaseline = 'top';
        } else {
            // VerticalOrigin.BOTTOM and VerticalOrigin.BASELINE
            writeTextToCanvasParameters.textBaseline = 'bottom';
        }

        writeTextToCanvasParameters.fill = style === LabelStyle.FILL || style === LabelStyle.FILL_AND_OUTLINE;
        writeTextToCanvasParameters.stroke = style === LabelStyle.OUTLINE || style === LabelStyle.FILL_AND_OUTLINE;
        writeTextToCanvasParameters.backgroundColor = Color.BLACK;

        return writeTextToCanvas(character, writeTextToCanvasParameters);
    }

    function unbindGlyph(labelCollection, glyph) {
        glyph.textureInfo = undefined;
        glyph.dimensions = undefined;

        var billboard = glyph.billboard;
        if (defined(billboard)) {
            billboard.show = false;
            billboard.image = undefined;
            if (defined(billboard._removeCallbackFunc)) {
                billboard._removeCallbackFunc();
                billboard._removeCallbackFunc = undefined;
            }
            labelCollection._spareBillboards.push(billboard);
            glyph.billboard = undefined;
        }
    }

    function addGlyphToTextureAtlas(textureAtlas, id, canvas, glyphTextureInfo) {
        textureAtlas.addImage(id, canvas).then(function(index) {
            glyphTextureInfo.index = index;
        });
    }

    var splitter = new GraphemeSplitter();

    function rebindAllGlyphs(labelCollection, label) {
        var text = label._renderedText;
        var graphemes = splitter.splitGraphemes(text);
        var textLength = graphemes.length;
        var glyphs = label._glyphs;
        var glyphsLength = glyphs.length;

        var glyph;
        var glyphIndex;
        var textIndex;

        // Compute a font size scale relative to the sdf font generated size.
        label._relativeSize = label._fontSize / SDFSettings.FONT_SIZE;

        // if we have more glyphs than needed, unbind the extras.
        if (textLength < glyphsLength) {
            for (glyphIndex = textLength; glyphIndex < glyphsLength; ++glyphIndex) {
                unbindGlyph(labelCollection, glyphs[glyphIndex]);
            }
        }

        // presize glyphs to match the new text length
        glyphs.length = textLength;

        var showBackground = label._showBackground && (text.split('\n').join('').length > 0);
        var backgroundBillboard = label._backgroundBillboard;
        var backgroundBillboardCollection = labelCollection._backgroundBillboardCollection;
        if (!showBackground) {
            if (defined(backgroundBillboard)) {
                backgroundBillboardCollection.remove(backgroundBillboard);
                label._backgroundBillboard = backgroundBillboard = undefined;
            }
        } else {
            if (!defined(backgroundBillboard)) {
                backgroundBillboard = backgroundBillboardCollection.add({
                    collection : labelCollection,
                    image : whitePixelCanvasId,
                    imageSubRegion : whitePixelBoundingRegion
                });
                label._backgroundBillboard = backgroundBillboard;
            }

            backgroundBillboard.color = label._backgroundColor;
            backgroundBillboard.show = label._show;
            backgroundBillboard.position = label._position;
            backgroundBillboard.eyeOffset = label._eyeOffset;
            backgroundBillboard.pixelOffset = label._pixelOffset;
            backgroundBillboard.horizontalOrigin = HorizontalOrigin.LEFT;
            backgroundBillboard.verticalOrigin = label._verticalOrigin;
            backgroundBillboard.heightReference = label._heightReference;
            backgroundBillboard.scale = label.totalScale;
            backgroundBillboard.pickPrimitive = label;
            backgroundBillboard.id = label._id;
            backgroundBillboard.translucencyByDistance = label._translucencyByDistance;
            backgroundBillboard.pixelOffsetScaleByDistance = label._pixelOffsetScaleByDistance;
            backgroundBillboard.scaleByDistance = label._scaleByDistance;
            backgroundBillboard.distanceDisplayCondition = label._distanceDisplayCondition;
            backgroundBillboard.disableDepthTestDistance = label._disableDepthTestDistance;
        }

        var glyphTextureCache = labelCollection._glyphTextureCache;

        // walk the text looking for new characters (creating new glyphs for each)
        // or changed characters (rebinding existing glyphs)
        for (textIndex = 0; textIndex < textLength; ++textIndex) {
<<<<<<< HEAD
            var character = graphemes[textIndex];
            var font = label._font;
            var fillColor = label._fillColor;
            var outlineColor = label._outlineColor;
            var outlineWidth = label._outlineWidth;
            var style = label._style;
=======
            var character = text.charAt(textIndex);
>>>>>>> 160cb59d
            var verticalOrigin = label._verticalOrigin;

            var id = JSON.stringify([
                                     character,
                                     label._fontFamily,
                                     label._fontStyle,
                                     label._fontWeight,
                                     +verticalOrigin
                                    ]);

            var glyphTextureInfo = glyphTextureCache[id];
            if (!defined(glyphTextureInfo)) {

                var glyphFont = label._fontStyle + ' ' + label._fontWeight + ' ' + SDFSettings.FONT_SIZE + 'px ' + label._fontFamily;

                var canvas = createGlyphCanvas(character, glyphFont, Color.WHITE, Color.WHITE, 0.0, LabelStyle.FILL, verticalOrigin);

                glyphTextureInfo = new GlyphTextureInfo(labelCollection, -1, canvas.dimensions);
                glyphTextureCache[id] = glyphTextureInfo;

                if (canvas.width > 0 && canvas.height > 0) {
                    var sdfValues = bitmapSDF(canvas, {
                        cutoff: SDFSettings.CUTOFF,
                        radius: SDFSettings.RADIUS
                    });

                    var ctx = canvas.getContext('2d');
                    var canvasWidth = canvas.width;
                    var canvasHeight = canvas.height;
                    var imgData = ctx.getImageData(0, 0, canvasWidth, canvasHeight);
                    for (var i = 0; i < canvasWidth; i++) {
                        for (var j = 0; j < canvasHeight; j++) {
                            var baseIndex = (j * canvasWidth + i);
                            var alpha = sdfValues[baseIndex] * 255;
                            var imageIndex = baseIndex * 4;
                            imgData.data[imageIndex + 0] = alpha;
                            imgData.data[imageIndex + 1] = alpha;
                            imgData.data[imageIndex + 2] = alpha;
                            imgData.data[imageIndex + 3] = alpha;
                        }
                    }
                    ctx.putImageData(imgData, 0, 0);
                    if (character !== ' ') {
                        addGlyphToTextureAtlas(labelCollection._textureAtlas, id, canvas, glyphTextureInfo);
                    }
                }
            }

            glyph = glyphs[textIndex];

            if (defined(glyph)) {
                // clean up leftover information from the previous glyph
                if (glyphTextureInfo.index === -1) {
                    // no texture, and therefore no billboard, for this glyph.
                    // so, completely unbind glyph.
                    unbindGlyph(labelCollection, glyph);
                } else if (defined(glyph.textureInfo)) {
                    // we have a texture and billboard.  If we had one before, release
                    // our reference to that texture info, but reuse the billboard.
                    glyph.textureInfo = undefined;
                }
            } else {
                // create a glyph object
                glyph = new Glyph();
                glyphs[textIndex] = glyph;
            }

            glyph.textureInfo = glyphTextureInfo;
            glyph.dimensions = glyphTextureInfo.dimensions;

            // if we have a texture, configure the existing billboard, or obtain one
            if (glyphTextureInfo.index !== -1) {
                var billboard = glyph.billboard;
                var spareBillboards = labelCollection._spareBillboards;
                if (!defined(billboard)) {
                    if (spareBillboards.length > 0) {
                        billboard = spareBillboards.pop();
                    } else {
                        billboard = labelCollection._billboardCollection.add({
                            collection : labelCollection
                        });
                        billboard._labelDimensions = new Cartesian2();
                        billboard._labelTranslate = new Cartesian2();
                    }
                    glyph.billboard = billboard;
                }

                billboard.show = label._show;
                billboard.position = label._position;
                billboard.eyeOffset = label._eyeOffset;
                billboard.pixelOffset = label._pixelOffset;
                billboard.horizontalOrigin = HorizontalOrigin.LEFT;
                billboard.verticalOrigin = label._verticalOrigin;
                billboard.heightReference = label._heightReference;
                billboard.scale = label.totalScale;
                billboard.pickPrimitive = label;
                billboard.id = label._id;
                billboard.image = id;
                billboard.translucencyByDistance = label._translucencyByDistance;
                billboard.pixelOffsetScaleByDistance = label._pixelOffsetScaleByDistance;
                billboard.scaleByDistance = label._scaleByDistance;
                billboard.distanceDisplayCondition = label._distanceDisplayCondition;
                billboard.disableDepthTestDistance = label._disableDepthTestDistance;
                billboard._batchIndex = label._batchIndex;
                billboard.outlineColor = label.outlineColor;
                if (label.style === LabelStyle.FILL_AND_OUTLINE) {
                    billboard.color = label._fillColor;
                    billboard.outlineWidth = label.outlineWidth;
                }
                else if (label.style === LabelStyle.FILL) {
                    billboard.color = label._fillColor;
                    billboard.outlineWidth = 0.0;
                }
                else if (label.style === LabelStyle.OUTLINE) {
                    billboard.color = Color.TRANSPARENT;
                    billboard.outlineWidth = label.outlineWidth;
                }
            }
        }

        // changing glyphs will cause the position of the
        // glyphs to change, since different characters have different widths
        label._repositionAllGlyphs = true;
    }

    function calculateWidthOffset(lineWidth, horizontalOrigin, backgroundPadding) {
        if (horizontalOrigin === HorizontalOrigin.CENTER) {
            return -lineWidth / 2;
        } else if (horizontalOrigin === HorizontalOrigin.RIGHT) {
            return -(lineWidth + backgroundPadding.x);
        }
        return backgroundPadding.x;
    }

    // reusable Cartesian2 instances
    var glyphPixelOffset = new Cartesian2();
    var scratchBackgroundPadding = new Cartesian2();

    function repositionAllGlyphs(label, resolutionScale) {
        var glyphs = label._glyphs;
        var text = label._renderedText;
        var glyph;
        var dimensions;
        var lastLineWidth = 0;
        var maxLineWidth = 0;
        var lineWidths = [];
        var maxGlyphDescent = Number.NEGATIVE_INFINITY;
        var maxGlyphY = 0;
        var numberOfLines = 1;
        var glyphIndex;
        var glyphLength = glyphs.length;

        var backgroundBillboard = label._backgroundBillboard;
        var backgroundPadding = Cartesian2.clone(
            (defined(backgroundBillboard) ? label._backgroundPadding : Cartesian2.ZERO),
            scratchBackgroundPadding);

        // We need to scale the background padding, which is specified in pixels by the inverse of the relative size so it is scaled properly.
        backgroundPadding.x /= label._relativeSize;
        backgroundPadding.y /= label._relativeSize;

        for (glyphIndex = 0; glyphIndex < glyphLength; ++glyphIndex) {
            if (text.charAt(glyphIndex) === '\n') {
                lineWidths.push(lastLineWidth);
                ++numberOfLines;
                lastLineWidth = 0;
            } else {
                glyph = glyphs[glyphIndex];
                dimensions = glyph.dimensions;
                maxGlyphY = Math.max(maxGlyphY, dimensions.height - dimensions.descent);
                maxGlyphDescent = Math.max(maxGlyphDescent, dimensions.descent);

                //Computing the line width must also account for the kerning that occurs between letters.
                lastLineWidth += dimensions.width - dimensions.bounds.minx;
                if (glyphIndex < glyphLength - 1) {
                    lastLineWidth += glyphs[glyphIndex + 1].dimensions.bounds.minx;
                }
                maxLineWidth = Math.max(maxLineWidth, lastLineWidth);
            }
        }
        lineWidths.push(lastLineWidth);
        var maxLineHeight = maxGlyphY + maxGlyphDescent;

        var scale = label.totalScale;
        var horizontalOrigin = label._horizontalOrigin;
        var verticalOrigin = label._verticalOrigin;
        var lineIndex = 0;
        var lineWidth = lineWidths[lineIndex];
        var widthOffset = calculateWidthOffset(lineWidth, horizontalOrigin, backgroundPadding);
        var lineSpacing = defaultLineSpacingPercent * maxLineHeight;
        var otherLinesHeight = lineSpacing * (numberOfLines - 1);
        var totalLineWidth = maxLineWidth;
        var totalLineHeight = maxLineHeight + otherLinesHeight;

        if (defined(backgroundBillboard)) {
            totalLineWidth += (backgroundPadding.x * 2);
            totalLineHeight += (backgroundPadding.y * 2);
            backgroundBillboard._labelHorizontalOrigin = horizontalOrigin;
        }

        glyphPixelOffset.x = widthOffset * scale * resolutionScale;
        glyphPixelOffset.y = 0;

        var firstCharOfLine = true;

        var lineOffsetY = 0;
        for (glyphIndex = 0; glyphIndex < glyphLength; ++glyphIndex) {
            if (text.charAt(glyphIndex) === '\n') {
                ++lineIndex;
                lineOffsetY += lineSpacing;
                lineWidth = lineWidths[lineIndex];
                widthOffset = calculateWidthOffset(lineWidth, horizontalOrigin, backgroundPadding);
                glyphPixelOffset.x = widthOffset * scale * resolutionScale;
                firstCharOfLine = true;
            } else {
                glyph = glyphs[glyphIndex];
                dimensions = glyph.dimensions;

                if (verticalOrigin === VerticalOrigin.TOP) {
                    glyphPixelOffset.y = dimensions.height - maxGlyphY - backgroundPadding.y;
                    glyphPixelOffset.y += SDFSettings.PADDING;
                } else if (verticalOrigin === VerticalOrigin.CENTER) {
                    glyphPixelOffset.y = (otherLinesHeight + dimensions.height - maxGlyphY) / 2;
                } else if (verticalOrigin === VerticalOrigin.BASELINE) {
                    glyphPixelOffset.y = otherLinesHeight;
                    glyphPixelOffset.y -= SDFSettings.PADDING;
                } else {
                    // VerticalOrigin.BOTTOM
                    glyphPixelOffset.y = otherLinesHeight + maxGlyphDescent + backgroundPadding.y;
                    glyphPixelOffset.y -= SDFSettings.PADDING;
                }
                glyphPixelOffset.y = (glyphPixelOffset.y - dimensions.descent - lineOffsetY) * scale * resolutionScale;

                // Handle any offsets for the first character of the line since the bounds might not be right on the bottom left pixel.
                if (firstCharOfLine)
                {
                    glyphPixelOffset.x -= SDFSettings.PADDING * scale * resolutionScale;
                    firstCharOfLine = false;
                }

                if (defined(glyph.billboard)) {
                    glyph.billboard._setTranslate(glyphPixelOffset);
                    glyph.billboard._labelDimensions.x = totalLineWidth;
                    glyph.billboard._labelDimensions.y = totalLineHeight;
                    glyph.billboard._labelHorizontalOrigin = horizontalOrigin;
                }

                //Compute the next x offset taking into account the kerning performed
                //on both the current letter as well as the next letter to be drawn
                //as well as any applied scale.
                if (glyphIndex < glyphLength - 1) {
                    var nextGlyph = glyphs[glyphIndex + 1];
                    glyphPixelOffset.x += ((dimensions.width - dimensions.bounds.minx) + nextGlyph.dimensions.bounds.minx) * scale * resolutionScale;
                }
            }
        }

        if (defined(backgroundBillboard) && (text.split('\n').join('').length > 0)) {
            if (horizontalOrigin === HorizontalOrigin.CENTER) {
                widthOffset = -maxLineWidth / 2 - backgroundPadding.x;
            } else if (horizontalOrigin === HorizontalOrigin.RIGHT) {
                widthOffset = -(maxLineWidth + backgroundPadding.x * 2);
            } else {
                widthOffset = 0;
            }
            glyphPixelOffset.x = widthOffset * scale * resolutionScale;

            if (verticalOrigin === VerticalOrigin.TOP) {
                glyphPixelOffset.y = maxLineHeight - maxGlyphY - maxGlyphDescent;
            } else if (verticalOrigin === VerticalOrigin.CENTER) {
                glyphPixelOffset.y = (maxLineHeight - maxGlyphY) / 2 - maxGlyphDescent;
            } else if (verticalOrigin === VerticalOrigin.BASELINE) {
                glyphPixelOffset.y = -backgroundPadding.y - maxGlyphDescent;
            } else {
                // VerticalOrigin.BOTTOM
                glyphPixelOffset.y = 0;
            }
            glyphPixelOffset.y = glyphPixelOffset.y * scale * resolutionScale;

            backgroundBillboard.width = totalLineWidth;
            backgroundBillboard.height = totalLineHeight;
            backgroundBillboard._setTranslate(glyphPixelOffset);
            backgroundBillboard._labelTranslate = Cartesian2.clone(glyphPixelOffset, backgroundBillboard._labelTranslate);
        }

        if (label.heightReference === HeightReference.CLAMP_TO_GROUND) {
            for (glyphIndex = 0; glyphIndex < glyphLength; ++glyphIndex) {
                glyph = glyphs[glyphIndex];
                var billboard = glyph.billboard;
                if (defined(billboard)) {
                    billboard._labelTranslate = Cartesian2.clone(glyphPixelOffset, billboard._labelTranslate);
                }
            }
        }
    }

    function destroyLabel(labelCollection, label) {
        var glyphs = label._glyphs;
        for (var i = 0, len = glyphs.length; i < len; ++i) {
            unbindGlyph(labelCollection, glyphs[i]);
        }
        if (defined(label._backgroundBillboard)) {
            labelCollection._backgroundBillboardCollection.remove(label._backgroundBillboard);
            label._backgroundBillboard = undefined;
        }
        label._labelCollection = undefined;

        if (defined(label._removeCallbackFunc)) {
            label._removeCallbackFunc();
        }

        destroyObject(label);
    }

    /**
     * A renderable collection of labels.  Labels are viewport-aligned text positioned in the 3D scene.
     * Each label can have a different font, color, scale, etc.
     * <br /><br />
     * <div align='center'>
     * <img src='Images/Label.png' width='400' height='300' /><br />
     * Example labels
     * </div>
     * <br /><br />
     * Labels are added and removed from the collection using {@link LabelCollection#add}
     * and {@link LabelCollection#remove}.
     *
     * @alias LabelCollection
     * @constructor
     *
     * @param {Object} [options] Object with the following properties:
     * @param {Matrix4} [options.modelMatrix=Matrix4.IDENTITY] The 4x4 transformation matrix that transforms each label from model to world coordinates.
     * @param {Boolean} [options.debugShowBoundingVolume=false] For debugging only. Determines if this primitive's commands' bounding spheres are shown.
     * @param {Scene} [options.scene] Must be passed in for labels that use the height reference property or will be depth tested against the globe.
     * @param {BlendOption} [options.blendOption=BlendOption.OPAQUE_AND_TRANSLUCENT] The label blending option. The default
     * is used for rendering both opaque and translucent labels. However, if either all of the labels are completely opaque or all are completely translucent,
     * setting the technique to BlendOption.OPAQUE or BlendOption.TRANSLUCENT can improve performance by up to 2x.
     *
     * @performance For best performance, prefer a few collections, each with many labels, to
     * many collections with only a few labels each.  Avoid having collections where some
     * labels change every frame and others do not; instead, create one or more collections
     * for static labels, and one or more collections for dynamic labels.
     *
     * @see LabelCollection#add
     * @see LabelCollection#remove
     * @see Label
     * @see BillboardCollection
     *
     * @demo {@link https://cesiumjs.org/Cesium/Apps/Sandcastle/index.html?src=Labels.html|Cesium Sandcastle Labels Demo}
     *
     * @example
     * // Create a label collection with two labels
     * var labels = scene.primitives.add(new Cesium.LabelCollection());
     * labels.add({
     *   position : new Cesium.Cartesian3(1.0, 2.0, 3.0),
     *   text : 'A label'
     * });
     * labels.add({
     *   position : new Cesium.Cartesian3(4.0, 5.0, 6.0),
     *   text : 'Another label'
     * });
     */
    function LabelCollection(options) {
        options = defaultValue(options, defaultValue.EMPTY_OBJECT);

        this._scene = options.scene;
        this._batchTable = options.batchTable;

        this._textureAtlas = undefined;
        this._backgroundTextureAtlas = undefined;
        this._whitePixelIndex = undefined;

        this._backgroundBillboardCollection = new BillboardCollection({
            scene : this._scene
        });
        this._backgroundBillboardCollection.destroyTextureAtlas = false;

        this._billboardCollection = new BillboardCollection({
            scene : this._scene,
            batchTable : this._batchTable
        });
        this._billboardCollection.destroyTextureAtlas = false;
        this._billboardCollection._sdf = true;

        this._spareBillboards = [];
        this._glyphTextureCache = {};
        this._labels = [];
        this._labelsToUpdate = [];
        this._totalGlyphCount = 0;
        this._resolutionScale = undefined;

        this._highlightColor = Color.clone(Color.WHITE); // Only used by Vector3DTilePoints

        /**
         * The 4x4 transformation matrix that transforms each label in this collection from model to world coordinates.
         * When this is the identity matrix, the labels are drawn in world coordinates, i.e., Earth's WGS84 coordinates.
         * Local reference frames can be used by providing a different transformation matrix, like that returned
         * by {@link Transforms.eastNorthUpToFixedFrame}.
         *
         * @type Matrix4
         * @default {@link Matrix4.IDENTITY}
         *
         * @example
         * var center = Cesium.Cartesian3.fromDegrees(-75.59777, 40.03883);
         * labels.modelMatrix = Cesium.Transforms.eastNorthUpToFixedFrame(center);
         * labels.add({
         *   position : new Cesium.Cartesian3(0.0, 0.0, 0.0),
         *   text     : 'Center'
         * });
         * labels.add({
         *   position : new Cesium.Cartesian3(1000000.0, 0.0, 0.0),
         *   text     : 'East'
         * });
         * labels.add({
         *   position : new Cesium.Cartesian3(0.0, 1000000.0, 0.0),
         *   text     : 'North'
         * });
         * labels.add({
         *   position : new Cesium.Cartesian3(0.0, 0.0, 1000000.0),
         *   text     : 'Up'
         * });
         */
        this.modelMatrix = Matrix4.clone(defaultValue(options.modelMatrix, Matrix4.IDENTITY));

        /**
         * This property is for debugging only; it is not for production use nor is it optimized.
         * <p>
         * Draws the bounding sphere for each draw command in the primitive.
         * </p>
         *
         * @type {Boolean}
         *
         * @default false
         */
        this.debugShowBoundingVolume = defaultValue(options.debugShowBoundingVolume, false);

        /**
         * The label blending option. The default is used for rendering both opaque and translucent labels.
         * However, if either all of the labels are completely opaque or all are completely translucent,
         * setting the technique to BlendOption.OPAQUE or BlendOption.TRANSLUCENT can improve
         * performance by up to 2x.
         * @type {BlendOption}
         * @default BlendOption.OPAQUE_AND_TRANSLUCENT
         */
        this.blendOption = defaultValue(options.blendOption, BlendOption.OPAQUE_AND_TRANSLUCENT);
    }

    defineProperties(LabelCollection.prototype, {
        /**
         * Returns the number of labels in this collection.  This is commonly used with
         * {@link LabelCollection#get} to iterate over all the labels
         * in the collection.
         * @memberof LabelCollection.prototype
         * @type {Number}
         */
        length : {
            get : function() {
                return this._labels.length;
            }
        }
    });

    /**
     * Creates and adds a label with the specified initial properties to the collection.
     * The added label is returned so it can be modified or removed from the collection later.
     *
     * @param {Object} [options] A template describing the label's properties as shown in Example 1.
     * @returns {Label} The label that was added to the collection.
     *
     * @performance Calling <code>add</code> is expected constant time.  However, the collection's vertex buffer
     * is rewritten; this operations is <code>O(n)</code> and also incurs
     * CPU to GPU overhead.  For best performance, add as many billboards as possible before
     * calling <code>update</code>.
     *
     * @exception {DeveloperError} This object was destroyed, i.e., destroy() was called.
     *
     *
     * @example
     * // Example 1:  Add a label, specifying all the default values.
     * var l = labels.add({
     *   show : true,
     *   position : Cesium.Cartesian3.ZERO,
     *   text : '',
     *   font : '30px sans-serif',
     *   fillColor : Cesium.Color.WHITE,
     *   outlineColor : Cesium.Color.BLACK,
     *   outlineWidth : 1.0,
     *   showBackground : false,
     *   backgroundColor : new Cesium.Color(0.165, 0.165, 0.165, 0.8),
     *   backgroundPadding : new Cesium.Cartesian2(7, 5),
     *   style : Cesium.LabelStyle.FILL,
     *   pixelOffset : Cesium.Cartesian2.ZERO,
     *   eyeOffset : Cesium.Cartesian3.ZERO,
     *   horizontalOrigin : Cesium.HorizontalOrigin.LEFT,
     *   verticalOrigin : Cesium.VerticalOrigin.BASELINE,
     *   scale : 1.0,
     *   translucencyByDistance : undefined,
     *   pixelOffsetScaleByDistance : undefined,
     *   heightReference : HeightReference.NONE,
     *   distanceDisplayCondition : undefined
     * });
     *
     * @example
     * // Example 2:  Specify only the label's cartographic position,
     * // text, and font.
     * var l = labels.add({
     *   position : Cesium.Cartesian3.fromRadians(longitude, latitude, height),
     *   text : 'Hello World',
     *   font : '24px Helvetica',
     * });
     *
     * @see LabelCollection#remove
     * @see LabelCollection#removeAll
     */
    LabelCollection.prototype.add = function(options) {
        var label = new Label(options, this);

        this._labels.push(label);
        this._labelsToUpdate.push(label);

        return label;
    };

    /**
     * Removes a label from the collection.  Once removed, a label is no longer usable.
     *
     * @param {Label} label The label to remove.
     * @returns {Boolean} <code>true</code> if the label was removed; <code>false</code> if the label was not found in the collection.
     *
     * @performance Calling <code>remove</code> is expected constant time.  However, the collection's vertex buffer
     * is rewritten - an <code>O(n)</code> operation that also incurs CPU to GPU overhead.  For
     * best performance, remove as many labels as possible before calling <code>update</code>.
     * If you intend to temporarily hide a label, it is usually more efficient to call
     * {@link Label#show} instead of removing and re-adding the label.
     *
     * @exception {DeveloperError} This object was destroyed, i.e., destroy() was called.
     *
     *
     * @example
     * var l = labels.add(...);
     * labels.remove(l);  // Returns true
     *
     * @see LabelCollection#add
     * @see LabelCollection#removeAll
     * @see Label#show
     */
    LabelCollection.prototype.remove = function(label) {
        if (defined(label) && label._labelCollection === this) {
            var index = this._labels.indexOf(label);
            if (index !== -1) {
                this._labels.splice(index, 1);
                destroyLabel(this, label);
                return true;
            }
        }
        return false;
    };

    /**
     * Removes all labels from the collection.
     *
     * @performance <code>O(n)</code>.  It is more efficient to remove all the labels
     * from a collection and then add new ones than to create a new collection entirely.
     *
     * @exception {DeveloperError} This object was destroyed, i.e., destroy() was called.
     *
     *
     * @example
     * labels.add(...);
     * labels.add(...);
     * labels.removeAll();
     *
     * @see LabelCollection#add
     * @see LabelCollection#remove
     */
    LabelCollection.prototype.removeAll = function() {
        var labels = this._labels;

        for (var i = 0, len = labels.length; i < len; ++i) {
            destroyLabel(this, labels[i]);
        }

        labels.length = 0;
    };

    /**
     * Check whether this collection contains a given label.
     *
     * @param {Label} label The label to check for.
     * @returns {Boolean} true if this collection contains the label, false otherwise.
     *
     * @see LabelCollection#get
     *
     */
    LabelCollection.prototype.contains = function(label) {
        return defined(label) && label._labelCollection === this;
    };

    /**
     * Returns the label in the collection at the specified index.  Indices are zero-based
     * and increase as labels are added.  Removing a label shifts all labels after
     * it to the left, changing their indices.  This function is commonly used with
     * {@link LabelCollection#length} to iterate over all the labels
     * in the collection.
     *
     * @param {Number} index The zero-based index of the billboard.
     *
     * @returns {Label} The label at the specified index.
     *
     * @performance Expected constant time.  If labels were removed from the collection and
     * {@link Scene#render} was not called, an implicit <code>O(n)</code>
     * operation is performed.
     *
     * @exception {DeveloperError} This object was destroyed, i.e., destroy() was called.
     *
     *
     * @example
     * // Toggle the show property of every label in the collection
     * var len = labels.length;
     * for (var i = 0; i < len; ++i) {
     *   var l = billboards.get(i);
     *   l.show = !l.show;
     * }
     *
     * @see LabelCollection#length
     */
    LabelCollection.prototype.get = function(index) {
        //>>includeStart('debug', pragmas.debug);
        if (!defined(index)) {
            throw new DeveloperError('index is required.');
        }
        //>>includeEnd('debug');

        return this._labels[index];
    };

    /**
     * @private
     *
     */
    LabelCollection.prototype.update = function(frameState) {
        var billboardCollection = this._billboardCollection;
        var backgroundBillboardCollection = this._backgroundBillboardCollection;

        billboardCollection.modelMatrix = this.modelMatrix;
        billboardCollection.debugShowBoundingVolume = this.debugShowBoundingVolume;
        backgroundBillboardCollection.modelMatrix = this.modelMatrix;
        backgroundBillboardCollection.debugShowBoundingVolume = this.debugShowBoundingVolume;

        var context = frameState.context;

        if (!defined(this._textureAtlas)) {
            this._textureAtlas = new TextureAtlas({
                context : context
            });
            billboardCollection.textureAtlas = this._textureAtlas;
        }

        if (!defined(this._backgroundTextureAtlas)) {
            this._backgroundTextureAtlas = new TextureAtlas({
                context : context,
                initialSize : whitePixelSize
            });
            backgroundBillboardCollection.textureAtlas = this._backgroundTextureAtlas;
            addWhitePixelCanvas(this._backgroundTextureAtlas, this);
        }

        var uniformState = context.uniformState;
        var resolutionScale = uniformState.pixelRatio;
        var resolutionChanged = this._resolutionScale !== resolutionScale;
        this._resolutionScale = resolutionScale;

        var labelsToUpdate;
        if (resolutionChanged) {
            labelsToUpdate = this._labels;
        } else {
            labelsToUpdate = this._labelsToUpdate;
        }

        var len = labelsToUpdate.length;
        for (var i = 0; i < len; ++i) {
            var label = labelsToUpdate[i];
            if (label.isDestroyed()) {
                continue;
            }

            var preUpdateGlyphCount = label._glyphs.length;

            if (label._rebindAllGlyphs) {
                rebindAllGlyphs(this, label);
                label._rebindAllGlyphs = false;
            }

            if (resolutionChanged || label._repositionAllGlyphs) {
                repositionAllGlyphs(label, resolutionScale);
                label._repositionAllGlyphs = false;
            }

            var glyphCountDifference = label._glyphs.length - preUpdateGlyphCount;
            this._totalGlyphCount += glyphCountDifference;
        }

        var blendOption = backgroundBillboardCollection.length > 0 ? BlendOption.TRANSLUCENT : this.blendOption;
        billboardCollection.blendOption = blendOption;
        backgroundBillboardCollection.blendOption = blendOption;

        billboardCollection._highlightColor = this._highlightColor;
        backgroundBillboardCollection._highlightColor = this._highlightColor;

        this._labelsToUpdate.length = 0;
        backgroundBillboardCollection.update(frameState);
        billboardCollection.update(frameState);
    };

    /**
     * Returns true if this object was destroyed; otherwise, false.
     * <br /><br />
     * If this object was destroyed, it should not be used; calling any function other than
     * <code>isDestroyed</code> will result in a {@link DeveloperError} exception.
     *
     * @returns {Boolean} True if this object was destroyed; otherwise, false.
     *
     * @see LabelCollection#destroy
     */
    LabelCollection.prototype.isDestroyed = function() {
        return false;
    };

    /**
     * Destroys the WebGL resources held by this object.  Destroying an object allows for deterministic
     * release of WebGL resources, instead of relying on the garbage collector to destroy this object.
     * <br /><br />
     * Once an object is destroyed, it should not be used; calling any function other than
     * <code>isDestroyed</code> will result in a {@link DeveloperError} exception.  Therefore,
     * assign the return value (<code>undefined</code>) to the object as done in the example.
     *
     * @exception {DeveloperError} This object was destroyed, i.e., destroy() was called.
     *
     *
     * @example
     * labels = labels && labels.destroy();
     *
     * @see LabelCollection#isDestroyed
     */
    LabelCollection.prototype.destroy = function() {
        this.removeAll();
        this._billboardCollection = this._billboardCollection.destroy();
        this._textureAtlas = this._textureAtlas && this._textureAtlas.destroy();
        this._backgroundBillboardCollection = this._backgroundBillboardCollection.destroy();
        this._backgroundTextureAtlas = this._backgroundTextureAtlas && this._backgroundTextureAtlas.destroy();

        return destroyObject(this);
    };
export default LabelCollection;<|MERGE_RESOLUTION|>--- conflicted
+++ resolved
@@ -1,46 +1,3 @@
-<<<<<<< HEAD
-define([
-        '../Core/BoundingRectangle',
-        '../Core/Cartesian2',
-        '../Core/Color',
-        '../Core/defaultValue',
-        '../Core/defined',
-        '../Core/defineProperties',
-        '../Core/destroyObject',
-        '../Core/DeveloperError',
-        '../Core/Matrix4',
-        '../Core/writeTextToCanvas',
-        './BillboardCollection',
-        './BlendOption',
-        './HeightReference',
-        './HorizontalOrigin',
-        './Label',
-        './LabelStyle',
-        './TextureAtlas',
-        './VerticalOrigin',
-        '../ThirdParty/graphemesplitter'
-    ], function(
-        BoundingRectangle,
-        Cartesian2,
-        Color,
-        defaultValue,
-        defined,
-        defineProperties,
-        destroyObject,
-        DeveloperError,
-        Matrix4,
-        writeTextToCanvas,
-        BillboardCollection,
-        BlendOption,
-        HeightReference,
-        HorizontalOrigin,
-        Label,
-        LabelStyle,
-        TextureAtlas,
-        VerticalOrigin,
-        GraphemeSplitter) {
-    'use strict';
-=======
 import BoundingRectangle from '../Core/BoundingRectangle.js';
 import Cartesian2 from '../Core/Cartesian2.js';
 import Color from '../Core/Color.js';
@@ -61,7 +18,6 @@
 import SDFSettings from './SDFSettings.js';
 import TextureAtlas from './TextureAtlas.js';
 import VerticalOrigin from './VerticalOrigin.js';
->>>>>>> 160cb59d
 
     // A glyph represents a single character in a particular label.  It may or may
     // not have a billboard, depending on whether the texture info has an index into
@@ -220,16 +176,7 @@
         // walk the text looking for new characters (creating new glyphs for each)
         // or changed characters (rebinding existing glyphs)
         for (textIndex = 0; textIndex < textLength; ++textIndex) {
-<<<<<<< HEAD
             var character = graphemes[textIndex];
-            var font = label._font;
-            var fillColor = label._fillColor;
-            var outlineColor = label._outlineColor;
-            var outlineWidth = label._outlineWidth;
-            var style = label._style;
-=======
-            var character = text.charAt(textIndex);
->>>>>>> 160cb59d
             var verticalOrigin = label._verticalOrigin;
 
             var id = JSON.stringify([
