--- conflicted
+++ resolved
@@ -2,13 +2,6 @@
 define([
         './defaultValue',
         './freezeObject',
-<<<<<<< HEAD
-        './DeveloperError'
-    ], function(
-        defaultValue,
-        freezeObject,
-        DeveloperError) {
-=======
         './DeveloperError',
         './NamedColors'
     ], function(
@@ -16,7 +9,6 @@
         freezeObject,
         DeveloperError,
         NamedColors) {
->>>>>>> ad3e1a82
     "use strict";
 
     /**
@@ -82,11 +74,7 @@
      * @exception {DeveloperError} unsupported CSS color value.
      * @see <a href="http://www.w3.org/TR/css3-color/#hsl-color">CSS color values</a>
      */
-<<<<<<< HEAD
-    Color.fromHSL = function(hue, saturation, lightness, alpha) {
-=======
     Color.fromHsl = function(hue, saturation, lightness, alpha) {
->>>>>>> ad3e1a82
         hue = defaultValue(hue, 0);
         saturation = defaultValue(saturation, 0);
         lightness = defaultValue(lightness, 0);
@@ -131,22 +119,13 @@
      * @memberof Color
      *
      * @param {String} color The CSS color value in #rgb, #rrggbb, rgb(), rgba(), hsl(), or hsla() format.
-<<<<<<< HEAD
-     * @param {Color} [defaultColor=Color.WHITE] The default color.
-=======
      * @param {Color} [defaultColor=new Color(1.0, 1.0, 1.0, 1.0)] The default color.
->>>>>>> ad3e1a82
      * @param {Boolean} [throwIfUnsupported=false] Whether unsuported values
      *     should return the default value or throw
      *
      * @return {Color} The color object.
      *
      * @exception {DeveloperError} unsupported CSS color value.
-<<<<<<< HEAD
-     * @see <a href="http://www.w3.org/TR/css3-color">CSS color values</a>
-     */
-    Color.fromCSSColor = function(color, defaultColor, throwIfUnsupported) {
-=======
      *
      * @see NamedColors
      * @see <a href="http://www.w3.org/TR/css3-color">CSS color values</a>
@@ -156,17 +135,12 @@
      * var green = Color.fromCssColorString(NamedColors.GREEN.value);
      */
     Color.fromCssColorString = function(color, defaultColor, throwIfUnsupported) {
->>>>>>> ad3e1a82
         if(typeof color === 'undefined') {
             throw new DeveloperError('color is required');
         }
 
         color = color.replace(/\s/g, '');
-<<<<<<< HEAD
-        defaultColor = defaultValue(defaultColor, Color.WHITE);
-=======
         defaultColor = defaultValue(defaultColor, new Color(1.0, 1.0, 1.0, 1.0));
->>>>>>> ad3e1a82
         throwIfUnsupported = defaultValue(throwIfUnsupported, false);
 
         var matches;
@@ -187,15 +161,10 @@
             );
         }
 
-<<<<<<< HEAD
-        if (Color.NAMED_COLORS.hasOwnProperty(color.toLowerCase())) {
-            return Color.fromCSSColor(Color.NAMED_COLORS[color.toLowerCase()]);
-=======
         for (var c in NamedColors) {
             if (NamedColors[c].name === color.toLowerCase()) {
                 return Color.fromCssColorString(NamedColors[c].value);
             }
->>>>>>> ad3e1a82
         }
 
         if (null !== (matches = /^rgba?\(([0-9.]+%?),([0-9.]+%?),([0-9.]+%?)(?:,([0-9.]+))?\)$/i.exec(color))) {
@@ -347,212 +316,5 @@
         return 'rgba(' + r + ',' + g + ',' + b + ',' + this.alpha + ')';
     };
 
-<<<<<<< HEAD
-    /**
-     * An immutable Color instance initialized to white, RGBA (1.0, 1.0, 1.0, 1.0).
-     * @memberof Color
-     */
-    Color.WHITE = freezeObject(new Color(1.0, 1.0, 1.0, 1.0));
-
-    /**
-     * An immutable Color instance initialized to black, RGBA (0.0, 0.0, 0.0, 1.0).
-     * @memberof Color
-     */
-    Color.BLACK = freezeObject(new Color(0.0, 0.0, 0.0, 1.0));
-
-    /**
-     * An immutable Color instance initialized to red, RGBA (1.0, 0.0, 0.0, 1.0).
-     * @memberof Color
-     */
-    Color.RED = freezeObject(new Color(1.0, 0.0, 0.0, 1.0));
-
-    /**
-     * An immutable Color instance initialized to green, RGBA (0.0, 1.0, 0.0, 1.0).
-     * @memberof Color
-     */
-    Color.GREEN = freezeObject(new Color(0.0, 1.0, 0.0, 1.0));
-
-    /**
-     * An immutable Color instance initialized to blue, RGBA (0.0, 0.0, 1.0, 1.0).
-     * @memberof Color
-     */
-    Color.BLUE = freezeObject(new Color(0.0, 0.0, 1.0, 1.0));
-
-    /**
-     * An immutable Color instance initialized to yellow, RGBA (1.0, 1.0, 0.0, 1.0).
-     * @memberof Color
-     */
-    Color.YELLOW = freezeObject(new Color(1.0, 1.0, 0.0, 1.0));
-
-    /**
-     * An immutable Color instance initialized to magenta, RGBA (1.0, 0.0, 1.0, 1.0).
-     * @memberof Color
-     */
-    Color.MAGENTA = freezeObject(new Color(1.0, 0.0, 1.0, 1.0));
-
-    /**
-     * An immutable Color instance initialized to cyan, RGBA (0.0, 1.0, 1.0, 1.0).
-     * @memberof Color
-     */
-    Color.CYAN = freezeObject(new Color(0.0, 1.0, 1.0, 1.0));
-
-    /**
-     * An immutable named colors map
-     * @memberof Color
-     *
-     * @see <a href="http://www.w3.org/TR/css3-color/#svg-color">CSS color values</a>
-     */
-    Color.NAMED_COLORS = freezeObject({
-        'aliceblue': '#F0F8FF',
-        'antiquewhite': '#FAEBD7',
-        'aqua': '#00FFFF',
-        'aquamarine': '#7FFFD4',
-        'azure': '#F0FFFF',
-        'beige': '#F5F5DC',
-        'bisque': '#FFE4C4',
-        'black': '#000000',
-        'blanchedalmond': '#FFEBCD',
-        'blue': '#0000FF',
-        'blueviolet': '#8A2BE2',
-        'brown': '#A52A2A',
-        'burlywood': '#DEB887',
-        'cadetblue': '#5F9EA0',
-        'chartreuse': '#7FFF00',
-        'chocolate': '#D2691E',
-        'coral': '#FF7F50',
-        'cornflowerblue': '#6495ED',
-        'cornsilk': '#FFF8DC',
-        'crimson': '#DC143C',
-        'cyan': '#00FFFF',
-        'darkblue': '#00008B',
-        'darkcyan': '#008B8B',
-        'darkgoldenrod': '#B8860B',
-        'darkgray': '#A9A9A9',
-        'darkgreen': '#006400',
-        'darkgrey': '#A9A9A9',
-        'darkkhaki': '#BDB76B',
-        'darkmagenta': '#8B008B',
-        'darkolivegreen': '#556B2F',
-        'darkorange': '#FF8C00',
-        'darkorchid': '#9932CC',
-        'darkred': '#8B0000',
-        'darksalmon': '#E9967A',
-        'darkseagreen': '#8FBC8F',
-        'darkslateblue': '#483D8B',
-        'darkslategray': '#2F4F4F',
-        'darkslategrey': '#2F4F4F',
-        'darkturquoise': '#00CED1',
-        'darkviolet': '#9400D3',
-        'deeppink': '#FF1493',
-        'deepskyblue': '#00BFFF',
-        'dimgray': '#696969',
-        'dimgrey': '#696969',
-        'dodgerblue': '#1E90FF',
-        'firebrick': '#B22222',
-        'floralwhite': '#FFFAF0',
-        'forestgreen': '#228B22',
-        'fuchsia': '#FF00FF',
-        'gainsboro': '#DCDCDC',
-        'ghostwhite': '#F8F8FF',
-        'gold': '#FFD700',
-        'goldenrod': '#DAA520',
-        'gray': '#808080',
-        'green': '#008000',
-        'greenyellow': '#ADFF2F',
-        'grey': '#808080',
-        'honeydew': '#F0FFF0',
-        'hotpink': '#FF69B4',
-        'indianred': '#CD5C5C',
-        'indigo': '#4B0082',
-        'ivory': '#FFFFF0',
-        'khaki': '#F0E68C',
-        'lavender': '#E6E6FA',
-        'lavenderblush': '#FFF0F5',
-        'lawngreen': '#7CFC00',
-        'lemonchiffon': '#FFFACD',
-        'lightblue': '#ADD8E6',
-        'lightcoral': '#F08080',
-        'lightcyan': '#E0FFFF',
-        'lightgoldenrodyellow': '#FAFAD2',
-        'lightgray': '#D3D3D3',
-        'lightgreen': '#90EE90',
-        'lightgrey': '#D3D3D3',
-        'lightpink': '#FFB6C1',
-        'lightsalmon': '#FFA07A',
-        'lightseagreen': '#20B2AA',
-        'lightskyblue': '#87CEFA',
-        'lightslategray': '#778899',
-        'lightslategrey': '#778899',
-        'lightsteelblue': '#B0C4DE',
-        'lightyellow': '#FFFFE0',
-        'lime': '#00FF00',
-        'limegreen': '#32CD32',
-        'linen': '#FAF0E6',
-        'magenta': '#FF00FF',
-        'maroon': '#800000',
-        'mediumaquamarine': '#66CDAA',
-        'mediumblue': '#0000CD',
-        'mediumorchid': '#BA55D3',
-        'mediumpurple': '#9370DB',
-        'mediumseagreen': '#3CB371',
-        'mediumslateblue': '#7B68EE',
-        'mediumspringgreen': '#00FA9A',
-        'mediumturquoise': '#48D1CC',
-        'mediumvioletred': '#C71585',
-        'midnightblue': '#191970',
-        'mintcream': '#F5FFFA',
-        'mistyrose': '#FFE4E1',
-        'moccasin': '#FFE4B5',
-        'navajowhite': '#FFDEAD',
-        'navy': '#000080',
-        'oldlace': '#FDF5E6',
-        'olive': '#808000',
-        'olivedrab': '#6B8E23',
-        'orange': '#FFA500',
-        'orangered': '#FF4500',
-        'orchid': '#DA70D6',
-        'palegoldenrod': '#EEE8AA',
-        'palegreen': '#98FB98',
-        'paleturquoise': '#AFEEEE',
-        'palevioletred': '#DB7093',
-        'papayawhip': '#FFEFD5',
-        'peachpuff': '#FFDAB9',
-        'peru': '#CD853F',
-        'pink': '#FFC0CB',
-        'plum': '#DDA0DD',
-        'powderblue': '#B0E0E6',
-        'purple': '#800080',
-        'red': '#FF0000',
-        'rosybrown': '#BC8F8F',
-        'royalblue': '#4169E1',
-        'saddlebrown': '#8B4513',
-        'salmon': '#FA8072',
-        'sandybrown': '#F4A460',
-        'seagreen': '#2E8B57',
-        'seashell': '#FFF5EE',
-        'sienna': '#A0522D',
-        'silver': '#C0C0C0',
-        'skyblue': '#87CEEB',
-        'slateblue': '#6A5ACD',
-        'slategray': '#708090',
-        'slategrey': '#708090',
-        'snow': '#FFFAFA',
-        'springgreen': '#00FF7F',
-        'steelblue': '#4682B4',
-        'tan': '#D2B48C',
-        'teal': '#008080',
-        'thistle': '#D8BFD8',
-        'tomato': '#FF6347',
-        'turquoise': '#40E0D0',
-        'violet': '#EE82EE',
-        'wheat': '#F5DEB3',
-        'white': '#FFFFFF',
-        'whitesmoke': '#F5F5F5',
-        'yellow': '#FFFF00',
-        'yellowgreen': '#9ACD32'
-    });
-
-=======
->>>>>>> ad3e1a82
     return Color;
 });