--- conflicted
+++ resolved
@@ -678,1051 +678,6 @@
     } else {
       result = Cartesian3.clone(Cartesian3.UNIT_Z, result);
     }
-<<<<<<< HEAD
-
-    /**
-     * Converts the provided Spherical into Cartesian3 coordinates.
-     *
-     * @param {Spherical} spherical The Spherical to be converted to Cartesian3.
-     * @param {Cartesian3} [result] The object onto which to store the result.
-     * @returns {Cartesian3} The modified result parameter or a new Cartesian3 instance if one was not provided.
-     */
-    Cartesian3.fromSpherical = function(spherical, result) {
-        //>>includeStart('debug', pragmas.debug);
-        Check.typeOf.object('spherical', spherical);
-        //>>includeEnd('debug');
-
-        if (!defined(result)) {
-            result = new Cartesian3();
-        }
-
-        var clock = spherical.clock;
-        var cone = spherical.cone;
-        var magnitude = defaultValue(spherical.magnitude, 1.0);
-        var radial = magnitude * Math.sin(cone);
-        result.x = radial * Math.cos(clock);
-        result.y = radial * Math.sin(clock);
-        result.z = magnitude * Math.cos(cone);
-        return result;
-    };
-
-    /**
-     * Creates a Cartesian3 instance from x, y and z coordinates.
-     *
-     * @param {Number} x The x coordinate.
-     * @param {Number} y The y coordinate.
-     * @param {Number} z The z coordinate.
-     * @param {Cartesian3} [result] The object onto which to store the result.
-     * @returns {Cartesian3} The modified result parameter or a new Cartesian3 instance if one was not provided.
-     */
-    Cartesian3.fromElements = function(x, y, z, result) {
-        if (!defined(result)) {
-            return new Cartesian3(x, y, z);
-        }
-
-        result.x = x;
-        result.y = y;
-        result.z = z;
-        return result;
-    };
-
-    /**
-     * Duplicates a Cartesian3 instance.
-     *
-     * @param {Cartesian3} cartesian The Cartesian to duplicate.
-     * @param {Cartesian3} [result] The object onto which to store the result.
-     * @returns {Cartesian3} The modified result parameter or a new Cartesian3 instance if one was not provided. (Returns undefined if cartesian is undefined)
-     */
-    Cartesian3.clone = function(cartesian, result) {
-        if (!defined(cartesian)) {
-            return undefined;
-        }
-        if (!defined(result)) {
-            return new Cartesian3(cartesian.x, cartesian.y, cartesian.z);
-        }
-
-        result.x = cartesian.x;
-        result.y = cartesian.y;
-        result.z = cartesian.z;
-        return result;
-    };
-
-    /**
-     * Creates a Cartesian3 instance from an existing Cartesian4.  This simply takes the
-     * x, y, and z properties of the Cartesian4 and drops w.
-     * @function
-     *
-     * @param {Cartesian4} cartesian The Cartesian4 instance to create a Cartesian3 instance from.
-     * @param {Cartesian3} [result] The object onto which to store the result.
-     * @returns {Cartesian3} The modified result parameter or a new Cartesian3 instance if one was not provided.
-     */
-    Cartesian3.fromCartesian4 = Cartesian3.clone;
-
-    /**
-     * The number of elements used to pack the object into an array.
-     * @type {Number}
-     */
-    Cartesian3.packedLength = 3;
-
-    /**
-     * Stores the provided instance into the provided array.
-     *
-     * @param {Cartesian3} value The value to pack.
-     * @param {Number[]} array The array to pack into.
-     * @param {Number} [startingIndex=0] The index into the array at which to start packing the elements.
-     *
-     * @returns {Number[]} The array that was packed into
-     */
-    Cartesian3.pack = function(value, array, startingIndex) {
-        //>>includeStart('debug', pragmas.debug);
-        Check.typeOf.object('value', value);
-        Check.defined('array', array);
-        //>>includeEnd('debug');
-
-        startingIndex = defaultValue(startingIndex, 0);
-
-        array[startingIndex++] = value.x;
-        array[startingIndex++] = value.y;
-        array[startingIndex] = value.z;
-
-        return array;
-    };
-
-    /**
-     * Retrieves an instance from a packed array.
-     *
-     * @param {Number[]} array The packed array.
-     * @param {Number} [startingIndex=0] The starting index of the element to be unpacked.
-     * @param {Cartesian3} [result] The object into which to store the result.
-     * @returns {Cartesian3} The modified result parameter or a new Cartesian3 instance if one was not provided.
-     */
-    Cartesian3.unpack = function(array, startingIndex, result) {
-        //>>includeStart('debug', pragmas.debug);
-        Check.defined('array', array);
-        //>>includeEnd('debug');
-
-        startingIndex = defaultValue(startingIndex, 0);
-
-        if (!defined(result)) {
-            result = new Cartesian3();
-        }
-        result.x = array[startingIndex++];
-        result.y = array[startingIndex++];
-        result.z = array[startingIndex];
-        return result;
-    };
-
-    /**
-     * Flattens an array of Cartesian3s into an array of components.
-     *
-     * @param {Cartesian3[]} array The array of cartesians to pack.
-     * @param {Number[]} [result] The array onto which to store the result.
-     * @returns {Number[]} The packed array.
-     */
-    Cartesian3.packArray = function(array, result) {
-        //>>includeStart('debug', pragmas.debug);
-        Check.defined('array', array);
-        //>>includeEnd('debug');
-
-        var length = array.length;
-        if (!defined(result)) {
-            result = new Array(length * 3);
-        } else {
-            result.length = length * 3;
-        }
-
-        for (var i = 0; i < length; ++i) {
-            Cartesian3.pack(array[i], result, i * 3);
-        }
-        return result;
-    };
-
-    /**
-     * Unpacks an array of cartesian components into an array of Cartesian3s.
-     *
-     * @param {Number[]} array The array of components to unpack.
-     * @param {Cartesian3[]} [result] The array onto which to store the result.
-     * @returns {Cartesian3[]} The unpacked array.
-     */
-    Cartesian3.unpackArray = function(array, result) {
-        //>>includeStart('debug', pragmas.debug);
-        Check.defined('array', array);
-        Check.typeOf.number.greaterThanOrEquals('array.length', array.length, 3);
-        if (array.length % 3 !== 0) {
-            throw new DeveloperError('array length must be a multiple of 3.');
-        }
-        //>>includeEnd('debug');
-
-        var length = array.length;
-        if (!defined(result)) {
-            result = new Array(length / 3);
-        } else {
-            result.length = length / 3;
-        }
-
-        for (var i = 0; i < length; i += 3) {
-            var index = i / 3;
-            result[index] = Cartesian3.unpack(array, i, result[index]);
-        }
-        return result;
-    };
-
-    /**
-     * Creates a Cartesian3 from three consecutive elements in an array.
-     * @function
-     *
-     * @param {Number[]} array The array whose three consecutive elements correspond to the x, y, and z components, respectively.
-     * @param {Number} [startingIndex=0] The offset into the array of the first element, which corresponds to the x component.
-     * @param {Cartesian3} [result] The object onto which to store the result.
-     * @returns {Cartesian3} The modified result parameter or a new Cartesian3 instance if one was not provided.
-     *
-     * @example
-     * // Create a Cartesian3 with (1.0, 2.0, 3.0)
-     * var v = [1.0, 2.0, 3.0];
-     * var p = Cesium.Cartesian3.fromArray(v);
-     *
-     * // Create a Cartesian3 with (1.0, 2.0, 3.0) using an offset into an array
-     * var v2 = [0.0, 0.0, 1.0, 2.0, 3.0];
-     * var p2 = Cesium.Cartesian3.fromArray(v2, 2);
-     */
-    Cartesian3.fromArray = Cartesian3.unpack;
-
-    /**
-     * Computes the value of the maximum component for the supplied Cartesian.
-     *
-     * @param {Cartesian3} cartesian The cartesian to use.
-     * @returns {Number} The value of the maximum component.
-     */
-    Cartesian3.maximumComponent = function(cartesian) {
-        //>>includeStart('debug', pragmas.debug);
-        Check.typeOf.object('cartesian', cartesian);
-        //>>includeEnd('debug');
-
-        return Math.max(cartesian.x, cartesian.y, cartesian.z);
-    };
-
-    /**
-     * Computes the value of the minimum component for the supplied Cartesian.
-     *
-     * @param {Cartesian3} cartesian The cartesian to use.
-     * @returns {Number} The value of the minimum component.
-     */
-    Cartesian3.minimumComponent = function(cartesian) {
-        //>>includeStart('debug', pragmas.debug);
-        Check.typeOf.object('cartesian', cartesian);
-        //>>includeEnd('debug');
-
-        return Math.min(cartesian.x, cartesian.y, cartesian.z);
-    };
-
-    /**
-     * Compares two Cartesians and computes a Cartesian which contains the minimum components of the supplied Cartesians.
-     *
-     * @param {Cartesian3} first A cartesian to compare.
-     * @param {Cartesian3} second A cartesian to compare.
-     * @param {Cartesian3} result The object into which to store the result.
-     * @returns {Cartesian3} A cartesian with the minimum components.
-     */
-    Cartesian3.minimumByComponent = function(first, second, result) {
-        //>>includeStart('debug', pragmas.debug);
-        Check.typeOf.object('first', first);
-        Check.typeOf.object('second', second);
-        Check.typeOf.object('result', result);
-        //>>includeEnd('debug');
-
-        result.x = Math.min(first.x, second.x);
-        result.y = Math.min(first.y, second.y);
-        result.z = Math.min(first.z, second.z);
-
-        return result;
-    };
-
-    /**
-     * Compares two Cartesians and computes a Cartesian which contains the maximum components of the supplied Cartesians.
-     *
-     * @param {Cartesian3} first A cartesian to compare.
-     * @param {Cartesian3} second A cartesian to compare.
-     * @param {Cartesian3} result The object into which to store the result.
-     * @returns {Cartesian3} A cartesian with the maximum components.
-     */
-    Cartesian3.maximumByComponent = function(first, second, result) {
-        //>>includeStart('debug', pragmas.debug);
-        Check.typeOf.object('first', first);
-        Check.typeOf.object('second', second);
-        Check.typeOf.object('result', result);
-        //>>includeEnd('debug');
-
-        result.x = Math.max(first.x, second.x);
-        result.y = Math.max(first.y, second.y);
-        result.z = Math.max(first.z, second.z);
-        return result;
-    };
-
-    /**
-     * Computes the provided Cartesian's squared magnitude.
-     *
-     * @param {Cartesian3} cartesian The Cartesian instance whose squared magnitude is to be computed.
-     * @returns {Number} The squared magnitude.
-     */
-    Cartesian3.magnitudeSquared = function(cartesian) {
-        //>>includeStart('debug', pragmas.debug);
-        Check.typeOf.object('cartesian', cartesian);
-        //>>includeEnd('debug');
-
-        return cartesian.x * cartesian.x + cartesian.y * cartesian.y + cartesian.z * cartesian.z;
-    };
-
-    /**
-     * Computes the Cartesian's magnitude (length).
-     *
-     * @param {Cartesian3} cartesian The Cartesian instance whose magnitude is to be computed.
-     * @returns {Number} The magnitude.
-     */
-    Cartesian3.magnitude = function(cartesian) {
-        return Math.sqrt(Cartesian3.magnitudeSquared(cartesian));
-    };
-
-    var distanceScratch = new Cartesian3();
-
-    /**
-     * Computes the distance between two points.
-     *
-     * @param {Cartesian3} left The first point to compute the distance from.
-     * @param {Cartesian3} right The second point to compute the distance to.
-     * @returns {Number} The distance between two points.
-     *
-     * @example
-     * // Returns 1.0
-     * var d = Cesium.Cartesian3.distance(new Cesium.Cartesian3(1.0, 0.0, 0.0), new Cesium.Cartesian3(2.0, 0.0, 0.0));
-     */
-    Cartesian3.distance = function(left, right) {
-        //>>includeStart('debug', pragmas.debug);
-        Check.typeOf.object('left', left);
-        Check.typeOf.object('right', right);
-        //>>includeEnd('debug');
-
-        Cartesian3.subtract(left, right, distanceScratch);
-        return Cartesian3.magnitude(distanceScratch);
-    };
-
-    /**
-     * Computes the squared distance between two points.  Comparing squared distances
-     * using this function is more efficient than comparing distances using {@link Cartesian3#distance}.
-     *
-     * @param {Cartesian3} left The first point to compute the distance from.
-     * @param {Cartesian3} right The second point to compute the distance to.
-     * @returns {Number} The distance between two points.
-     *
-     * @example
-     * // Returns 4.0, not 2.0
-     * var d = Cesium.Cartesian3.distanceSquared(new Cesium.Cartesian3(1.0, 0.0, 0.0), new Cesium.Cartesian3(3.0, 0.0, 0.0));
-     */
-    Cartesian3.distanceSquared = function(left, right) {
-        //>>includeStart('debug', pragmas.debug);
-        Check.typeOf.object('left', left);
-        Check.typeOf.object('right', right);
-        //>>includeEnd('debug');
-
-        Cartesian3.subtract(left, right, distanceScratch);
-        return Cartesian3.magnitudeSquared(distanceScratch);
-    };
-
-    /**
-     * Computes the normalized form of the supplied Cartesian.
-     *
-     * @param {Cartesian3} cartesian The Cartesian to be normalized.
-     * @param {Cartesian3} result The object onto which to store the result.
-     * @returns {Cartesian3} The modified result parameter.
-     */
-    Cartesian3.normalize = function(cartesian, result) {
-        //>>includeStart('debug', pragmas.debug);
-        Check.typeOf.object('cartesian', cartesian);
-        Check.typeOf.object('result', result);
-        //>>includeEnd('debug');
-
-        var magnitude = Cartesian3.magnitude(cartesian);
-
-        if (magnitude === 0) {
-          result.x = 0
-          result.y = 0
-          result.z = 0
-        } else {
-            result.x = cartesian.x / magnitude;
-            result.y = cartesian.y / magnitude;
-            result.z = cartesian.z / magnitude;
-        }
-        //>>includeStart('debug', pragmas.debug);
-        if (isNaN(result.x) || isNaN(result.y) || isNaN(result.z)) {
-            throw new DeveloperError('normalized result is not a number');
-        }
-        //>>includeEnd('debug');
-
-        return result;
-    };
-
-    /**
-     * Computes the dot (scalar) product of two Cartesians.
-     *
-     * @param {Cartesian3} left The first Cartesian.
-     * @param {Cartesian3} right The second Cartesian.
-     * @returns {Number} The dot product.
-     */
-    Cartesian3.dot = function(left, right) {
-        //>>includeStart('debug', pragmas.debug);
-        Check.typeOf.object('left', left);
-        Check.typeOf.object('right', right);
-        //>>includeEnd('debug');
-
-        return left.x * right.x + left.y * right.y + left.z * right.z;
-    };
-
-    /**
-     * Computes the componentwise product of two Cartesians.
-     *
-     * @param {Cartesian3} left The first Cartesian.
-     * @param {Cartesian3} right The second Cartesian.
-     * @param {Cartesian3} result The object onto which to store the result.
-     * @returns {Cartesian3} The modified result parameter.
-     */
-    Cartesian3.multiplyComponents = function(left, right, result) {
-        //>>includeStart('debug', pragmas.debug);
-        Check.typeOf.object('left', left);
-        Check.typeOf.object('right', right);
-        Check.typeOf.object('result', result);
-        //>>includeEnd('debug');
-
-        result.x = left.x * right.x;
-        result.y = left.y * right.y;
-        result.z = left.z * right.z;
-        return result;
-    };
-
-    /**
-     * Computes the componentwise quotient of two Cartesians.
-     *
-     * @param {Cartesian3} left The first Cartesian.
-     * @param {Cartesian3} right The second Cartesian.
-     * @param {Cartesian3} result The object onto which to store the result.
-     * @returns {Cartesian3} The modified result parameter.
-     */
-    Cartesian3.divideComponents = function(left, right, result) {
-        //>>includeStart('debug', pragmas.debug);
-        Check.typeOf.object('left', left);
-        Check.typeOf.object('right', right);
-        Check.typeOf.object('result', result);
-        //>>includeEnd('debug');
-
-        result.x = left.x / right.x;
-        result.y = left.y / right.y;
-        result.z = left.z / right.z;
-        return result;
-    };
-
-    /**
-     * Computes the componentwise sum of two Cartesians.
-     *
-     * @param {Cartesian3} left The first Cartesian.
-     * @param {Cartesian3} right The second Cartesian.
-     * @param {Cartesian3} result The object onto which to store the result.
-     * @returns {Cartesian3} The modified result parameter.
-     */
-    Cartesian3.add = function(left, right, result) {
-        //>>includeStart('debug', pragmas.debug);
-        Check.typeOf.object('left', left);
-        Check.typeOf.object('right', right);
-        Check.typeOf.object('result', result);
-        //>>includeEnd('debug');
-
-        result.x = left.x + right.x;
-        result.y = left.y + right.y;
-        result.z = left.z + right.z;
-        return result;
-    };
-
-    /**
-     * Computes the componentwise difference of two Cartesians.
-     *
-     * @param {Cartesian3} left The first Cartesian.
-     * @param {Cartesian3} right The second Cartesian.
-     * @param {Cartesian3} result The object onto which to store the result.
-     * @returns {Cartesian3} The modified result parameter.
-     */
-    Cartesian3.subtract = function(left, right, result) {
-        //>>includeStart('debug', pragmas.debug);
-        Check.typeOf.object('left', left);
-        Check.typeOf.object('right', right);
-        Check.typeOf.object('result', result);
-        //>>includeEnd('debug');
-
-        result.x = left.x - right.x;
-        result.y = left.y - right.y;
-        result.z = left.z - right.z;
-        return result;
-    };
-
-    /**
-     * Multiplies the provided Cartesian componentwise by the provided scalar.
-     *
-     * @param {Cartesian3} cartesian The Cartesian to be scaled.
-     * @param {Number} scalar The scalar to multiply with.
-     * @param {Cartesian3} result The object onto which to store the result.
-     * @returns {Cartesian3} The modified result parameter.
-     */
-    Cartesian3.multiplyByScalar = function(cartesian, scalar, result) {
-        //>>includeStart('debug', pragmas.debug);
-        Check.typeOf.object('cartesian', cartesian);
-        Check.typeOf.number('scalar', scalar);
-        Check.typeOf.object('result', result);
-        //>>includeEnd('debug');
-
-        result.x = cartesian.x * scalar;
-        result.y = cartesian.y * scalar;
-        result.z = cartesian.z * scalar;
-        return result;
-    };
-
-    /**
-     * Divides the provided Cartesian componentwise by the provided scalar.
-     *
-     * @param {Cartesian3} cartesian The Cartesian to be divided.
-     * @param {Number} scalar The scalar to divide by.
-     * @param {Cartesian3} result The object onto which to store the result.
-     * @returns {Cartesian3} The modified result parameter.
-     */
-    Cartesian3.divideByScalar = function(cartesian, scalar, result) {
-        //>>includeStart('debug', pragmas.debug);
-        Check.typeOf.object('cartesian', cartesian);
-        Check.typeOf.number('scalar', scalar);
-        Check.typeOf.object('result', result);
-        //>>includeEnd('debug');
-
-        result.x = cartesian.x / scalar;
-        result.y = cartesian.y / scalar;
-        result.z = cartesian.z / scalar;
-        return result;
-    };
-
-    /**
-     * Negates the provided Cartesian.
-     *
-     * @param {Cartesian3} cartesian The Cartesian to be negated.
-     * @param {Cartesian3} result The object onto which to store the result.
-     * @returns {Cartesian3} The modified result parameter.
-     */
-    Cartesian3.negate = function(cartesian, result) {
-        //>>includeStart('debug', pragmas.debug);
-        Check.typeOf.object('cartesian', cartesian);
-        Check.typeOf.object('result', result);
-        //>>includeEnd('debug');
-
-        result.x = -cartesian.x;
-        result.y = -cartesian.y;
-        result.z = -cartesian.z;
-        return result;
-    };
-
-    /**
-     * Computes the absolute value of the provided Cartesian.
-     *
-     * @param {Cartesian3} cartesian The Cartesian whose absolute value is to be computed.
-     * @param {Cartesian3} result The object onto which to store the result.
-     * @returns {Cartesian3} The modified result parameter.
-     */
-    Cartesian3.abs = function(cartesian, result) {
-        //>>includeStart('debug', pragmas.debug);
-        Check.typeOf.object('cartesian', cartesian);
-        Check.typeOf.object('result', result);
-        //>>includeEnd('debug');
-
-        result.x = Math.abs(cartesian.x);
-        result.y = Math.abs(cartesian.y);
-        result.z = Math.abs(cartesian.z);
-        return result;
-    };
-
-    var lerpScratch = new Cartesian3();
-    /**
-     * Computes the linear interpolation or extrapolation at t using the provided cartesians.
-     *
-     * @param {Cartesian3} start The value corresponding to t at 0.0.
-     * @param {Cartesian3} end The value corresponding to t at 1.0.
-     * @param {Number} t The point along t at which to interpolate.
-     * @param {Cartesian3} result The object onto which to store the result.
-     * @returns {Cartesian3} The modified result parameter.
-     */
-    Cartesian3.lerp = function(start, end, t, result) {
-        //>>includeStart('debug', pragmas.debug);
-        Check.typeOf.object('start', start);
-        Check.typeOf.object('end', end);
-        Check.typeOf.number('t', t);
-        Check.typeOf.object('result', result);
-        //>>includeEnd('debug');
-
-        Cartesian3.multiplyByScalar(end, t, lerpScratch);
-        result = Cartesian3.multiplyByScalar(start, 1.0 - t, result);
-        return Cartesian3.add(lerpScratch, result, result);
-    };
-
-    var angleBetweenScratch = new Cartesian3();
-    var angleBetweenScratch2 = new Cartesian3();
-    /**
-     * Returns the angle, in radians, between the provided Cartesians.
-     *
-     * @param {Cartesian3} left The first Cartesian.
-     * @param {Cartesian3} right The second Cartesian.
-     * @returns {Number} The angle between the Cartesians.
-     */
-    Cartesian3.angleBetween = function(left, right) {
-        //>>includeStart('debug', pragmas.debug);
-        Check.typeOf.object('left', left);
-        Check.typeOf.object('right', right);
-        //>>includeEnd('debug');
-
-        Cartesian3.normalize(left, angleBetweenScratch);
-        Cartesian3.normalize(right, angleBetweenScratch2);
-        var cosine = Cartesian3.dot(angleBetweenScratch, angleBetweenScratch2);
-        var sine = Cartesian3.magnitude(Cartesian3.cross(angleBetweenScratch, angleBetweenScratch2, angleBetweenScratch));
-        return Math.atan2(sine, cosine);
-    };
-
-    var mostOrthogonalAxisScratch = new Cartesian3();
-    /**
-     * Returns the axis that is most orthogonal to the provided Cartesian.
-     *
-     * @param {Cartesian3} cartesian The Cartesian on which to find the most orthogonal axis.
-     * @param {Cartesian3} result The object onto which to store the result.
-     * @returns {Cartesian3} The most orthogonal axis.
-     */
-    Cartesian3.mostOrthogonalAxis = function(cartesian, result) {
-        //>>includeStart('debug', pragmas.debug);
-        Check.typeOf.object('cartesian', cartesian);
-        Check.typeOf.object('result', result);
-        //>>includeEnd('debug');
-
-        var f = Cartesian3.normalize(cartesian, mostOrthogonalAxisScratch);
-        Cartesian3.abs(f, f);
-
-        if (f.x <= f.y) {
-            if (f.x <= f.z) {
-                result = Cartesian3.clone(Cartesian3.UNIT_X, result);
-            } else {
-                result = Cartesian3.clone(Cartesian3.UNIT_Z, result);
-            }
-        } else if (f.y <= f.z) {
-            result = Cartesian3.clone(Cartesian3.UNIT_Y, result);
-        } else {
-            result = Cartesian3.clone(Cartesian3.UNIT_Z, result);
-        }
-
-        return result;
-    };
-
-    /**
-     * Projects vector a onto vector b
-     * @param {Cartesian3} a The vector that needs projecting
-     * @param {Cartesian3} b The vector to project onto
-     * @param {Cartesian3} result The result cartesian
-     * @returns {Cartesian3} The modified result parameter
-     */
-    Cartesian3.projectVector = function(a, b, result) {
-        //>>includeStart('debug', pragmas.debug);
-        Check.defined('a', a);
-        Check.defined('b', b);
-        Check.defined('result', result);
-        //>>includeEnd('debug');
-
-        var scalar = Cartesian3.dot(a, b) / Cartesian3.dot(b, b);
-        return Cartesian3.multiplyByScalar(b, scalar, result);
-    };
-
-    /**
-     * Compares the provided Cartesians componentwise and returns
-     * <code>true</code> if they are equal, <code>false</code> otherwise.
-     *
-     * @param {Cartesian3} [left] The first Cartesian.
-     * @param {Cartesian3} [right] The second Cartesian.
-     * @returns {Boolean} <code>true</code> if left and right are equal, <code>false</code> otherwise.
-     */
-    Cartesian3.equals = function(left, right) {
-            return (left === right) ||
-              ((defined(left)) &&
-               (defined(right)) &&
-               (left.x === right.x) &&
-               (left.y === right.y) &&
-               (left.z === right.z));
-    };
-
-    /**
-     * @private
-     */
-    Cartesian3.equalsArray = function(cartesian, array, offset) {
-        return cartesian.x === array[offset] &&
-               cartesian.y === array[offset + 1] &&
-               cartesian.z === array[offset + 2];
-    };
-
-    /**
-     * Compares the provided Cartesians componentwise and returns
-     * <code>true</code> if they pass an absolute or relative tolerance test,
-     * <code>false</code> otherwise.
-     *
-     * @param {Cartesian3} [left] The first Cartesian.
-     * @param {Cartesian3} [right] The second Cartesian.
-     * @param {Number} relativeEpsilon The relative epsilon tolerance to use for equality testing.
-     * @param {Number} [absoluteEpsilon=relativeEpsilon] The absolute epsilon tolerance to use for equality testing.
-     * @returns {Boolean} <code>true</code> if left and right are within the provided epsilon, <code>false</code> otherwise.
-     */
-    Cartesian3.equalsEpsilon = function(left, right, relativeEpsilon, absoluteEpsilon) {
-        return (left === right) ||
-               (defined(left) &&
-                defined(right) &&
-                CesiumMath.equalsEpsilon(left.x, right.x, relativeEpsilon, absoluteEpsilon) &&
-                CesiumMath.equalsEpsilon(left.y, right.y, relativeEpsilon, absoluteEpsilon) &&
-                CesiumMath.equalsEpsilon(left.z, right.z, relativeEpsilon, absoluteEpsilon));
-    };
-
-    /**
-     * Computes the cross (outer) product of two Cartesians.
-     *
-     * @param {Cartesian3} left The first Cartesian.
-     * @param {Cartesian3} right The second Cartesian.
-     * @param {Cartesian3} result The object onto which to store the result.
-     * @returns {Cartesian3} The cross product.
-     */
-    Cartesian3.cross = function(left, right, result) {
-        //>>includeStart('debug', pragmas.debug);
-        Check.typeOf.object('left', left);
-        Check.typeOf.object('right', right);
-        Check.typeOf.object('result', result);
-        //>>includeEnd('debug');
-
-        var leftX = left.x;
-        var leftY = left.y;
-        var leftZ = left.z;
-        var rightX = right.x;
-        var rightY = right.y;
-        var rightZ = right.z;
-
-        var x = leftY * rightZ - leftZ * rightY;
-        var y = leftZ * rightX - leftX * rightZ;
-        var z = leftX * rightY - leftY * rightX;
-
-        result.x = x;
-        result.y = y;
-        result.z = z;
-        return result;
-    };
-
-    /**
-     * Computes the midpoint between the right and left Cartesian.
-     * @param {Cartesian3} left The first Cartesian.
-     * @param {Cartesian3} right The second Cartesian.
-     * @param {Cartesian3} result The object onto which to store the result.
-     * @returns {Cartesian3} The midpoint.
-     */
-    Cartesian3.midpoint = function(left, right, result) {
-        //>>includeStart('debug', pragmas.debug);
-        Check.typeOf.object('left', left);
-        Check.typeOf.object('right', right);
-        Check.typeOf.object('result', result);
-        //>>includeEnd('debug');
-
-        result.x = (left.x + right.x) * 0.5;
-        result.y = (left.y + right.y) * 0.5;
-        result.z = (left.z + right.z) * 0.5;
-
-        return result;
-    };
-
-    /**
-     * Returns a Cartesian3 position from longitude and latitude values given in degrees.
-     *
-     * @param {Number} longitude The longitude, in degrees
-     * @param {Number} latitude The latitude, in degrees
-     * @param {Number} [height=0.0] The height, in meters, above the ellipsoid.
-     * @param {Ellipsoid} [ellipsoid=Ellipsoid.WGS84] The ellipsoid on which the position lies.
-     * @param {Cartesian3} [result] The object onto which to store the result.
-     * @returns {Cartesian3} The position
-     *
-     * @example
-     * var position = Cesium.Cartesian3.fromDegrees(-115.0, 37.0);
-     */
-    Cartesian3.fromDegrees = function(longitude, latitude, height, ellipsoid, result) {
-        //>>includeStart('debug', pragmas.debug);
-        Check.typeOf.number('longitude', longitude);
-        Check.typeOf.number('latitude', latitude);
-        //>>includeEnd('debug');
-
-        longitude = CesiumMath.toRadians(longitude);
-        latitude = CesiumMath.toRadians(latitude);
-        return Cartesian3.fromRadians(longitude, latitude, height, ellipsoid, result);
-    };
-
-    var scratchN = new Cartesian3();
-    var scratchK = new Cartesian3();
-    var wgs84RadiiSquared = new Cartesian3(6378137.0 * 6378137.0, 6378137.0 * 6378137.0, 6356752.3142451793 * 6356752.3142451793);
-
-    /**
-     * Returns a Cartesian3 position from longitude and latitude values given in radians.
-     *
-     * @param {Number} longitude The longitude, in radians
-     * @param {Number} latitude The latitude, in radians
-     * @param {Number} [height=0.0] The height, in meters, above the ellipsoid.
-     * @param {Ellipsoid} [ellipsoid=Ellipsoid.WGS84] The ellipsoid on which the position lies.
-     * @param {Cartesian3} [result] The object onto which to store the result.
-     * @returns {Cartesian3} The position
-     *
-     * @example
-     * var position = Cesium.Cartesian3.fromRadians(-2.007, 0.645);
-     */
-    Cartesian3.fromRadians = function(longitude, latitude, height, ellipsoid, result) {
-        //>>includeStart('debug', pragmas.debug);
-        Check.typeOf.number('longitude', longitude);
-        Check.typeOf.number('latitude', latitude);
-        //>>includeEnd('debug');
-
-        height = defaultValue(height, 0.0);
-        var radiiSquared = defined(ellipsoid) ? ellipsoid.radiiSquared : wgs84RadiiSquared;
-
-        var cosLatitude = Math.cos(latitude);
-        scratchN.x = cosLatitude * Math.cos(longitude);
-        scratchN.y = cosLatitude * Math.sin(longitude);
-        scratchN.z = Math.sin(latitude);
-        scratchN = Cartesian3.normalize(scratchN, scratchN);
-
-        Cartesian3.multiplyComponents(radiiSquared, scratchN, scratchK);
-        var gamma = Math.sqrt(Cartesian3.dot(scratchN, scratchK));
-        scratchK = Cartesian3.divideByScalar(scratchK, gamma, scratchK);
-        scratchN = Cartesian3.multiplyByScalar(scratchN, height, scratchN);
-
-        if (!defined(result)) {
-            result = new Cartesian3();
-        }
-        return Cartesian3.add(scratchK, scratchN, result);
-    };
-
-    /**
-     * Returns an array of Cartesian3 positions given an array of longitude and latitude values given in degrees.
-     *
-     * @param {Number[]} coordinates A list of longitude and latitude values. Values alternate [longitude, latitude, longitude, latitude...].
-     * @param {Ellipsoid} [ellipsoid=Ellipsoid.WGS84] The ellipsoid on which the coordinates lie.
-     * @param {Cartesian3[]} [result] An array of Cartesian3 objects to store the result.
-     * @returns {Cartesian3[]} The array of positions.
-     *
-     * @example
-     * var positions = Cesium.Cartesian3.fromDegreesArray([-115.0, 37.0, -107.0, 33.0]);
-     */
-    Cartesian3.fromDegreesArray = function(coordinates, ellipsoid, result) {
-        //>>includeStart('debug', pragmas.debug);
-        Check.defined('coordinates', coordinates);
-        if (coordinates.length < 2 || coordinates.length % 2 !== 0) {
-            throw new DeveloperError('the number of coordinates must be a multiple of 2 and at least 2');
-        }
-        //>>includeEnd('debug');
-
-        var length = coordinates.length;
-        if (!defined(result)) {
-            result = new Array(length / 2);
-        } else {
-            result.length = length / 2;
-        }
-
-        for (var i = 0; i < length; i += 2) {
-            var longitude = coordinates[i];
-            var latitude = coordinates[i + 1];
-            var index = i / 2;
-            result[index] = Cartesian3.fromDegrees(longitude, latitude, 0, ellipsoid, result[index]);
-        }
-
-        return result;
-    };
-
-    /**
-     * Returns an array of Cartesian3 positions given an array of longitude and latitude values given in radians.
-     *
-     * @param {Number[]} coordinates A list of longitude and latitude values. Values alternate [longitude, latitude, longitude, latitude...].
-     * @param {Ellipsoid} [ellipsoid=Ellipsoid.WGS84] The ellipsoid on which the coordinates lie.
-     * @param {Cartesian3[]} [result] An array of Cartesian3 objects to store the result.
-     * @returns {Cartesian3[]} The array of positions.
-     *
-     * @example
-     * var positions = Cesium.Cartesian3.fromRadiansArray([-2.007, 0.645, -1.867, .575]);
-     */
-    Cartesian3.fromRadiansArray = function(coordinates, ellipsoid, result) {
-        //>>includeStart('debug', pragmas.debug);
-        Check.defined('coordinates', coordinates);
-        if (coordinates.length < 2 || coordinates.length % 2 !== 0) {
-            throw new DeveloperError('the number of coordinates must be a multiple of 2 and at least 2');
-        }
-        //>>includeEnd('debug');
-
-        var length = coordinates.length;
-        if (!defined(result)) {
-            result = new Array(length / 2);
-        } else {
-            result.length = length / 2;
-        }
-
-        for (var i = 0; i < length; i += 2) {
-            var longitude = coordinates[i];
-            var latitude = coordinates[i + 1];
-            var index = i / 2;
-            result[index] = Cartesian3.fromRadians(longitude, latitude, 0, ellipsoid, result[index]);
-        }
-
-        return result;
-    };
-
-    /**
-     * Returns an array of Cartesian3 positions given an array of longitude, latitude and height values where longitude and latitude are given in degrees.
-     *
-     * @param {Number[]} coordinates A list of longitude, latitude and height values. Values alternate [longitude, latitude, height, longitude, latitude, height...].
-     * @param {Ellipsoid} [ellipsoid=Ellipsoid.WGS84] The ellipsoid on which the position lies.
-     * @param {Cartesian3[]} [result] An array of Cartesian3 objects to store the result.
-     * @returns {Cartesian3[]} The array of positions.
-     *
-     * @example
-     * var positions = Cesium.Cartesian3.fromDegreesArrayHeights([-115.0, 37.0, 100000.0, -107.0, 33.0, 150000.0]);
-     */
-    Cartesian3.fromDegreesArrayHeights = function(coordinates, ellipsoid, result) {
-        //>>includeStart('debug', pragmas.debug);
-        Check.defined('coordinates', coordinates);
-        if (coordinates.length < 3 || coordinates.length % 3 !== 0) {
-            throw new DeveloperError('the number of coordinates must be a multiple of 3 and at least 3');
-        }
-        //>>includeEnd('debug');
-
-        var length = coordinates.length;
-        if (!defined(result)) {
-            result = new Array(length / 3);
-        } else {
-            result.length = length / 3;
-        }
-
-        for (var i = 0; i < length; i += 3) {
-            var longitude = coordinates[i];
-            var latitude = coordinates[i + 1];
-            var height = coordinates[i + 2];
-            var index = i / 3;
-            result[index] = Cartesian3.fromDegrees(longitude, latitude, height, ellipsoid, result[index]);
-        }
-
-        return result;
-    };
-
-    /**
-     * Returns an array of Cartesian3 positions given an array of longitude, latitude and height values where longitude and latitude are given in radians.
-     *
-     * @param {Number[]} coordinates A list of longitude, latitude and height values. Values alternate [longitude, latitude, height, longitude, latitude, height...].
-     * @param {Ellipsoid} [ellipsoid=Ellipsoid.WGS84] The ellipsoid on which the position lies.
-     * @param {Cartesian3[]} [result] An array of Cartesian3 objects to store the result.
-     * @returns {Cartesian3[]} The array of positions.
-     *
-     * @example
-     * var positions = Cesium.Cartesian3.fromRadiansArrayHeights([-2.007, 0.645, 100000.0, -1.867, .575, 150000.0]);
-     */
-    Cartesian3.fromRadiansArrayHeights = function(coordinates, ellipsoid, result) {
-        //>>includeStart('debug', pragmas.debug);
-        Check.defined('coordinates', coordinates);
-        if (coordinates.length < 3 || coordinates.length % 3 !== 0) {
-            throw new DeveloperError('the number of coordinates must be a multiple of 3 and at least 3');
-        }
-        //>>includeEnd('debug');
-
-        var length = coordinates.length;
-        if (!defined(result)) {
-            result = new Array(length / 3);
-        } else {
-            result.length = length / 3;
-        }
-
-        for (var i = 0; i < length; i += 3) {
-            var longitude = coordinates[i];
-            var latitude = coordinates[i + 1];
-            var height = coordinates[i + 2];
-            var index = i / 3;
-            result[index] = Cartesian3.fromRadians(longitude, latitude, height, ellipsoid, result[index]);
-        }
-
-        return result;
-    };
-
-    /**
-     * An immutable Cartesian3 instance initialized to (0.0, 0.0, 0.0).
-     *
-     * @type {Cartesian3}
-     * @constant
-     */
-    Cartesian3.ZERO = freezeObject(new Cartesian3(0.0, 0.0, 0.0));
-
-    /**
-     * An immutable Cartesian3 instance initialized to (1.0, 0.0, 0.0).
-     *
-     * @type {Cartesian3}
-     * @constant
-     */
-    Cartesian3.UNIT_X = freezeObject(new Cartesian3(1.0, 0.0, 0.0));
-
-    /**
-     * An immutable Cartesian3 instance initialized to (0.0, 1.0, 0.0).
-     *
-     * @type {Cartesian3}
-     * @constant
-     */
-    Cartesian3.UNIT_Y = freezeObject(new Cartesian3(0.0, 1.0, 0.0));
-
-    /**
-     * An immutable Cartesian3 instance initialized to (0.0, 0.0, 1.0).
-     *
-     * @type {Cartesian3}
-     * @constant
-     */
-    Cartesian3.UNIT_Z = freezeObject(new Cartesian3(0.0, 0.0, 1.0));
-
-    /**
-     * Duplicates this Cartesian3 instance.
-     *
-     * @param {Cartesian3} [result] The object onto which to store the result.
-     * @returns {Cartesian3} The modified result parameter or a new Cartesian3 instance if one was not provided.
-     */
-    Cartesian3.prototype.clone = function(result) {
-        return Cartesian3.clone(this, result);
-    };
-
-    /**
-     * Compares this Cartesian against the provided Cartesian componentwise and returns
-     * <code>true</code> if they are equal, <code>false</code> otherwise.
-     *
-     * @param {Cartesian3} [right] The right hand side Cartesian.
-     * @returns {Boolean} <code>true</code> if they are equal, <code>false</code> otherwise.
-     */
-    Cartesian3.prototype.equals = function(right) {
-        return Cartesian3.equals(this, right);
-    };
-
-    /**
-     * Compares this Cartesian against the provided Cartesian componentwise and returns
-     * <code>true</code> if they pass an absolute or relative tolerance test,
-     * <code>false</code> otherwise.
-     *
-     * @param {Cartesian3} [right] The right hand side Cartesian.
-     * @param {Number} relativeEpsilon The relative epsilon tolerance to use for equality testing.
-     * @param {Number} [absoluteEpsilon=relativeEpsilon] The absolute epsilon tolerance to use for equality testing.
-     * @returns {Boolean} <code>true</code> if they are within the provided epsilon, <code>false</code> otherwise.
-     */
-    Cartesian3.prototype.equalsEpsilon = function(right, relativeEpsilon, absoluteEpsilon) {
-        return Cartesian3.equalsEpsilon(this, right, relativeEpsilon, absoluteEpsilon);
-    };
-
-    /**
-     * Creates a string representing this Cartesian in the format '(x, y, z)'.
-     *
-     * @returns {String} A string representing this Cartesian in the format '(x, y, z)'.
-     */
-    Cartesian3.prototype.toString = function() {
-        return '(' + this.x + ', ' + this.y + ', ' + this.z + ')';
-    };
-=======
   } else if (f.y <= f.z) {
     result = Cartesian3.clone(Cartesian3.UNIT_Y, result);
   } else {
@@ -2222,5 +1177,4 @@
 Cartesian3.prototype.toString = function () {
   return "(" + this.x + ", " + this.y + ", " + this.z + ")";
 };
->>>>>>> 4e931e31
 export default Cartesian3;