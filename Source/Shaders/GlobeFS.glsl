uniform vec4 u_initialColor;

#if TEXTURE_UNITS > 0
uniform sampler2D u_dayTextures[TEXTURE_UNITS];
uniform vec4 u_dayTextureTranslationAndScale[TEXTURE_UNITS];
uniform bool u_dayTextureUseWebMercatorT[TEXTURE_UNITS];

#ifdef APPLY_ALPHA
uniform float u_dayTextureAlpha[TEXTURE_UNITS];
#endif

#ifdef APPLY_SPLIT
uniform float u_dayTextureSplit[TEXTURE_UNITS];
#endif

#ifdef APPLY_BRIGHTNESS
uniform float u_dayTextureBrightness[TEXTURE_UNITS];
#endif

#ifdef APPLY_CONTRAST
uniform float u_dayTextureContrast[TEXTURE_UNITS];
#endif

#ifdef APPLY_HUE
uniform float u_dayTextureHue[TEXTURE_UNITS];
#endif

#ifdef APPLY_SATURATION
uniform float u_dayTextureSaturation[TEXTURE_UNITS];
#endif

#ifdef APPLY_GAMMA
uniform float u_dayTextureOneOverGamma[TEXTURE_UNITS];
#endif

#ifdef APPLY_IMAGERY_CUTOUT
uniform vec4 u_dayTextureCutoutRectangles[TEXTURE_UNITS];
#endif

uniform vec4 u_dayTextureTexCoordsRectangle[TEXTURE_UNITS];
#endif

#ifdef SHOW_REFLECTIVE_OCEAN
uniform sampler2D u_waterMask;
uniform vec4 u_waterMaskTranslationAndScale;
uniform float u_zoomedOutOceanSpecularIntensity;
#endif

#ifdef SHOW_OCEAN_WAVES
uniform sampler2D u_oceanNormalMap;
#endif

#if defined(ENABLE_DAYNIGHT_SHADING) || defined(GROUND_ATMOSPHERE)
uniform vec2 u_lightingFadeDistance;
#endif

#ifdef TILE_LIMIT_RECTANGLE
uniform vec4 u_cartographicLimitRectangle;
#endif

#ifdef GROUND_ATMOSPHERE
uniform vec2 u_nightFadeDistance;
#endif

#ifdef ENABLE_CLIPPING_PLANES
uniform sampler2D u_clippingPlanes;
uniform mat4 u_clippingPlanesMatrix;
uniform vec4 u_clippingPlanesEdgeStyle;
#endif

#if defined(FOG) && (defined(ENABLE_VERTEX_LIGHTING) || defined(ENABLE_DAYNIGHT_SHADING)) || defined(GROUND_ATMOSPHERE)
uniform float u_minimumBrightness;
#endif

<<<<<<< HEAD
#ifdef HIGHLIGHT_FILL_TILE
uniform vec4 u_fillHighlightColor;
=======
#ifdef COLOR_CORRECT
uniform vec3 u_hsbShift; // Hue, saturation, brightness
>>>>>>> cfb15cbe
#endif

varying vec3 v_positionMC;
varying vec3 v_positionEC;
varying vec3 v_textureCoordinates;
varying vec3 v_normalMC;
varying vec3 v_normalEC;

#ifdef APPLY_MATERIAL
varying float v_height;
varying float v_slope;
#endif

#if defined(FOG) || defined(GROUND_ATMOSPHERE)
varying float v_distance;
varying vec3 v_fogRayleighColor;
varying vec3 v_fogMieColor;
#endif

#ifdef GROUND_ATMOSPHERE
varying vec3 v_rayleighColor;
varying vec3 v_mieColor;
#endif

vec4 sampleAndBlend(
    vec4 previousColor,
    sampler2D textureToSample,
    vec2 tileTextureCoordinates,
    vec4 textureCoordinateRectangle,
    vec4 textureCoordinateTranslationAndScale,
    float textureAlpha,
    float textureBrightness,
    float textureContrast,
    float textureHue,
    float textureSaturation,
    float textureOneOverGamma,
    float split)
{
    // This crazy step stuff sets the alpha to 0.0 if this following condition is true:
    //    tileTextureCoordinates.s < textureCoordinateRectangle.s ||
    //    tileTextureCoordinates.s > textureCoordinateRectangle.p ||
    //    tileTextureCoordinates.t < textureCoordinateRectangle.t ||
    //    tileTextureCoordinates.t > textureCoordinateRectangle.q
    // In other words, the alpha is zero if the fragment is outside the rectangle
    // covered by this texture.  Would an actual 'if' yield better performance?
    vec2 alphaMultiplier = step(textureCoordinateRectangle.st, tileTextureCoordinates);
    textureAlpha = textureAlpha * alphaMultiplier.x * alphaMultiplier.y;

    alphaMultiplier = step(vec2(0.0), textureCoordinateRectangle.pq - tileTextureCoordinates);
    textureAlpha = textureAlpha * alphaMultiplier.x * alphaMultiplier.y;

    vec2 translation = textureCoordinateTranslationAndScale.xy;
    vec2 scale = textureCoordinateTranslationAndScale.zw;
    vec2 textureCoordinates = tileTextureCoordinates * scale + translation;
    vec4 value = texture2D(textureToSample, textureCoordinates);
    vec3 color = value.rgb;
    float alpha = value.a;

#ifdef APPLY_SPLIT
    float splitPosition = czm_imagerySplitPosition;
    // Split to the left
    if (split < 0.0 && gl_FragCoord.x > splitPosition) {
       alpha = 0.0;
    }
    // Split to the right
    else if (split > 0.0 && gl_FragCoord.x < splitPosition) {
       alpha = 0.0;
    }
#endif

#ifdef APPLY_BRIGHTNESS
    color = mix(vec3(0.0), color, textureBrightness);
#endif

#ifdef APPLY_CONTRAST
    color = mix(vec3(0.5), color, textureContrast);
#endif

#ifdef APPLY_HUE
    color = czm_hue(color, textureHue);
#endif

#ifdef APPLY_SATURATION
    color = czm_saturation(color, textureSaturation);
#endif

#ifdef APPLY_GAMMA
    color = pow(color, vec3(textureOneOverGamma));
#endif

    float sourceAlpha = alpha * textureAlpha;
    float outAlpha = mix(previousColor.a, 1.0, sourceAlpha);
    vec3 outColor = mix(previousColor.rgb * previousColor.a, color, sourceAlpha) / outAlpha;
    return vec4(outColor, outAlpha);
}

vec3 colorCorrect(vec3 rgb) {
#ifdef COLOR_CORRECT
    // Convert rgb color to hsb
    vec3 hsb = czm_RGBToHSB(rgb);
    // Perform hsb shift
    hsb.x += u_hsbShift.x; // hue
    hsb.y = clamp(hsb.y + u_hsbShift.y, 0.0, 1.0); // saturation
    hsb.z = hsb.z > czm_epsilon7 ? hsb.z + u_hsbShift.z : 0.0; // brightness
    // Convert shifted hsb back to rgb
    rgb = czm_HSBToRGB(hsb);
#endif
    return rgb;
}

vec4 computeDayColor(vec4 initialColor, vec3 textureCoordinates);
vec4 computeWaterColor(vec3 positionEyeCoordinates, vec2 textureCoordinates, mat3 enuToEye, vec4 imageryColor, float specularMapValue, float fade);

void main()
{
#ifdef TILE_LIMIT_RECTANGLE
    if (v_textureCoordinates.x < u_cartographicLimitRectangle.x || u_cartographicLimitRectangle.z < v_textureCoordinates.x ||
        v_textureCoordinates.y < u_cartographicLimitRectangle.y || u_cartographicLimitRectangle.w < v_textureCoordinates.y)
        {
            discard;
        }
#endif

#ifdef ENABLE_CLIPPING_PLANES
    float clipDistance = clip(gl_FragCoord, u_clippingPlanes, u_clippingPlanesMatrix);
#endif

    // The clamp below works around an apparent bug in Chrome Canary v23.0.1241.0
    // where the fragment shader sees textures coordinates < 0.0 and > 1.0 for the
    // fragments on the edges of tiles even though the vertex shader is outputting
    // coordinates strictly in the 0-1 range.
    vec4 color = computeDayColor(u_initialColor, clamp(v_textureCoordinates, 0.0, 1.0));

#ifdef SHOW_TILE_BOUNDARIES
    if (v_textureCoordinates.x < (1.0/256.0) || v_textureCoordinates.x > (255.0/256.0) ||
        v_textureCoordinates.y < (1.0/256.0) || v_textureCoordinates.y > (255.0/256.0))
    {
        color = vec4(1.0, 0.0, 0.0, 1.0);
    }
#endif

#if defined(SHOW_REFLECTIVE_OCEAN) || defined(ENABLE_DAYNIGHT_SHADING)
    vec3 normalMC = czm_geodeticSurfaceNormal(v_positionMC, vec3(0.0), vec3(1.0));   // normalized surface normal in model coordinates
    vec3 normalEC = czm_normal3D * normalMC;                                         // normalized surface normal in eye coordiantes
#endif

#if defined(ENABLE_DAYNIGHT_SHADING) || defined(GROUND_ATMOSPHERE)
    float cameraDist;
    if (czm_sceneMode == czm_sceneMode2D)
    {
        cameraDist = max(czm_frustumPlanes.x - czm_frustumPlanes.y, czm_frustumPlanes.w - czm_frustumPlanes.z) * 0.5;
    }
    else if (czm_sceneMode == czm_sceneModeColumbusView)
    {
        cameraDist = -czm_view[3].z;
    }
    else
    {
        cameraDist = length(czm_view[3]);
    }
    float fadeOutDist = u_lightingFadeDistance.x;
    float fadeInDist = u_lightingFadeDistance.y;
    if (czm_sceneMode != czm_sceneMode3D) {
        vec3 radii = czm_getWgs84EllipsoidEC().radii;
        float maxRadii = max(radii.x, max(radii.y, radii.z));
        fadeOutDist -= maxRadii;
        fadeInDist -= maxRadii;
    }
    float fade = clamp((cameraDist - fadeOutDist) / (fadeInDist - fadeOutDist), 0.0, 1.0);
#else
    float fade = 0.0;
#endif

#ifdef SHOW_REFLECTIVE_OCEAN
    vec2 waterMaskTranslation = u_waterMaskTranslationAndScale.xy;
    vec2 waterMaskScale = u_waterMaskTranslationAndScale.zw;
    vec2 waterMaskTextureCoordinates = v_textureCoordinates.xy * waterMaskScale + waterMaskTranslation;
    waterMaskTextureCoordinates.y = 1.0 - waterMaskTextureCoordinates.y;

    float mask = texture2D(u_waterMask, waterMaskTextureCoordinates).r;

    if (mask > 0.0)
    {
        mat3 enuToEye = czm_eastNorthUpToEyeCoordinates(v_positionMC, normalEC);

        vec2 ellipsoidTextureCoordinates = czm_ellipsoidWgs84TextureCoordinates(normalMC);
        vec2 ellipsoidFlippedTextureCoordinates = czm_ellipsoidWgs84TextureCoordinates(normalMC.zyx);

        vec2 textureCoordinates = mix(ellipsoidTextureCoordinates, ellipsoidFlippedTextureCoordinates, czm_morphTime * smoothstep(0.9, 0.95, normalMC.z));

        color = computeWaterColor(v_positionEC, textureCoordinates, enuToEye, color, mask, fade);
    }
#endif

#ifdef APPLY_MATERIAL
    czm_materialInput materialInput;
    materialInput.st = v_textureCoordinates.st;
    materialInput.normalEC = normalize(v_normalEC);
    materialInput.slope = v_slope;
    materialInput.height = v_height;
    czm_material material = czm_getMaterial(materialInput);
    color.xyz = mix(color.xyz, material.diffuse, material.alpha);
#endif

#if defined(ENABLE_VERTEX_LIGHTING)
    float diffuseIntensity = clamp(czm_getLambertDiffuse(czm_sunDirectionEC, normalize(v_normalEC)) * 0.9 + 0.3, 0.0, 1.0);
    vec4 finalColor = vec4(color.rgb * diffuseIntensity, color.a);
#elif defined(ENABLE_DAYNIGHT_SHADING)
    float diffuseIntensity = clamp(czm_getLambertDiffuse(czm_sunDirectionEC, normalEC) * 5.0 + 0.3, 0.0, 1.0);
    diffuseIntensity = mix(1.0, diffuseIntensity, fade);
    vec4 finalColor = vec4(color.rgb * diffuseIntensity, color.a);
#else
    vec4 finalColor = color;
#endif

#ifdef ENABLE_CLIPPING_PLANES
    vec4 clippingPlanesEdgeColor = vec4(1.0);
    clippingPlanesEdgeColor.rgb = u_clippingPlanesEdgeStyle.rgb;
    float clippingPlanesEdgeWidth = u_clippingPlanesEdgeStyle.a;

    if (clipDistance < clippingPlanesEdgeWidth)
    {
        finalColor = clippingPlanesEdgeColor;
    }
#endif

#ifdef HIGHLIGHT_FILL_TILE
    finalColor = vec4(mix(finalColor.rgb, u_fillHighlightColor.rgb, u_fillHighlightColor.a), finalColor.a);
#endif

#if defined(FOG) || defined(GROUND_ATMOSPHERE)
    const float fExposure = 2.0;
    vec3 fogColor = colorCorrect(v_fogMieColor) + finalColor.rgb * colorCorrect(v_fogRayleighColor);
    fogColor = vec3(1.0) - exp(-fExposure * fogColor);
#endif

#ifdef FOG
#if defined(ENABLE_VERTEX_LIGHTING) || defined(ENABLE_DAYNIGHT_SHADING)
    float darken = clamp(dot(normalize(czm_viewerPositionWC), normalize(czm_sunPositionWC)), u_minimumBrightness, 1.0);
    fogColor *= darken;
#endif

    finalColor = vec4(czm_fog(v_distance, finalColor.rgb, fogColor), finalColor.a);
#endif

#ifdef GROUND_ATMOSPHERE
    if (czm_sceneMode != czm_sceneMode3D)
    {
        gl_FragColor = finalColor;
        return;
    }

#if defined(PER_FRAGMENT_GROUND_ATMOSPHERE) && (defined(ENABLE_DAYNIGHT_SHADING) || defined(ENABLE_VERTEX_LIGHTING))
    czm_ellipsoid ellipsoid = czm_getWgs84EllipsoidEC();

    float mpp = czm_metersPerPixel(vec4(0.0, 0.0, -czm_currentFrustum.x, 1.0));
    vec2 xy = gl_FragCoord.xy / czm_viewport.zw * 2.0 - vec2(1.0);
    xy *= czm_viewport.zw * mpp * 0.5;

    vec3 direction = normalize(vec3(xy, -czm_currentFrustum.x));
    czm_ray ray = czm_ray(vec3(0.0), direction);

    czm_raySegment intersection = czm_rayEllipsoidIntersectionInterval(ray, ellipsoid);

    vec3 ellipsoidPosition = czm_pointAlongRay(ray, intersection.start);
    ellipsoidPosition = (czm_inverseView * vec4(ellipsoidPosition, 1.0)).xyz;
    AtmosphereColor atmosColor = computeGroundAtmosphereFromSpace(ellipsoidPosition, true);

    vec3 groundAtmosphereColor = colorCorrect(atmosColor.mie) + finalColor.rgb * colorCorrect(atmosColor.rayleigh);
    groundAtmosphereColor = vec3(1.0) - exp(-fExposure * groundAtmosphereColor);

    fadeInDist = u_nightFadeDistance.x;
    fadeOutDist = u_nightFadeDistance.y;

    float sunlitAtmosphereIntensity = clamp((cameraDist - fadeOutDist) / (fadeInDist - fadeOutDist), 0.0, 1.0);
    groundAtmosphereColor = mix(groundAtmosphereColor, fogColor, sunlitAtmosphereIntensity);
#else
    vec3 groundAtmosphereColor = fogColor;
#endif

    finalColor = vec4(mix(finalColor.rgb, groundAtmosphereColor, fade), finalColor.a);
#endif

    gl_FragColor = finalColor;
}

#ifdef SHOW_REFLECTIVE_OCEAN

float waveFade(float edge0, float edge1, float x)
{
    float y = clamp((x - edge0) / (edge1 - edge0), 0.0, 1.0);
    return pow(1.0 - y, 5.0);
}

float linearFade(float edge0, float edge1, float x)
{
    return clamp((x - edge0) / (edge1 - edge0), 0.0, 1.0);
}

// Based on water rendering by Jonas Wagner:
// http://29a.ch/2012/7/19/webgl-terrain-rendering-water-fog

// low altitude wave settings
const float oceanFrequencyLowAltitude = 825000.0;
const float oceanAnimationSpeedLowAltitude = 0.004;
const float oceanOneOverAmplitudeLowAltitude = 1.0 / 2.0;
const float oceanSpecularIntensity = 0.5;

// high altitude wave settings
const float oceanFrequencyHighAltitude = 125000.0;
const float oceanAnimationSpeedHighAltitude = 0.008;
const float oceanOneOverAmplitudeHighAltitude = 1.0 / 2.0;

vec4 computeWaterColor(vec3 positionEyeCoordinates, vec2 textureCoordinates, mat3 enuToEye, vec4 imageryColor, float maskValue, float fade)
{
    vec3 positionToEyeEC = -positionEyeCoordinates;
    float positionToEyeECLength = length(positionToEyeEC);

    // The double normalize below works around a bug in Firefox on Android devices.
    vec3 normalizedpositionToEyeEC = normalize(normalize(positionToEyeEC));

    // Fade out the waves as the camera moves far from the surface.
    float waveIntensity = waveFade(70000.0, 1000000.0, positionToEyeECLength);

#ifdef SHOW_OCEAN_WAVES
    // high altitude waves
    float time = czm_frameNumber * oceanAnimationSpeedHighAltitude;
    vec4 noise = czm_getWaterNoise(u_oceanNormalMap, textureCoordinates * oceanFrequencyHighAltitude, time, 0.0);
    vec3 normalTangentSpaceHighAltitude = vec3(noise.xy, noise.z * oceanOneOverAmplitudeHighAltitude);

    // low altitude waves
    time = czm_frameNumber * oceanAnimationSpeedLowAltitude;
    noise = czm_getWaterNoise(u_oceanNormalMap, textureCoordinates * oceanFrequencyLowAltitude, time, 0.0);
    vec3 normalTangentSpaceLowAltitude = vec3(noise.xy, noise.z * oceanOneOverAmplitudeLowAltitude);

    // blend the 2 wave layers based on distance to surface
    float highAltitudeFade = linearFade(0.0, 60000.0, positionToEyeECLength);
    float lowAltitudeFade = 1.0 - linearFade(20000.0, 60000.0, positionToEyeECLength);
    vec3 normalTangentSpace =
        (highAltitudeFade * normalTangentSpaceHighAltitude) +
        (lowAltitudeFade * normalTangentSpaceLowAltitude);
    normalTangentSpace = normalize(normalTangentSpace);

    // fade out the normal perturbation as we move farther from the water surface
    normalTangentSpace.xy *= waveIntensity;
    normalTangentSpace = normalize(normalTangentSpace);
#else
    vec3 normalTangentSpace = vec3(0.0, 0.0, 1.0);
#endif

    vec3 normalEC = enuToEye * normalTangentSpace;

    const vec3 waveHighlightColor = vec3(0.3, 0.45, 0.6);

    // Use diffuse light to highlight the waves
    float diffuseIntensity = czm_getLambertDiffuse(czm_sunDirectionEC, normalEC) * maskValue;
    vec3 diffuseHighlight = waveHighlightColor * diffuseIntensity * (1.0 - fade);

#ifdef SHOW_OCEAN_WAVES
    // Where diffuse light is low or non-existent, use wave highlights based solely on
    // the wave bumpiness and no particular light direction.
    float tsPerturbationRatio = normalTangentSpace.z;
    vec3 nonDiffuseHighlight = mix(waveHighlightColor * 5.0 * (1.0 - tsPerturbationRatio), vec3(0.0), diffuseIntensity);
#else
    vec3 nonDiffuseHighlight = vec3(0.0);
#endif

    // Add specular highlights in 3D, and in all modes when zoomed in.
    float specularIntensity = czm_getSpecular(czm_sunDirectionEC, normalizedpositionToEyeEC, normalEC, 10.0) + 0.25 * czm_getSpecular(czm_moonDirectionEC, normalizedpositionToEyeEC, normalEC, 10.0);
    float surfaceReflectance = mix(0.0, mix(u_zoomedOutOceanSpecularIntensity, oceanSpecularIntensity, waveIntensity), maskValue);
    float specular = specularIntensity * surfaceReflectance;

    return vec4(imageryColor.rgb + diffuseHighlight + nonDiffuseHighlight + specular, imageryColor.a);
}

#endif // #ifdef SHOW_REFLECTIVE_OCEAN<|MERGE_RESOLUTION|>--- conflicted
+++ resolved
@@ -72,13 +72,12 @@
 uniform float u_minimumBrightness;
 #endif
 
-<<<<<<< HEAD
+#ifdef COLOR_CORRECT
+uniform vec3 u_hsbShift; // Hue, saturation, brightness
+#endif
+
 #ifdef HIGHLIGHT_FILL_TILE
 uniform vec4 u_fillHighlightColor;
-=======
-#ifdef COLOR_CORRECT
-uniform vec3 u_hsbShift; // Hue, saturation, brightness
->>>>>>> cfb15cbe
 #endif
 
 varying vec3 v_positionMC;
