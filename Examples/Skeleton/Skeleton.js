--- conflicted
+++ resolved
@@ -20,21 +20,9 @@
 //        numberOfLevelZeroTilesY : 2
 //    }));
 
-<<<<<<< HEAD
 //    var terrainProvider = new Cesium.ArcGisImageServerTerrainProvider({
 //        url : 'http://elevation.arcgisonline.com/ArcGIS/rest/services/WorldElevation/DTMEllipsoidal/ImageServer',
 //        token : 'fKo4wmpAI8RNigtUm3lpcMz534bIfR87_t5id38ibmwZ0pBUmMiQflAlJNbOo4Zpi4ke7qWqwvs4LEMUV0PdhA..',
-=======
-    var terrainProvider = new Cesium.ArcGisImageServerTerrainProvider({
-        url : 'http://elevation.arcgisonline.com/ArcGIS/rest/services/WorldElevation/DTMEllipsoidal/ImageServer',
-        token : 'YK6uvc505zPgXuqRyrr1CPrqwxrtWkJmMb6S02eczeWz2XAOlFQeRfllYIiugA1oF3sXG9kFnRBxYL1Y_QFyog..',
-        proxy : new Cesium.DefaultProxy('/terrain/')
-    });
-
-//    var terrainProvider = new Cesium.WebMapServiceTerrainProvider({
-//        url : 'http://localhost:8081/geoserver/terrain/wms',
-//        layerName : 'terrain:SRTM',
->>>>>>> 998ec335
 //        proxy : new Cesium.DefaultProxy('/terrain/')
 //    });
 
