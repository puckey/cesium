--- conflicted
+++ resolved
@@ -137,362 +137,5 @@
                 window.alert('Unknown theme: ' + theme);
             }
         }
-<<<<<<< HEAD
-
-        var ellipsoid = viewer.centralBody.getEllipsoid();
-
-        var geometry = new GeometryInstance({
-            geometry : new ExtentGeometry({
-                vertexFormat : PerInstanceColorAppearance.VERTEX_FORMAT,
-                extent : new Extent(
-                    CesiumMath.toRadians(-180.0),
-                    CesiumMath.toRadians(50.0),
-                    CesiumMath.toRadians(180.0),
-                    CesiumMath.toRadians(90.0)),
-                granularity : 0.006                     // More than 64K vertices
-            }),
-            pickData : 'geometry',
-            color : Color.CORNFLOWERBLUE
-        });
-
-        var geometry1 = new GeometryInstance({
-            geometry : new ExtentGeometry({
-                vertexFormat : PerInstanceColorAppearance.VERTEX_FORMAT,
-                extent : new Extent(
-                        CesiumMath.toRadians(-90.0),
-                        CesiumMath.toRadians(10.0),
-                        CesiumMath.toRadians(-70.0),
-                        CesiumMath.toRadians(20.0)),
-                rotation: CesiumMath.toRadians(30),
-                height: 300000,
-                extrudedOptions: {
-                    height: 600000
-                }
-            }),
-            pickData: 'geometry1',
-            color: Color.BLUEVIOLET.clone()
-        });
-        geometry1.color.alpha = 0.5;
-
-        var geometry2 = new GeometryInstance({
-            geometry : new EllipsoidGeometry({
-                vertexFormat : VertexFormat.ALL,
-//                vertexFormat : PerInstanceColorAppearance.VERTEX_FORMAT,
-                ellipsoid : new Ellipsoid(500000.0, 500000.0, 1000000.0)
-            }),
-            modelMatrix : Matrix4.multiplyByTranslation(Transforms.eastNorthUpToFixedFrame(
-                ellipsoid.cartographicToCartesian(Cartographic.fromDegrees(-95.59777, 40.03883))), new Cartesian3(0.0, 0.0, 500000.0)),
-            pickData : 'geometry2',
-            color : Color.AQUAMARINE.clone()
-        });
-        geometry2.color.alpha = 0.5;
-        var geometry3 = new GeometryInstance({
-            geometry : new BoxGeometry({
-                vertexFormat : PerInstanceColorAppearance.VERTEX_FORMAT,
-                dimensions : new Cartesian3(1000000.0, 1000000.0, 2000000.0)
-            }),
-            modelMatrix : Matrix4.multiplyByTranslation(Transforms.eastNorthUpToFixedFrame(
-                ellipsoid.cartographicToCartesian(Cartographic.fromDegrees(-75.59777, 40.03883))), new Cartesian3(0.0, 0.0, 3000000.0)),
-            pickData : 'geometry3',
-            color : Color.BLANCHEDALMOND
-        });
-        var geometry4 = new GeometryInstance({
-            geometry : new EllipseGeometry({
-                vertexFormat : PerInstanceColorAppearance.VERTEX_FORMAT,
-                ellipsoid : ellipsoid,
-                center : ellipsoid.cartographicToCartesian(Cartographic.fromDegrees(-100, 20)),
-                semiMinorAxis : 500000.0,
-                semiMajorAxis : 1000000.0,
-                bearing : CesiumMath.PI_OVER_FOUR,
-                height : 1000000.0
-            }),
-            pickData : 'geometry4',
-            color : new Color(1.0, 1.0, 0.0, 0.5)
-        });
-        var primitive = new Primitive({
-            geometryInstances : [geometry, geometry1, geometry2, geometry3, geometry4],
-            appearance : new PerInstanceColorAppearance({
-                closed : true
-            })
-        });
-        scene.getPrimitives().add(primitive);
-
-        scene.getPrimitives().add(createTangentSpaceDebugPrimitive({
-            geometry : geometry2.geometry,
-            length : 10000.0,
-            modelMatrix : geometry2.modelMatrix
-        }));
-
-        var m = new Material({
-            context : viewer.scene.getContext(),
-            fabric : {
-                materials : {
-                    diffuseMaterial : {
-                        type : 'DiffuseMap',
-                        uniforms : {
-                            image : '../Sandcastle/images/bumpmap.png'
-                        }
-                    },
-                    normalMap : {
-                        type : 'NormalMap',
-                        uniforms : {
-                            image : '../Sandcastle/images/normalmap.png',
-                            strength : 0.6
-                        }
-                    }
-                },
-                components : {
-                    diffuse : 'diffuseMaterial.diffuse',
-                    specular : 0.01,
-                    normal : 'normalMap.normal'
-                }
-            }
-        });
-        var rs = {
-            depthTest : {
-                enabled : true
-            }
-        };
-        var appearance = new MaterialAppearance({
-            materialSupport :  MaterialAppearance.MaterialSupport.ALL,
-            material : m,
-            renderState : rs
-        });
-        var geometry5 = new GeometryInstance({
-            geometry : new EllipsoidGeometry({
-                vertexFormat : MaterialAppearance.MaterialSupport.ALL.vertexFormat,
-                ellipsoid : new Ellipsoid(1000000.0, 500000.0, 500000.0)
-            }),
-            modelMatrix : Matrix4.multiplyByTranslation(Transforms.eastNorthUpToFixedFrame(
-                ellipsoid.cartographicToCartesian(Cartographic.fromDegrees(-75.59777, 40.03883))), new Cartesian3(0.0, 0.0, 4500000.0)),
-            pickData : 'geometry5'
-        });
-        scene.getPrimitives().add(new Primitive({
-            geometryInstances : geometry5,
-            appearance :appearance,
-            vertexCacheOptimize : false,
-            releaseGeometryInstances : true,
-            transformToWorldCoordinates : false
-        }));
-
-        var polygonGeometry = new GeometryInstance({
-            geometry : new PolygonGeometry({
-                vertexFormat : EllipsoidSurfaceAppearance.VERTEX_FORMAT,
-                polygonHierarchy : {
-                    positions : ellipsoid.cartographicArrayToCartesianArray([
-                        Cartographic.fromDegrees(-109.0, 30.0),
-                        Cartographic.fromDegrees(-95.0, 30.0),
-                        Cartographic.fromDegrees(-95.0, 40.0),
-                        Cartographic.fromDegrees(-109.0, 40.0)
-                    ]),
-                    holes : [{
-                        positions : ellipsoid.cartographicArrayToCartesianArray([
-                            Cartographic.fromDegrees(-107.0, 31.0),
-                            Cartographic.fromDegrees(-107.0, 39.0),
-                            Cartographic.fromDegrees(-97.0, 39.0),
-                            Cartographic.fromDegrees(-97.0, 31.0)
-                        ]),
-                        holes : [{
-                            positions : ellipsoid.cartographicArrayToCartesianArray([
-                                Cartographic.fromDegrees(-105.0, 33.0),
-                                Cartographic.fromDegrees(-99.0, 33.0),
-                                Cartographic.fromDegrees(-99.0, 37.0),
-                                Cartographic.fromDegrees(-105.0, 37.0)
-                                ]),
-                            holes : [{
-                                positions : ellipsoid.cartographicArrayToCartesianArray([
-                                    Cartographic.fromDegrees(-103.0, 34.0),
-                                    Cartographic.fromDegrees(-101.0, 34.0),
-                                    Cartographic.fromDegrees(-101.0, 36.0),
-                                    Cartographic.fromDegrees(-103.0, 36.0)
-                                ])
-                            }]
-                        }]
-                    }]
-                },
-                height : 3000000.0,
-                stRotation : 0.523598776
-            }),
-            pickData : 'polygon3'
-        });
-        var polygonPrimitive = new Primitive({
-            geometryInstances : polygonGeometry,
-            appearance : new EllipsoidSurfaceAppearance({
-                material : Material.fromType(scene.getContext(), 'Stripe'),
-                aboveGround : true,
-                translucent : false,
-                flat : true
-            })
-        });
-        scene.getPrimitives().add(polygonPrimitive);
-
-        var wall = new GeometryInstance({
-            geometry : new WallGeometry({
-                vertexFormat : MaterialAppearance.MaterialSupport.TEXTURED.vertexFormat,
-                positions    : ellipsoid.cartographicArrayToCartesianArray([
-                    Cartographic.fromDegrees(-125.0, 37.0, 100000.0),
-                    Cartographic.fromDegrees(-125.0, 38.0, 100000.0),
-                    Cartographic.fromDegrees(-120.0, 38.0, 100000.0),
-                    Cartographic.fromDegrees(-120.0, 37.0, 100000.0),
-                    Cartographic.fromDegrees(-125.0, 37.0, 100000.0)
-                ])
-            })
-            // pickData is undefined here for testing
-        });
-        var wallPrimitive = new Primitive({
-            geometryInstances : wall,
-            appearance : new MaterialAppearance({
-                materialSupport : MaterialAppearance.MaterialSupport.TEXTURED,
-                material : Material.fromType(scene.getContext(), 'Checkerboard'),
-                faceForward : true
-            }),
-            allowColumbusView : false
-        });
-        wallPrimitive.appearance.material.uniforms.repeat = { x : 20.0, y : 6.0 };
-        scene.getPrimitives().add(wallPrimitive);
-
-        scene.getPrimitives().add(new Primitive({
-            geometryInstances : new GeometryInstance({
-                geometry : new WallGeometry({
-                    vertexFormat : VertexFormat.ALL,
-                    positions    : ellipsoid.cartographicArrayToCartesianArray([
-                        Cartographic.fromDegrees(-5.0, -5.0, 500000.0),
-                        Cartographic.fromDegrees( 5.0, -5.0, 600000.0),
-                        Cartographic.fromDegrees( 5.0,  5.0, 600000.0),
-                        Cartographic.fromDegrees(-5.0,  5.0, 500000.0),
-                        Cartographic.fromDegrees(-5.0, -5.0, 500000.0)
-                    ]),
-                    bottom : 400000.0
-                })
-            }),
-            appearance : new DebugAppearance({
-                attributeName : 'normal'
-            })
-        }));
-
-        var customWithIndices = new GeometryInstance({
-           geometry : new Geometry({
-               attributes : {
-                   position : new GeometryAttribute({
-                        componentDatatype : ComponentDatatype.DOUBLE,
-                        componentsPerAttribute : 3,
-                        values : new Float64Array([
-                            7000000.0, 0.0, 0.0,
-                            7000000.0, 1000000.0, 0.0,
-                            7000000.0, 0.0, 1000000.0
-                        ])
-                   })
-               },
-               indices : new Uint16Array([0, 1, 1, 2, 2, 0]),
-               primitiveType : PrimitiveType.LINES
-           }),
-           pickData : 'customWithIndices',
-           color : new Color(1.0, 1.0, 1.0, 1.0)
-        });
-        scene.getPrimitives().add(new Primitive({
-            geometryInstances : customWithIndices,
-            appearance : new PerInstanceColorAppearance({
-                flat : true
-            })
-        }));
-
-        var customWithoutIndices = new GeometryInstance({
-            geometry : new Geometry({
-                attributes : {
-                    position : new GeometryAttribute({
-                         componentDatatype : ComponentDatatype.DOUBLE,
-                         componentsPerAttribute : 3,
-                         values : new Float64Array([
-                             7500000.0, 0.0, 0.0,
-                             7500000.0, 1000000.0, 0.0,
-                             7500000.0, 0.0, 1000000.0
-                         ])
-                    })
-                },
-                primitiveType : PrimitiveType.LINE_LOOP
-            }),
-            pickData : 'customWithoutIndices',
-            color : new Color(1.0, 1.0, 0.0, 1.0)
-         });
-         scene.getPrimitives().add(new Primitive({
-             geometryInstances : customWithoutIndices,
-             appearance : new PerInstanceColorAppearance({
-                 renderState : {}, // No depth test
-                 flat : true
-             })
-         }));
-
-         scene.getPrimitives().add(new Primitive({
-             geometryInstances : [
-                 new GeometryInstance({
-                     geometry : new SimplePolylineGeometry({
-                         positions : ellipsoid.cartographicArrayToCartesianArray([
-                             Cartographic.fromDegrees(0.0, 0.0),
-                             Cartographic.fromDegrees(5.0, 0.0),
-                             Cartographic.fromDegrees(5.0, 5.0)
-                         ])
-                     }),
-                     color : new Color(1.0, 1.0, 1.0, 1.0),
-                     pickData : 'simple polyline'
-                 }),
-                 new GeometryInstance({
-                     geometry : new SimplePolylineGeometry({
-                         positions : ellipsoid.cartographicArrayToCartesianArray([
-                             Cartographic.fromDegrees(0.0, 0.0),
-                             Cartographic.fromDegrees(0.0, 5.0),
-                             Cartographic.fromDegrees(5.0, 5.0)
-                         ])
-                     }),
-                     color : new Color(1.0, 0.0, 1.0, 1.0),
-                     pickData : 'another simple polyline'
-                 })
-             ],
-             appearance : new PerInstanceColorAppearance({
-                 flat : true,
-                 translucent : false
-             })
-         }));
-
-         var extentPrimitive = new ExtentPrimitive({
-             extent : Extent.fromDegrees(0.0, 20.0, 10.0, 30.0)
-         });
-         scene.getPrimitives().add(extentPrimitive);
-
-         var pp = new Polygon({
-             positions : ellipsoid.cartographicArrayToCartesianArray([
-                 Cartographic.fromDegrees(0.0, 45.0),
-                 Cartographic.fromDegrees(10.0, 45.0),
-                 Cartographic.fromDegrees(10.0, 55.0)
-             ])
-          });
-         scene.getPrimitives().add(pp);
-
-        var handler = new ScreenSpaceEventHandler(scene.getCanvas());
-        handler.setInputAction(
-            function (movement) {
-                var pickedObject = scene.pick(movement.endPosition);
-                if (typeof pickedObject !== 'undefined') {
-                    console.log(pickedObject);
-                }
-            },
-            ScreenSpaceEventType.MOUSE_MOVE
-        );
-        handler.setInputAction(
-            function () {
-                polygonPrimitive.appearance.material = Material.fromType(scene.getContext(), 'Wood');
-                wallPrimitive.appearance = new MaterialAppearance();
-
-                extentPrimitive.material = Material.fromType(scene.getContext(), 'Dot');
-                extentPrimitive.rotation = CesiumMath.toRadians(45.0);
-                extentPrimitive.height = 1500000.0;
-
-                pp.material = Material.fromType(scene.getContext(), 'Dot');
-                pp.textureRotationAngle = CesiumMath.toRadians(30.0);
-                pp.height = 1500000.0;
-            },
-            ScreenSpaceEventType.LEFT_CLICK
-        );
-=======
->>>>>>> 4235b4ab
     }
 });