/*global require,Blob,CodeMirror,JSHINT,gallery_demos*/
require({
        baseUrl: '../../Source',
        packages: [{
            name: 'dojo',
            location: '../ThirdParty/dojo-release-1.7.2-src/dojo'
        }, {
            name: 'dijit',
            location: '../ThirdParty/dojo-release-1.7.2-src/dijit'
        }, {
            name: 'dojox',
            location: '../ThirdParty/dojo-release-1.7.2-src/dojox'
        }, {
            name: 'Sandcastle',
            location: '../Apps/Sandcastle'
        }]
    }, [
        'Sandcastle/LinkButton',
        'Widgets/Dojo/CesiumWidget',
        'Widgets/Dojo/CesiumViewerWidget',
        'dojo/mouse',
        'dojo/on',
        'dojo/parser',
        'dojo/dom',
        'dojo/dom-class',
        'dojo/dom-construct',
        'dojo/io-query',
        'dojo/_base/fx',
        'dojo/_base/window',
        'dojo/_base/xhr',
        'dijit/registry',
        'dijit/popup',
        'dijit/TooltipDialog',
        'dijit/layout/ContentPane',
        'dijit/form/Button',
        'dijit/form/DropDownButton',
        'dijit/form/ToggleButton',
        'dijit/form/DropDownButton',
        'dijit/form/TextBox',
        'dijit/form/Textarea',
        'dijit/Menu',
        'dijit/MenuBar',
        'dijit/PopupMenuBarItem',
        'dijit/MenuItem',
        'dijit/layout/BorderContainer',
        'dijit/layout/TabContainer',
        'dijit/Toolbar',
        'dijit/ToolbarSeparator',
        'dojo/domReady!'],
    function (
            LinkButton,
            CesiumWidget,
            CesiumViewerWidget,
            mouse,
            on,
            parser,
            dom,
            domClass,
            domConstruct,
            ioQuery,
            fx,
            win,
            xhr,
            registry,
            popup,
            TooltipDialog,
            ContentPane
    ) {
        "use strict";
        parser.parse();
        window.CesiumWidget = CesiumWidget; // for autocomplete.
        window.CesiumViewerWidget = CesiumViewerWidget; // for autocomplete.
        fx.fadeOut({ node: 'loading', onEnd: function () {
            domConstruct.destroy('loading');
        }}).play();

        var logOutput = document.getElementById('logOutput');
        function appendConsole(className, message) {
            var ele = document.createElement('span');
            ele.className = className;
            ele.textContent = message + "\n";
            logOutput.appendChild(ele);
            logOutput.parentNode.scrollTop = logOutput.clientHeight + 8 - logOutput.parentNode.clientHeight;
            hideGallery();
        }

        var getURL = window.URL || window.webkitURL || window;
        if (typeof Blob === 'undefined') {
            registry.byId('buttonSaveAs').set('disabled', true);
            registry.byId('buttonNewWindow').set('disabled', true);
        }

        function findCssStyle(selectorText) {
            var iSheets, lenSheets = document.styleSheets.length, rules;
            for (iSheets = 0; iSheets < lenSheets; ++iSheets) {
                rules = document.styleSheets[iSheets].cssRules;
                var iRules, lenRules = rules.length;
                for (iRules = 0; iRules < lenRules; ++iRules) {
                    if (rules[iRules].selectorText === selectorText) {
                        return rules[iRules];
                    }
                }
            }
        }

        var jsEditor;
        var htmlEditor;
        var addExtraLine = false;
        var suggestButton = registry.byId('buttonSuggest');
        var docTimer;
        var docTabs = {};
        var docError = false;
        var galleryError = false;
        var galleryTooltipTimer;
        var activeGalleryTooltipDemo;
        var demoTileHeightRule = findCssStyle('.demoTileThumbnail');
        var cesiumContainer = registry.byId('cesiumContainer');
        var docNode = dom.byId('docPopup');
        var docMessage = dom.byId('docPopupMessage');
        var local = { 'docTypes': [],  'headers': '<html><head></head><body>', 'bucketName': '', 'emptyBucket': ''};
        var bucketTypes = {};
        var demoTooltips = {};
        var errorLines = [];
        var highlightLines = [];
        var searchTerm = '';
        var searchRegExp;
        var hintGlobals = [
            'require',
            'document',
            'window',
            'console',
            'Sandcastle',
            'Cesium'
        ];
        var hintOptions = {
            predef: hintGlobals,
            // These are copied from the Eclipse jsHint plugin options on the Cesium project itself.
            // They should be kept in sync with that list of options.
            bitwise : false,
            curly : true,
            eqeqeq : true,
            forin : true,
            immed : false,
            latedef : true,
            newcap : true,
            noarg : true,
            noempty : false,
            nonew : true,
            plusplus : false,
            regexp : false,
            undef : true,
            strict : true,
            trailing : false,
            asi : false,
            boss : false,
            debug : false,
            eqnull : false,
            es5 : false,
            esnext : false,
            evil : false,
            expr : false,
            funcscope : false,
            globalstrict : false,
            iterator : false,
            lastsemic : false,
            laxbreak : false,
            laxcomma : false,
            loopfunc : false,
            multistr : false,
            onecase : false,
            proto : false,
            regexdash : false,
            scripturl : false,
            smarttabs : false,
            shadow : false,
            sub : false,
            supernew : false,
            validthis : false,
            browser : true
        };
        var hintTimer;

        var galleryErrorMsg = document.createElement('span');
        galleryErrorMsg.className = 'galleryError';
        galleryErrorMsg.style.display = 'none';
        galleryErrorMsg.textContent = 'No demos match your search terms.';

        if (navigator.userAgent.indexOf('Firefox/') >= 0) {
            // FireFox line numbers are zero-based, not one-based.
            addExtraLine = true;
        }

        var bucketFrame = document.getElementById('bucketFrame');
        var bucketPane = registry.byId('bucketPane');
        var bucketWaiting = false;

        xhr.get({
            url: '../../Build/Documentation/types.txt',
            handleAs: 'json',
            error: function(error) {
                docError = true;
            }
        }).then(function (value) {
            local.docTypes = value;
        });

        var decoderSpan = document.createElement('span');
        function encodeHTML(text) {
            decoderSpan.textContent = text;
            text = decoderSpan.innerHTML;
            decoderSpan.innerHTML = '';
            return text;
        }
        function decodeHTML(text) {
            decoderSpan.innerHTML = text;
            text = decoderSpan.textContent;
            decoderSpan.innerHTML = '';
            return text;
        }

        function highlightRun() {
            domClass.add(registry.byId('buttonRun').domNode, 'highlightToolbarButton');
        }

        function clearRun() {
            domClass.remove(registry.byId('buttonRun').domNode, 'highlightToolbarButton');
        }

        function highlightSaveAs() {
            domClass.add(registry.byId('buttonSaveAs').domNode, 'highlightToolbarButton');
        }

        function clearSaveAs() {
            domClass.remove(registry.byId('buttonSaveAs').domNode, 'highlightToolbarButton');
        }

        function openDocTab(title, link) {
            if (typeof docTabs[title] === 'undefined') {
                docTabs[title] = new ContentPane({
                    title: title,
                    focused: true,
                    content: '<iframe class="fullFrame" src="' + link + '"></iframe>',
                    closable: true,
                    onClose: function () {
                        docTabs[this.title] = undefined;
                        // Return true to close the tab.
                        return true;
                    }
                }).placeAt(cesiumContainer);
                // After the iframe loads, re-scroll to selected field.
                docTabs[title].domNode.childNodes[0].onload = function () {
                    this.onload = function () {};
                    this.src = link;
                };
                cesiumContainer.selectChild(docTabs[title]);
            } else {
                // Tab already exists, but maybe not visible.  FireFox needs the tab to
                // be revealed before a re-scroll can happen.  Chrome works either way.
                cesiumContainer.selectChild(docTabs[title]);
                docTabs[title].domNode.childNodes[0].src = link;
            }
        }

        function showDocPopup () {
            var selectedText = jsEditor.getSelection();
            var lowerText = selectedText.toLowerCase();

            var onDocClick = function () {
                openDocTab(this.textContent, this.href);
                return false;
            };

            docTimer = undefined;
            if (docError && selectedText && selectedText.length < 50) {
                hideGallery();
            } else if (lowerText && lowerText in local.docTypes && typeof local.docTypes[lowerText].push === 'function') {
                var member, ele, i, len = local.docTypes[lowerText].length;
                docMessage.innerHTML = '';
                for (i = 0; i < len; ++i) {
                    member = local.docTypes[lowerText][i];
                    ele = document.createElement('a');
                    ele.target = "_blank";
                    ele.textContent = member.replace('.html', '').replace('module-', '').replace('#', '.');
                    ele.href = '../../Build/Documentation/' + member;
                    ele.onclick = onDocClick;
                    docMessage.appendChild(ele);
                }
                jsEditor.addWidget(jsEditor.getCursor(true), docNode);
                docNode.style.top = (parseInt(docNode.style.top, 10) - 5) + 'px';
            }
        }

        function onCursorActivity() {
            docNode.style.left = "-999px";
            if (typeof docTimer !== 'undefined') {
                window.clearTimeout(docTimer);
            }
            docTimer = window.setTimeout(showDocPopup, 500);
        }

        var abbrDiv = document.createElement('div');
        var abbrEle = document.createElement('abbr');
        abbrEle.textContent = '%N%';
        abbrDiv.appendChild(abbrEle);

        function makeLineLabel(msg) {
            abbrEle.title = msg;
            return abbrDiv.innerHTML;
        }

        function closeGalleryTooltip() {
            if (typeof activeGalleryTooltipDemo !== 'undefined') {
                popup.close(demoTooltips[activeGalleryTooltipDemo.name]);
                activeGalleryTooltipDemo = undefined;
            }
        }

        function openGalleryTooltip() {
            galleryTooltipTimer = undefined;
            if (typeof activeGalleryTooltipDemo !== 'undefined') {
                popup.open({
                    popup: demoTooltips[activeGalleryTooltipDemo.name],
                    around: dom.byId(activeGalleryTooltipDemo.name),
                    orient : ['above', 'below']
                });
            }
        }

        function scheduleGalleryTooltip(demo) {
            if (demo !== activeGalleryTooltipDemo) {
                activeGalleryTooltipDemo = demo;
                if (typeof galleryTooltipTimer !== 'undefined') {
                    window.clearTimeout(galleryTooltipTimer);
                }
                galleryTooltipTimer = window.setTimeout(openGalleryTooltip, 220);
            }
        }

        function clearErrorsAddHints() {
            var line, hint, hints, i, len;
            hintTimer = undefined;
            closeGalleryTooltip();
            while (errorLines.length > 0) {
                line = errorLines.pop();
                jsEditor.setLineClass(line, null);
                jsEditor.clearMarker(line);
            }
            while (highlightLines.length > 0) {
                line = highlightLines.pop();
                jsEditor.setLineClass(line, null);
                jsEditor.clearMarker(line);
            }
            var code = jsEditor.getValue();
            if (searchTerm !== '') {
                var codeLines = code.split('\n');
                len = codeLines.length;
                for (i = 0; i < len; ++i) {
                    if (searchRegExp.test(codeLines[i])) {
                        line = jsEditor.setMarker(i, makeLineLabel('Search: ' + searchTerm), "searchMarker");
                        jsEditor.setLineClass(line, "searchLine");
                        errorLines.push(line);
                    }
                }
            }
            if (!JSHINT(code, hintOptions)) {
                hints = JSHINT.errors;
                len = hints.length;
                for (i = 0; i < len; ++i) {
                    hint = hints[i];
                    if ((hint !== null) && (typeof hint.reason !== 'undefined') && (hint.line > 0)) {
                        line = jsEditor.setMarker(hint.line - 1, makeLineLabel(hint.reason), "hintMarker");
                        jsEditor.setLineClass(line, "hintLine");
                        errorLines.push(line);
                    }
                }
            }
        }

        function scheduleHint() {
            if (typeof hintTimer !== 'undefined') {
                window.clearTimeout(hintTimer);
            }
            hintTimer = setTimeout(clearErrorsAddHints, 550);
            highlightRun();
        }

        function scheduleHintNoChange() {
            if (typeof hintTimer !== 'undefined') {
                window.clearTimeout(hintTimer);
            }
            hintTimer = setTimeout(clearErrorsAddHints, 550);
        }

        function scrollToLine(lineNumber) {
            if (typeof lineNumber !== 'undefined') {
                jsEditor.setCursor(lineNumber);
                jsEditor.setSelection({line: lineNumber - 2, ch:0}, {line: lineNumber - 2, ch: 0});
                jsEditor.focus();
                jsEditor.setSelection({line: lineNumber - 1, ch: 0}, {line: lineNumber - 1, ch: 0});
            }
        }

        function highlightLine(lineNum) {
            var line;
            while (highlightLines.length > 0) {
                line = highlightLines.pop();
                jsEditor.setLineClass(line, null);
                jsEditor.clearMarker(line);
            }
            if (lineNum > 0) {
                line = jsEditor.setMarker(lineNum - 1, makeLineLabel('highlighted by demo'), "highlightMarker");
                jsEditor.setLineClass(line, "highlightLine");
                highlightLines.push(line);
                scrollToLine(lineNum);
            }
        }

        var tabs = registry.byId('bottomPanel');

        function showGallery() {
            tabs.selectChild(registry.byId('galleryContainer'));
        }

        function hideGallery() {
            closeGalleryTooltip();
            tabs.selectChild(registry.byId('logContainer'));
        }

        CodeMirror.commands.runCesium = function(cm) {
            clearErrorsAddHints();
            clearRun();
            cesiumContainer.selectChild(bucketPane);
<<<<<<< HEAD
            // Check for a race condition in some browsers where the iframe hasn't loaded yet.
            if (bucketFrame.contentWindow.location.href.indexOf('bucket.html') > 0) {
console.log('RELOAD bucketFrame.src=' + bucketFrame.src + ', loc=' + bucketFrame.contentWindow.location.href);
                bucketFrame.contentWindow.location.reload();
            } else {
console.log('DON\'T RELOAD bucketFrame.src=' + bucketFrame.src + ', loc=' + bucketFrame.contentWindow.location.href);
            }
=======
            bucketFrame.contentWindow.location.reload();
>>>>>>> 31ca3ceb
        };

        CodeMirror.commands.autocomplete = function(cm) {
            CodeMirror.simpleHint(cm, CodeMirror.cesiumHint);
        };

        jsEditor = CodeMirror.fromTextArea(document.getElementById("code"), {
            mode: "javascript",
            lineNumbers: true,
            matchBrackets: true,
            indentUnit: 4,
            onCursorActivity: onCursorActivity,
            onChange: scheduleHint,
            extraKeys: {
                "Ctrl-Space": "autocomplete",
                "F8": "runCesium",
                "Tab": "indentMore",
                "Shift-Tab": "indentLess"
            }
        });

        htmlEditor = CodeMirror.fromTextArea(document.getElementById("htmlBody"), {
            mode: "text/html",
            lineNumbers: true,
            matchBrackets: true,
            indentUnit: 4,
            extraKeys: {
                "F8": "runCesium",
                "Tab": "indentMore",
                "Shift-Tab": "indentLess"
            }
        });

        function activateBucketScripts(bucketDoc) {
            var headNodes = bucketDoc.head.childNodes, i, len = headNodes.length, node, nodes = [];
            var scriptEle, j, numAttrs;
            for (i = 0; i < len; ++i) {
                node = headNodes[i];
                if (typeof node.tagName === 'string' && node.tagName === 'SCRIPT' &&
                        node.src.indexOf('Sandcastle-header.js') < 0) {  // header is included in blank frame.
                    nodes.push(node);
                }
            }
            len = nodes.length;
            for (i = 0; i < len; ++i) {
                bucketDoc.head.removeChild(nodes[i]);
            }

            var onScriptTagError = function () {
                if (bucketFrame.contentDocument === bucketDoc) {
                    appendConsole('consoleError', "Error loading " + this.src);
                    appendConsole('consoleError', "Make sure Cesium is built, see the Contributor's Guide for details.");
                }
            };

            // Load each script after the previous one has loaded.
            var loadScript = function () {
                if (bucketFrame.contentDocument !== bucketDoc) {
                    // A newer reload has happened, abort this.
                    return;
                }
                if (nodes.length > 0) {
                    node = nodes.shift();
                    scriptEle = bucketDoc.createElement('script');
                    numAttrs = node.attributes.length;
                    var hasSrc = false, name, val;
                    for (j = 0; j < numAttrs; ++j) {
                        name = node.attributes[j].name;
                        val = node.attributes[j].value;
                        scriptEle.setAttribute(name, val);
                        if (name === 'src' && val) {
                            hasSrc = true;
                        }
                    }
                    scriptEle.innerHTML = node.innerHTML;
                    if (hasSrc) {
                        scriptEle.onload = loadScript;
                        scriptEle.onerror = onScriptTagError;
                        bucketDoc.head.appendChild(scriptEle);
                    } else {
                        bucketDoc.head.appendChild(scriptEle);
                        loadScript();
                    }
                } else {
                    // Apply user code to bucket.
                    var bodyEle = bucketDoc.createElement('div');
                    bodyEle.innerHTML = htmlEditor.getValue();
                    bucketDoc.body.appendChild(bodyEle);
                    var jsEle = bucketDoc.createElement('script');
                    jsEle.type = 'text/javascript';
                    jsEle.textContent = (addExtraLine ? '\n' : '') + jsEditor.getValue();
                    bucketDoc.body.appendChild(jsEle);
                }
            };
            loadScript();
        }

        function applyBucket() {
            console.log('Applying bucket');
            if (local.emptyBucket && local.bucketName && typeof bucketTypes[local.bucketName] === 'string') {
                bucketWaiting = false;
                var bucketDoc = bucketFrame.contentDocument;
                if (local.headers.substring(0, local.emptyBucket.length) !== local.emptyBucket) {
                    appendConsole('consoleError', 'Error, first part of ' + local.bucketName + ' must match first part of bucket.html exactly.');
                } else {
                    var pos = local.headers.indexOf('<body class="'), pos2;
                    if (pos > 0) {
                        pos += 13;
                        pos2 = local.headers.indexOf('"', pos);
                        if (pos2 > pos) {
                            bucketDoc.body.className = local.headers.substring(pos, pos2);
                        }
                    }
                    pos = local.headers.indexOf('data-sandcastle-title="');
                    if (pos > 0) {
                        pos += 23;
                        pos2 = local.headers.indexOf('"', pos);
                        if (pos2 > pos) {
                            bucketPane.set('title', local.headers.substring(pos, pos2));
                            document.getElementById('includes').textContent = local.headers.substring(pos, pos2);
                        }
                    }
                    pos = local.headers.indexOf('</head>');
                    var extraHeaders = local.headers.substring(local.emptyBucket.length, pos);
                    bucketDoc.head.innerHTML += extraHeaders;
                    activateBucketScripts(bucketDoc);
                }
            } else {
                bucketWaiting = true;
            }
        }

        function applyBucketIfWaiting() {
            if (bucketWaiting) {
                applyBucket();
            } else {
                console.log('Not waiting for bucket.');
            }
        }

        xhr.get({
            url: 'templates/bucket.html',
            handleAs: 'text'
        }).then(function (value) {
            var pos = value.indexOf('</head>');
            local.emptyBucket = value.substring(0, pos);
            applyBucketIfWaiting();
        });

        function loadBucket(bucketName) {
            if (local.bucketName !== bucketName) {
                local.bucketName = bucketName;
                if (typeof bucketTypes[bucketName] !== 'undefined') {
                    local.headers = bucketTypes[bucketName];
                } else {
                    local.headers = '<html><head></head><body data-sandcastle-bucket-loaded="no">';
                    xhr.get({
                        url: 'templates/' + bucketName,
                        handleAs: 'text'
                    }).then(function (value) {
                        var pos = value.indexOf('<body');
                        pos = value.indexOf('>', pos);
                        bucketTypes[bucketName] = value.substring(0, pos + 1) + '\n';
                        if (local.bucketName === bucketName) {
                            local.headers = bucketTypes[bucketName];
                            console.log('Got contents of ' + bucketName);
                        } else {
                            console.log('Got contents of ' + bucketName + ' but was EXPECTING ' + local.bucketName);
                        }
                        applyBucketIfWaiting();
                    });
                }
            }
        }

        function loadFromGallery(demo) {
            document.getElementById('saveAsFile').download = demo.name + '.html';
            registry.byId('description').set('value', decodeHTML(demo.description).replace(/\\n/g, '\n'));
            var pos = demo.code.indexOf('<body');
            pos = demo.code.indexOf('>', pos);
            var body = demo.code.substring(pos + 2);
            pos = body.indexOf('<script id="cesium_sandcastle_script">');
            var pos2 = body.lastIndexOf('</script>');
            if ((pos <= 0) || (pos2 <= pos)) {
                appendConsole('consoleError', 'Error reading source file: ' + demo.name);
            } else {
                var script = body.substring(pos + 38, pos2);
                while (script.length > 0 && script.charCodeAt(0) < 32) {
                    script = script.substring(1);
                }
                jsEditor.setValue(script);
                script = body.substring(0, pos);
                while (script.length > 0 && script.charCodeAt(0) < 32) {
                    script = script.substring(1);
                }
                htmlEditor.setValue(script);
                if (typeof demo.bucket === 'string') {
                    loadBucket(demo.bucket);
                }
                CodeMirror.commands.runCesium(jsEditor);
            }
        }

        window.addEventListener('popstate', function (e) {
            if (e.state && e.state.name && e.state.code) {
                loadFromGallery(e.state);
                document.title = e.state.name + ' - Cesium Sandcastle';
            }
        }, false);

        window.addEventListener('message', function (e) {
            var line;
            // The iframe (bucket.html) sends this message on load.
            // This triggers the code to be injected into the iframe.
            if (e.data === 'reload') {
                var bucketDoc = bucketFrame.contentDocument;
                if (!local.bucketName) {
                    // Reload fired, bucket not specified yet.
                    return;
                }
                if (bucketDoc.body.getAttribute('data-sandcastle-loaded') !== 'yes') {
                    bucketDoc.body.setAttribute('data-sandcastle-loaded', 'yes');
                    logOutput.innerHTML = "";
                    // This happens after a Run (F8) reloads bucket.html, to inject the editor code
                    // into the iframe, causing the demo to run there.
                    applyBucket();
                    if (docError) {
                        appendConsole('consoleError', "Documentation not available.  Please run the " +
                                "'generateDocumentation' build script to generate Cesium documentation.");
                        showGallery();
                    }
                    if (galleryError) {
                        appendConsole('consoleError', "Error loading gallery, please run the build script.");
                    }
                }
            } else if (typeof e.data.log !== 'undefined') {
                // Console log messages from the iframe display in Sandcastle.
                appendConsole('consoleLog', e.data.log);
            } else if (typeof e.data.error !== 'undefined') {
                // Console error messages from the iframe display in Sandcastle
                appendConsole('consoleError', e.data.error);
                if (typeof e.data.lineNumber !== 'undefined') {
                    line = jsEditor.setMarker(e.data.lineNumber - 1, makeLineLabel(e.data.rawErrorMsg), "errorMarker");
                    jsEditor.setLineClass(line, "errorLine");
                    errorLines.push(line);
                    scrollToLine(e.data.lineNumber);
                }
            } else if (typeof e.data.highlight !== 'undefined') {
                // Hovering objects in the embedded Cesium window.
                highlightLine(e.data.highlight);
            }
        }, true);

        registry.byId('jsContainer').on('show', function () {
            suggestButton.set('disabled', false);
            jsEditor.refresh();
        });

        registry.byId('htmlContainer').on('show', function () {
            suggestButton.set('disabled', true);
            htmlEditor.refresh();
        });

        registry.byId('search').on('change', function() {
            searchTerm = this.get('value');
            searchRegExp = new RegExp(searchTerm, 'i');
            var numDemosShown = 0;
            for ( var i = 0; i < gallery_demos.length; i++) {
                var demo = gallery_demos[i];
                var demoName = demo.name;
                if (searchRegExp.test(demoName) || searchRegExp.test(demo.code)) {
                    document.getElementById(demoName).style.display = 'inline-block';
                    ++numDemosShown;
                } else {
                    document.getElementById(demoName).style.display = 'none';
                }
            }

            var galleryTab = registry.byId('galleryContainer');
            if (searchTerm !== '') {
                galleryTab.set('title', 'Gallery - Search Results');
            } else {
                galleryTab.set('title', 'Gallery');
            }

            if (numDemosShown) {
                galleryErrorMsg.style.display = 'none';
            } else {
                galleryErrorMsg.style.display = 'inline-block';
            }

            showGallery();
            scheduleHintNoChange();
        });

        // Clicking the 'Run' button simply reloads the iframe.
        registry.byId('buttonRun').on('click', function () {
            CodeMirror.commands.runCesium(jsEditor);
        });

        registry.byId('buttonSuggest').on('click', function () {
            CodeMirror.commands.autocomplete(jsEditor);
        });

        registry.byId('dropDownSaveAs').on('show', function () {
            var html = local.headers + htmlEditor.getValue() +
                '<script id="cesium_sandcastle_script">\n' + jsEditor.getValue() +
                '</script>\n</body>\n</html>\n';

            var currentDemoName = ioQuery.queryToObject(window.location.search.substring(1)).src;
            currentDemoName = window.decodeURIComponent(currentDemoName.replace('.html', ''));
            var description = encodeHTML(registry.byId('description').get('value').replace(/\n/g, '\\n')).replace(/\"/g, '&quot;');
            html = html.replace('<title>', '<meta name="description" content="' + description + '">\n    <title>');

            var octetBlob = new Blob([ html ], { 'type' : 'application/octet-stream', 'endings' : 'native' });
            var octetBlobURL = getURL.createObjectURL(octetBlob);
            dom.byId('saveAsFile').href = octetBlobURL;
        });

        registry.byId('buttonNewWindow').on('click', function () {
            var html = local.headers + htmlEditor.getValue() +
                '<script id="cesium_sandcastle_script">\n' + jsEditor.getValue() +
                '</script>\n</body>\n</html>\n';
            var baseHref = window.location.href;
            var pos = baseHref.lastIndexOf('/');
            baseHref = baseHref.substring(0, pos) + '/gallery/';
            html = html.replace('<head>', '<head>\n    <base href="' + baseHref + '">');
            var htmlBlob = new Blob([ html ], { 'type' : 'text/html;charset=utf-8', 'endings' : 'native' });
            var htmlBlobURL = getURL.createObjectURL(htmlBlob);
            window.open(htmlBlobURL, '_blank');
            window.focus();
        });

        registry.byId('buttonThumbnail').on('change', function (newValue) {
            if (newValue) {
                domClass.add('bucketFrame', 'makeThumbnail');
            } else {
                domClass.remove('bucketFrame', 'makeThumbnail');
            }
        });

        var demosContainer = dom.byId('demosContainer');
        if (typeof document.onmousewheel !== 'undefined') {
            demosContainer.addEventListener('mousewheel', function (e) {
                if (typeof e.wheelDelta !== 'undefined' && e.wheelDelta) {
                    demosContainer.scrollLeft -= e.wheelDelta * 70/120;
                }
            }, false);
        } else {
            demosContainer.addEventListener('DOMMouseScroll', function (e) {
                if (typeof e.detail !== 'undefined' && e.detail) {
                    demosContainer.scrollLeft += e.detail * 70/3;
                }
            }, false);
        }

        var galleryContainer = registry.byId('galleryContainer');
        galleryContainer.demoTileHeightRule = demoTileHeightRule;
        galleryContainer.originalResize = galleryContainer.resize;
        galleryContainer.resize = function (changeSize, resultSize) {
            var newSize = changeSize.h - 58;
            if (newSize < 20) {
                demoTileHeightRule.style.display = 'none';
            } else {
                demoTileHeightRule.style.display = 'inline';
                demoTileHeightRule.style.height = Math.min(newSize, 150) + 'px';
            }
            this.originalResize(changeSize, resultSize);
        };

        var queryObject = {};
        if (window.location.search) {
            queryObject = ioQuery.queryToObject(window.location.search.substring(1));
        } else {
            queryObject.src = 'Hello World.html';
        }

        function loadDemoFromFile(index) {
            var demo = gallery_demos[index];

            xhr.get({
                url: 'gallery/' + window.encodeURIComponent(demo.name) + '.html',
                handleAs: 'text',
                error: function(error) {
                    appendConsole('consoleError', error);
                    galleryError = true;
                }
            }).then(function (value) {
                // Store the file contents for later searching.
                demo.code = value;
                demo.bucket = 'bucket-dojo.html';
                var pos = value.indexOf('data-sandcastle-bucket="'), pos2;
                if (pos > 0) {
                    pos += 24;
                    pos2 = value.indexOf('"', pos);
                    if (pos2 > pos) {
                        demo.bucket = value.substring(pos, pos2);
                    }
                }

                demo.bucketTitle = 'Cesium + Dojo';
                pos = value.indexOf('data-sandcastle-title="');
                if (pos > 0) {
                    pos += 23;
                    pos2 = value.indexOf('"', pos);
                    if (pos2 > pos) {
                        demo.bucketTitle = value.substring(pos, pos2);
                    }
                }

                demo.description = '';
                pos = value.indexOf('<meta name="description" content="');
                if (pos > 0) {
                    pos += 34;
                    pos2 = value.indexOf('">', pos);
                    if (pos2 > pos) {
                        demo.description = value.substring(pos, pos2);
                    }
                }

                // Select the demo to load upon opening based on the query parameter.
                if (typeof queryObject.src !== 'undefined') {
                    if (demo.name === window.decodeURIComponent(queryObject.src.replace('.html', ''))) {
                        loadFromGallery(demo);
                        window.history.replaceState(demo, demo.name, '?src=' + demo.name + '.html');
                        document.title = demo.name + ' - Cesium Sandcastle';
                        queryObject.src = undefined;
                    }
                }

                // Create a tooltip containing the demo's description.
                demoTooltips[demo.name] = new TooltipDialog({
                    id: demo.name + 'TooltipDialog',
                    style: 'width: 200px; font-size: 12px;',
                    content: '<div class="demoTooltipType">' + demo.bucketTitle + '</div>' + demo.description.replace(/\\n/g, '<br/>')
                });

                on(dom.byId(demo.name), 'mouseover', function() {
                    scheduleGalleryTooltip(demo);
                });

                on(dom.byId(demo.name), 'mouseout', function() {
                    closeGalleryTooltip();
                });
            });
        }

        function addFileToGallery(index) {
            var demo = gallery_demos[i];
            var imgSrc = 'templates/Gallery_tile.jpg';
            if (typeof demo.img !== 'undefined') {
                imgSrc = 'gallery/' + window.encodeURIComponent(demo.img);
            }

            var demoLink = document.createElement('a');
            demoLink.id = demo.name;
            demoLink.className = 'linkButton';
            demoLink.href = 'gallery/' + demo.name + '.html';
            demos.appendChild(demoLink);

            demoLink.onclick = function(e) {
                if (mouse.isMiddle(e)) {
                    window.open('gallery/' + demo.name +'.html');
                } else {
                    loadFromGallery(demo);
                    var demoSrc = demo.name + '.html';
                    if (demoSrc !== window.location.search.substring(1)) {
                        window.history.pushState(demo, demo.name, '?src=' + demoSrc);
                    }
                    document.title = demo.name + ' - Cesium Sandcastle';
                }
                e.preventDefault();
            };

            new LinkButton({
                'label': '<div class="demoTileTitle">' + demo.name + '</div>' +
                         '<img src="' + imgSrc + '" class="demoTileThumbnail" alt="" onDragStart="return false;" />'
            }).placeAt(demoLink);

            loadDemoFromFile(i);
        }

        if (typeof gallery_demos === 'undefined') {
            galleryErrorMsg.textContent = 'No demos found, please run the build script.';
            galleryErrorMsg.style.display = 'inline-block';
        } else {
            var i;
            var len = gallery_demos.length;
            var demos = dom.byId('demos');

            // Sort alphabetically.  This will eventually be a user option.
            gallery_demos.sort(function(a, b) {
                return (b.name < a.name) ? 1 : ((b.name > a.name) ? -1 : 0);
            });

            var queryInGalleryIndex = false;
            var queryName =  window.decodeURIComponent(queryObject.src.replace('.html', ''));
            for (i = 0; i < len; ++i) {
                addFileToGallery(i);
                if (gallery_demos[i].name === queryName) {
                    queryInGalleryIndex = true;
                }
            }

            if (!queryInGalleryIndex) {
                gallery_demos.push({
                    name: queryName,
                    description: ''
                });
                addFileToGallery(gallery_demos.length - 1);
            }
        }
        dom.byId('demos').appendChild(galleryErrorMsg);
    });<|MERGE_RESOLUTION|>--- conflicted
+++ resolved
@@ -430,17 +430,10 @@
             clearErrorsAddHints();
             clearRun();
             cesiumContainer.selectChild(bucketPane);
-<<<<<<< HEAD
             // Check for a race condition in some browsers where the iframe hasn't loaded yet.
             if (bucketFrame.contentWindow.location.href.indexOf('bucket.html') > 0) {
-console.log('RELOAD bucketFrame.src=' + bucketFrame.src + ', loc=' + bucketFrame.contentWindow.location.href);
                 bucketFrame.contentWindow.location.reload();
-            } else {
-console.log('DON\'T RELOAD bucketFrame.src=' + bucketFrame.src + ', loc=' + bucketFrame.contentWindow.location.href);
-            }
-=======
-            bucketFrame.contentWindow.location.reload();
->>>>>>> 31ca3ceb
+            }
         };
 
         CodeMirror.commands.autocomplete = function(cm) {
@@ -539,7 +532,6 @@
         }
 
         function applyBucket() {
-            console.log('Applying bucket');
             if (local.emptyBucket && local.bucketName && typeof bucketTypes[local.bucketName] === 'string') {
                 bucketWaiting = false;
                 var bucketDoc = bucketFrame.contentDocument;
@@ -576,8 +568,6 @@
         function applyBucketIfWaiting() {
             if (bucketWaiting) {
                 applyBucket();
-            } else {
-                console.log('Not waiting for bucket.');
             }
         }
 
@@ -606,9 +596,6 @@
                         bucketTypes[bucketName] = value.substring(0, pos + 1) + '\n';
                         if (local.bucketName === bucketName) {
                             local.headers = bucketTypes[bucketName];
-                            console.log('Got contents of ' + bucketName);
-                        } else {
-                            console.log('Got contents of ' + bucketName + ' but was EXPECTING ' + local.bucketName);
                         }
                         applyBucketIfWaiting();
                     });
