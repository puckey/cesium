--- conflicted
+++ resolved
@@ -772,14 +772,9 @@
 
         // get bounding volume for primitive and reposition camera so its in the the frustum.
         var state = primitive.update(context, frameState);
-<<<<<<< HEAD
         var bv = state[0].boundingVolume;
-        camera.position = new Cartesian3(bv.x + bv.width * 0.5, bv.y + bv.height * 0.5, 1.0);
-=======
-        var bv = state.boundingVolume;
         camera.position = bv.center.clone();
         camera.position.z += 1.0;
->>>>>>> b09aef55
         camera.direction = Cartesian3.UNIT_Z.negate();
         camera.up = Cartesian3.UNIT_Y;
         camera.right = camera.direction.cross(camera.up);
