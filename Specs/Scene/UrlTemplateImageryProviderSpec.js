<<<<<<< HEAD
define([
        'Core/Ellipsoid',
        'Core/GeographicTilingScheme',
        'Core/Math',
        'Core/Rectangle',
        'Core/Request',
        'Core/RequestScheduler',
        'Core/Resource',
        'Core/WebMercatorProjection',
        'Core/WebMercatorTilingScheme',
        'Scene/GetFeatureInfoFormat',
        'Scene/Imagery',
        'Scene/ImageryLayer',
        'Scene/ImageryProvider',
        'Scene/ImageryState',
        'Scene/UrlTemplateImageryProvider',
        'Specs/pollToPromise',
        'ThirdParty/when'
    ], function(
        Ellipsoid,
        GeographicTilingScheme,
        CesiumMath,
        Rectangle,
        Request,
        RequestScheduler,
        Resource,
        WebMercatorProjection,
        WebMercatorTilingScheme,
        GetFeatureInfoFormat,
        Imagery,
        ImageryLayer,
        ImageryProvider,
        ImageryState,
        UrlTemplateImageryProvider,
        pollToPromise,
        when) {
        'use strict';
=======
import { Ellipsoid } from '../../Source/Cesium.js';
import { GeographicTilingScheme } from '../../Source/Cesium.js';
import { Math as CesiumMath } from '../../Source/Cesium.js';
import { Rectangle } from '../../Source/Cesium.js';
import { RequestScheduler } from '../../Source/Cesium.js';
import { Resource } from '../../Source/Cesium.js';
import { WebMercatorProjection } from '../../Source/Cesium.js';
import { WebMercatorTilingScheme } from '../../Source/Cesium.js';
import { GetFeatureInfoFormat } from '../../Source/Cesium.js';
import { Imagery } from '../../Source/Cesium.js';
import { ImageryLayer } from '../../Source/Cesium.js';
import { ImageryProvider } from '../../Source/Cesium.js';
import { ImageryState } from '../../Source/Cesium.js';
import { UrlTemplateImageryProvider } from '../../Source/Cesium.js';
import pollToPromise from '../pollToPromise.js';
import { when } from '../../Source/Cesium.js';
>>>>>>> 85b869cf

describe('Scene/UrlTemplateImageryProvider', function() {

    beforeEach(function() {
        RequestScheduler.clearForSpecs();
    });

    afterEach(function() {
        Resource._Implementations.createImage = Resource._DefaultImplementations.createImage;
    });

    it('conforms to ImageryProvider interface', function() {
        expect(UrlTemplateImageryProvider).toConformToInterface(ImageryProvider);
    });

    it('requires the url to be specified', function() {
        function createWithoutUrl() {
            return new UrlTemplateImageryProvider({});
        }
        expect(createWithoutUrl).toThrowDeveloperError();
    });

    it('resolves readyPromise', function() {
        var provider = new UrlTemplateImageryProvider({
            url: 'made/up/tms/server/'
        });

        return provider.readyPromise.then(function(result) {
            expect(result).toBe(true);
            expect(provider.ready).toBe(true);
        });
    });

    it('resolves readyPromise with Resource', function() {
        var resource = new Resource({
            url : 'made/up/tms/server/'
        });

        var provider = new UrlTemplateImageryProvider({
            url: resource
        });

        return provider.readyPromise.then(function(result) {
            expect(result).toBe(true);
            expect(provider.ready).toBe(true);
        });
    });

    it('returns valid value for hasAlphaChannel', function() {
        var provider = new UrlTemplateImageryProvider({
            url: 'made/up/tms/server/'
        });

        return pollToPromise(function() {
            return provider.ready;
        }).then(function() {
            expect(typeof provider.hasAlphaChannel).toBe('boolean');
        });
    });

    it('requestImage returns a promise for an image and loads it for cross-origin use', function() {
        var provider = new UrlTemplateImageryProvider({
            url: 'made/up/tms/server/{Z}/{X}/{reverseY}'
        });

        expect(provider.url).toEqual('made/up/tms/server/{Z}/{X}/{reverseY}');

        return pollToPromise(function() {
            return provider.ready;
        }).then(function() {
            expect(provider.tileWidth).toEqual(256);
            expect(provider.tileHeight).toEqual(256);
            expect(provider.maximumLevel).toBeUndefined();
            expect(provider.minimumLevel).toBe(0);
            expect(provider.tilingScheme).toBeInstanceOf(WebMercatorTilingScheme);
            expect(provider.rectangle).toEqual(new WebMercatorTilingScheme().rectangle);

            spyOn(Resource._Implementations, 'createImage').and.callFake(function(request, crossOrigin, deferred) {
                // Just return any old image.
                Resource._DefaultImplementations.createImage(new Request({url: 'Data/Images/Red16x16.png'}), crossOrigin, deferred);
            });

            return provider.requestImage(0, 0, 0).then(function(image) {
                expect(Resource._Implementations.createImage).toHaveBeenCalled();
                expect(image).toBeImageOrImageBitmap();
            });
        });
    });

    it('when no credit is supplied, the provider has no logo', function() {
        var provider = new UrlTemplateImageryProvider({
            url: 'made/up/tms/server'
        });
        expect(provider.credit).toBeUndefined();
    });

    it('turns the supplied credit into a logo', function() {
        var providerWithCredit = new UrlTemplateImageryProvider({
            url: 'made/up/gms/server',
            credit: 'Thanks to our awesome made up source of this imagery!'
        });
        expect(providerWithCredit.credit).toBeDefined();
    });

    it('rectangle passed to constructor does not affect tile numbering', function() {
        var rectangle = new Rectangle(0.1, 0.2, 0.3, 0.4);
        var provider = new UrlTemplateImageryProvider({
            url: 'made/up/tms/server/{z}/{x}/{reverseY}',
            rectangle: rectangle
        });

        return pollToPromise(function() {
            return provider.ready;
        }).then(function() {
            expect(provider.tileWidth).toEqual(256);
            expect(provider.tileHeight).toEqual(256);
            expect(provider.maximumLevel).toBeUndefined();
            expect(provider.minimumLevel).toBe(0);
            expect(provider.tilingScheme).toBeInstanceOf(WebMercatorTilingScheme);
            expect(provider.rectangle).toEqualEpsilon(rectangle, CesiumMath.EPSILON14);
            expect(provider.tileDiscardPolicy).toBeUndefined();

            spyOn(Resource._Implementations, 'createImage').and.callFake(function(request, crossOrigin, deferred) {
                expect(request.url).toContain('/0/0/0');

                // Just return any old image.
                Resource._DefaultImplementations.createImage(new Request({url: 'Data/Images/Red16x16.png'}), crossOrigin, deferred);
            });

            return provider.requestImage(0, 0, 0).then(function(image) {
                expect(Resource._Implementations.createImage).toHaveBeenCalled();
                expect(image).toBeImageOrImageBitmap();
            });
        });
    });

    it('uses minimumLevel and maximumLevel passed to constructor', function() {
        var provider = new UrlTemplateImageryProvider({
            url: 'made/up/tms/server',
            minimumLevel: 1,
            maximumLevel: 5
        });

        return pollToPromise(function() {
            return provider.ready;
        }).then(function() {
            expect(provider.minimumLevel).toEqual(1);
            expect(provider.maximumLevel).toEqual(5);
        });
    });

    it('raises error event when image cannot be loaded', function() {
        var provider = new UrlTemplateImageryProvider({
            url: 'made/up/tms/server'
        });

        var layer = new ImageryLayer(provider);

        var tries = 0;
        provider.errorEvent.addEventListener(function(error) {
            expect(error.timesRetried).toEqual(tries);
            ++tries;
            if (tries < 3) {
                error.retry = true;
            }
            setTimeout(function() {
                RequestScheduler.update();
            }, 1);
        });

        Resource._Implementations.createImage = function(request, crossOrigin, deferred) {
            if (tries === 2) {
                // Succeed after 2 tries
                Resource._DefaultImplementations.createImage(new Request({url: 'Data/Images/Red16x16.png'}), crossOrigin, deferred);
            } else {
                // fail
                setTimeout(function() {
                    deferred.reject();
                }, 1);
            }
        };

        return pollToPromise(function() {
            return provider.ready;
        }).then(function() {
            var imagery = new Imagery(layer, 0, 0, 0);
            imagery.addReference();
            layer._requestImagery(imagery);
            RequestScheduler.update();

            return pollToPromise(function() {
                return imagery.state === ImageryState.RECEIVED;
            }).then(function() {
                expect(imagery.image).toBeImageOrImageBitmap();
                expect(tries).toEqual(2);
                imagery.releaseReference();
            });
        });
    });

    it('evaluation of pattern X Y reverseX reverseY Z reverseZ', function() {
        var provider = new UrlTemplateImageryProvider({
            url: 'made/up/tms/server/{z}/{reverseZ}/{reverseY}/{y}/{reverseX}/{x}.PNG',
            tilingScheme: new GeographicTilingScheme(),
            maximumLevel: 6
        });

        return pollToPromise(function() {
            return provider.ready;
        }).then(function() {
            spyOn(Resource._Implementations, 'createImage').and.callFake(function(request, crossOrigin, deferred) {
                expect(request.url).toEqual('made/up/tms/server/2/3/2/1/4/3.PNG');

                // Just return any old image.
                Resource._DefaultImplementations.createImage(new Request({url: 'Data/Images/Red16x16.png'}), crossOrigin, deferred);
            });

            return provider.requestImage(3, 1, 2).then(function(image) {
                expect(Resource._Implementations.createImage).toHaveBeenCalled();
                expect(image).toBeImageOrImageBitmap();
            });
        });
    });

    it('evaluation of schema zero padding for X Y Z as 0000', function() {
        var provider = new UrlTemplateImageryProvider({
            url: 'made/up/tms/server/{z}/{reverseZ}/{reverseY}/{y}/{reverseX}/{x}.PNG',
            urlSchemeZeroPadding: {
                '{x}'        : '0000',
                '{y}'        : '0000',
                '{z}'        : '0000'
            },
            tilingScheme: new GeographicTilingScheme(),
            maximumLevel: 6
        });

        return pollToPromise(function() {
            return provider.ready;
        }).then(function() {
            spyOn(Resource._Implementations, 'createImage').and.callFake(function(request, crossOrigin, deferred) {
                expect(request.url).toEqual('made/up/tms/server/0002/3/2/0001/4/0003.PNG');

                // Just return any old image.
                Resource._DefaultImplementations.createImage(new Request({url: 'Data/Images/Red16x16.png'}), crossOrigin, deferred);
            });

            return provider.requestImage(3, 1, 2).then(function(image) {
                expect(Resource._Implementations.createImage).toHaveBeenCalled();
                expect(image).toBeImageOrImageBitmap();
            });
        });
    });

    it('evaluation of schema zero padding for reverseX reverseY reverseZ as 0000', function() {
        var provider = new UrlTemplateImageryProvider({
            url: 'made/up/tms/server/{z}/{reverseZ}/{reverseY}/{y}/{reverseX}/{x}.PNG',
            urlSchemeZeroPadding: {
                '{reverseX}' : '0000',
                '{reverseY}' : '0000',
                '{reverseZ}' : '0000'
            },
            tilingScheme: new GeographicTilingScheme(),
            maximumLevel: 6
        });

        return pollToPromise(function() {
            return provider.ready;
        }).then(function() {
            spyOn(Resource._Implementations, 'createImage').and.callFake(function(request, crossOrigin, deferred) {
                expect(request.url).toEqual('made/up/tms/server/2/0003/0002/1/0004/3.PNG');

                // Just return any old image.
                Resource._DefaultImplementations.createImage(new Request({url: 'Data/Images/Red16x16.png'}), crossOrigin, deferred);
            });

            return provider.requestImage(3, 1, 2).then(function(image) {
                expect(Resource._Implementations.createImage).toHaveBeenCalled();
                expect(image).toBeImageOrImageBitmap();
            });
        });
    });

    it('evaluation of schema zero padding for x y z as 0000 and large x and y', function() {
        var provider = new UrlTemplateImageryProvider({
            url: 'made/up/tms/server/{z}/{reverseZ}/{reverseY}/{y}/{reverseX}/{x}.PNG',
            urlSchemeZeroPadding: {
                '{x}' : '0000',
                '{y}' : '0000',
                '{z}' : '0000'
            },
            tilingScheme: new GeographicTilingScheme(),
            maximumLevel: 6
        });

        return pollToPromise(function() {
            return provider.ready;
        }).then(function() {
            spyOn(Resource._Implementations, 'createImage').and.callFake(function(request, crossOrigin, deferred) {
                expect(request.url).toEqual('made/up/tms/server/0005/0/21/0010/51/0012.PNG');

                // Just return any old image.
                Resource._DefaultImplementations.createImage(new Request({url: 'Data/Images/Red16x16.png'}), crossOrigin, deferred);
            });

            return provider.requestImage(12, 10, 5).then(function(image) {
                expect(Resource._Implementations.createImage).toHaveBeenCalled();
                expect(image).toBeImageOrImageBitmap();
            });
        });
    });

    it('evaluates pattern northDegrees', function() {
        var provider = new UrlTemplateImageryProvider({
            url: '{northDegrees}',
            tilingScheme: new GeographicTilingScheme()
        });

        return pollToPromise(function() {
            return provider.ready;
        }).then(function() {
            spyOn(Resource._Implementations, 'createImage').and.callFake(function(request, crossOrigin, deferred) {
                expect(request.url).toEqualEpsilon(45.0, CesiumMath.EPSILON11);

                // Just return any old image.
                Resource._DefaultImplementations.createImage(new Request({url: 'Data/Images/Red16x16.png'}), crossOrigin, deferred);
            });

            return provider.requestImage(3, 1, 2).then(function(image) {
                expect(Resource._Implementations.createImage).toHaveBeenCalled();
                expect(image).toBeImageOrImageBitmap();
            });
        });
    });

    it('evaluates pattern southDegrees', function() {
        var provider = new UrlTemplateImageryProvider({
            url: '{southDegrees}',
            tilingScheme: new GeographicTilingScheme()
        });

        return pollToPromise(function() {
            return provider.ready;
        }).then(function() {
            spyOn(Resource._Implementations, 'createImage').and.callFake(function(request, crossOrigin, deferred) {
                expect(request.url).toEqualEpsilon(0.0, CesiumMath.EPSILON11);

                // Just return any old image.
                Resource._DefaultImplementations.createImage(new Request({url: 'Data/Images/Red16x16.png'}), crossOrigin, deferred);
            });

            return provider.requestImage(3, 1, 2).then(function(image) {
                expect(Resource._Implementations.createImage).toHaveBeenCalled();
                expect(image).toBeImageOrImageBitmap();
            });
        });
    });

    it('evaluates pattern eastDegrees', function() {
        var provider = new UrlTemplateImageryProvider({
            url: '{eastDegrees}',
            tilingScheme: new GeographicTilingScheme()
        });

        return pollToPromise(function() {
            return provider.ready;
        }).then(function() {
            spyOn(Resource._Implementations, 'createImage').and.callFake(function(request, crossOrigin, deferred) {
                expect(request.url).toEqualEpsilon(0.0, CesiumMath.EPSILON11);

                // Just return any old image.
                Resource._DefaultImplementations.createImage(new Request({url: 'Data/Images/Red16x16.png'}), crossOrigin, deferred);
            });

            return provider.requestImage(3, 1, 2).then(function(image) {
                expect(Resource._Implementations.createImage).toHaveBeenCalled();
                expect(image).toBeImageOrImageBitmap();
            });
        });
    });

    it('evaluates pattern westDegrees', function() {
        var provider = new UrlTemplateImageryProvider({
            url: '{westDegrees}',
            tilingScheme: new GeographicTilingScheme()
        });

        return pollToPromise(function() {
            return provider.ready;
        }).then(function() {
            spyOn(Resource._Implementations, 'createImage').and.callFake(function(request, crossOrigin, deferred) {
                expect(request.url).toEqualEpsilon(-45.0, CesiumMath.EPSILON11);

                // Just return any old image.
                Resource._DefaultImplementations.createImage(new Request({url: 'Data/Images/Red16x16.png'}), crossOrigin, deferred);
            });

            return provider.requestImage(3, 1, 2).then(function(image) {
                expect(Resource._Implementations.createImage).toHaveBeenCalled();
                expect(image).toBeImageOrImageBitmap();
            });
        });
    });

    it('evaluates pattern northProjected', function() {
        var provider = new UrlTemplateImageryProvider({
            url: '{northProjected}',
            tilingScheme: new WebMercatorTilingScheme()
        });

        return pollToPromise(function() {
            return provider.ready;
        }).then(function() {
            spyOn(Resource._Implementations, 'createImage').and.callFake(function(request, crossOrigin, deferred) {
                expect(request.url).toEqualEpsilon(Math.PI * Ellipsoid.WGS84.maximumRadius / 2.0, CesiumMath.EPSILON11);

                // Just return any old image.
                Resource._DefaultImplementations.createImage(new Request({url: 'Data/Images/Red16x16.png'}), crossOrigin, deferred);
            });

            return provider.requestImage(3, 1, 2).then(function(image) {
                expect(Resource._Implementations.createImage).toHaveBeenCalled();
                expect(image).toBeImageOrImageBitmap();
            });
        });
    });

    it('evaluates pattern southProjected', function() {
        var provider = new UrlTemplateImageryProvider({
            url: '{southProjected}'
        });

        return pollToPromise(function() {
            return provider.ready;
        }).then(function() {
            spyOn(Resource._Implementations, 'createImage').and.callFake(function(request, crossOrigin, deferred) {
                expect(request.url).toEqualEpsilon(Math.PI * Ellipsoid.WGS84.maximumRadius / 2.0, CesiumMath.EPSILON11);

                // Just return any old image.
                Resource._DefaultImplementations.createImage(new Request({url: 'Data/Images/Red16x16.png'}), crossOrigin, deferred);
            });

            return provider.requestImage(3, 0, 2).then(function(image) {
                expect(Resource._Implementations.createImage).toHaveBeenCalled();
                expect(image).toBeImageOrImageBitmap();
            });
        });
    });

    it('evaluates pattern eastProjected', function() {
        var provider = new UrlTemplateImageryProvider({
            url: '{eastProjected}'
        });

        return pollToPromise(function() {
            return provider.ready;
        }).then(function() {
            spyOn(Resource._Implementations, 'createImage').and.callFake(function(request, crossOrigin, deferred) {
                expect(request.url).toEqualEpsilon(-Math.PI * Ellipsoid.WGS84.maximumRadius / 2.0, CesiumMath.EPSILON11);

                // Just return any old image.
                Resource._DefaultImplementations.createImage(new Request({url: 'Data/Images/Red16x16.png'}), crossOrigin, deferred);
            });

            return provider.requestImage(0, 1, 2).then(function(image) {
                expect(Resource._Implementations.createImage).toHaveBeenCalled();
                expect(image).toBeImageOrImageBitmap();
            });
        });
    });

    it('evaluates pattern westProjected', function() {
        var provider = new UrlTemplateImageryProvider({
            url: '{westProjected}'
        });

        return pollToPromise(function() {
            return provider.ready;
        }).then(function() {
            spyOn(Resource._Implementations, 'createImage').and.callFake(function(request, crossOrigin, deferred) {
                expect(request.url).toEqualEpsilon(-Math.PI * Ellipsoid.WGS84.maximumRadius / 2.0, CesiumMath.EPSILON11);

                // Just return any old image.
                Resource._DefaultImplementations.createImage(new Request({url: 'Data/Images/Red16x16.png'}), crossOrigin, deferred);
            });

            return provider.requestImage(1, 1, 2).then(function(image) {
                expect(Resource._Implementations.createImage).toHaveBeenCalled();
                expect(image).toBeImageOrImageBitmap();
            });
        });
    });

    it('evalutes multiple coordinate patterns', function() {
        var provider = new UrlTemplateImageryProvider({
            url: '{westDegrees} {westProjected} {southProjected} {southDegrees} {eastProjected} {eastDegrees} {northDegrees} {northProjected}'
        });

        return pollToPromise(function() {
            return provider.ready;
        }).then(function() {
            spyOn(Resource._Implementations, 'createImage').and.callFake(function(request, crossOrigin, deferred) {
                expect(request.url).toEqual(
                    '-90 ' +
                    (-Math.PI * Ellipsoid.WGS84.maximumRadius / 2.0) + ' ' +
                    '0 ' +
                    '0 ' +
                    '0 ' +
                    '0 ' +
                    CesiumMath.toDegrees(WebMercatorProjection.mercatorAngleToGeodeticLatitude(Math.PI / 2)) + ' ' +
                    (Math.PI * Ellipsoid.WGS84.maximumRadius / 2.0));

                // Just return any old image.
                Resource._DefaultImplementations.createImage(new Request({url: 'Data/Images/Red16x16.png'}), crossOrigin, deferred);
            });

            return provider.requestImage(1, 1, 2).then(function(image) {
                expect(Resource._Implementations.createImage).toHaveBeenCalled();
                expect(image).toBeImageOrImageBitmap();
            });
        });
    });

    it('evaluates pattern s', function() {
        var provider = new UrlTemplateImageryProvider({
            url: '{s}'
        });

        return pollToPromise(function() {
            return provider.ready;
        }).then(function() {
            spyOn(Resource._Implementations, 'createImage').and.callFake(function(request, crossOrigin, deferred) {
                expect(['a', 'b', 'c'].indexOf(request.url)).toBeGreaterThanOrEqualTo(0);

                // Just return any old image.
                Resource._DefaultImplementations.createImage(new Request({url: 'Data/Images/Red16x16.png'}), crossOrigin, deferred);
            });

            return provider.requestImage(3, 1, 2).then(function(image) {
                expect(Resource._Implementations.createImage).toHaveBeenCalled();
                expect(image).toBeImageOrImageBitmap();
            });
        });
    });

    it('uses custom subdomain string', function() {
        var provider = new UrlTemplateImageryProvider({
            url: '{s}',
            subdomains: '123'
        });

        return pollToPromise(function() {
            return provider.ready;
        }).then(function() {
            spyOn(Resource._Implementations, 'createImage').and.callFake(function(request, crossOrigin, deferred) {
                expect(['1', '2', '3'].indexOf(request.url)).toBeGreaterThanOrEqualTo(0);

                // Just return any old image.
                Resource._DefaultImplementations.createImage(new Request({url: 'Data/Images/Red16x16.png'}), crossOrigin, deferred);
            });

            return provider.requestImage(3, 1, 2).then(function(image) {
                expect(Resource._Implementations.createImage).toHaveBeenCalled();
                expect(image).toBeImageOrImageBitmap();
            });
        });
    });

    it('uses custom subdomain array', function() {
        var provider = new UrlTemplateImageryProvider({
            url: '{s}',
            subdomains: ['foo', 'bar']
        });

        return pollToPromise(function() {
            return provider.ready;
        }).then(function() {
            spyOn(Resource._Implementations, 'createImage').and.callFake(function(request, crossOrigin, deferred) {
                expect(['foo', 'bar'].indexOf(request.url)).toBeGreaterThanOrEqualTo(0);

                // Just return any old image.
                Resource._DefaultImplementations.createImage(new Request({url: 'Data/Images/Red16x16.png'}), crossOrigin, deferred);
            });

            return provider.requestImage(3, 1, 2).then(function(image) {
                expect(Resource._Implementations.createImage).toHaveBeenCalled();
                expect(image).toBeImageOrImageBitmap();
            });
        });
    });

    it('uses custom tags', function() {
        var provider = new UrlTemplateImageryProvider({
            url: 'made/up/tms/server/{custom1}/{custom2}/{z}/{y}/{x}.PNG',
            tilingScheme: new GeographicTilingScheme(),
            maximumLevel: 6,
            customTags: {
                custom1: function() { return 'foo';},
                custom2: function() { return 'bar';}
            }
        });

        return pollToPromise(function() {
            return provider.ready;
        }).then(function() {
            spyOn(Resource._Implementations, 'createImage').and.callFake(function(request, crossOrigin, deferred) {
                expect(request.url).toEqual('made/up/tms/server/foo/bar/2/1/3.PNG');

                // Just return any old image.
                Resource._DefaultImplementations.createImage(new Request({url: 'Data/Images/Red16x16.png'}), crossOrigin, deferred);
            });

            return provider.requestImage(3, 1, 2).then(function(image) {
                expect(Resource._Implementations.createImage).toHaveBeenCalled();
                expect(image).toBeImageOrImageBitmap();
            });
        });
    });

    describe('pickFeatures', function() {
        it('returns undefined when enablePickFeatures is false', function() {
            var provider = new UrlTemplateImageryProvider({
                url: 'foo/bar',
                pickFeaturesUrl: 'foo/bar',
                getFeatureInfoFormats: [
                    new GetFeatureInfoFormat('json', 'application/json'),
                    new GetFeatureInfoFormat('xml', 'text/xml')
                ],
                enablePickFeatures: false
            });

            return pollToPromise(function() {
                return provider.ready;
            }).then(function() {
                expect(provider.pickFeatures(0, 0, 0, 0.0, 0.0)).toBeUndefined();
            });
        });

        it('does not return undefined when enablePickFeatures is subsequently set to true', function() {
            var provider = new UrlTemplateImageryProvider({
                url: 'foo/bar',
                pickFeaturesUrl: 'foo/bar',
                getFeatureInfoFormats: [
                    new GetFeatureInfoFormat('json', 'application/json'),
                    new GetFeatureInfoFormat('xml', 'text/xml')
                ],
                enablePickFeatures: false
            });

            provider.enablePickFeatures = true;

            return pollToPromise(function() {
                return provider.ready;
            }).then(function() {
                expect(provider.pickFeatures(0, 0, 0, 0.0, 0.0)).not.toBeUndefined();
            });
        });

        it('returns undefined when enablePickFeatures is initialized as true and set to false', function() {
            var provider = new UrlTemplateImageryProvider({
                url: 'foo/bar',
                pickFeaturesUrl: 'foo/bar',
                getFeatureInfoFormats: [
                    new GetFeatureInfoFormat('json', 'application/json'),
                    new GetFeatureInfoFormat('xml', 'text/xml')
                ],
                enablePickFeatures: true
            });

            provider.enablePickFeatures = false;

            return pollToPromise(function() {
                return provider.ready;
            }).then(function() {
                expect(provider.pickFeatures(0, 0, 0, 0.0, 0.0)).toBeUndefined();
            });
        });
    });

    it('throws if tileWidth called before provider is ready', function() {
        var provider = new UrlTemplateImageryProvider(when.defer());

        expect(function() {
            return provider.tileWidth();
        }).toThrowDeveloperError();
    });

    it('throws if tileHeight called before provider is ready', function() {
        var provider = new UrlTemplateImageryProvider(when.defer());

        expect(function() {
            return provider.tileHeight();
        }).toThrowDeveloperError();
    });

    it('throws if maximumLevel called before provider is ready', function() {
        var provider = new UrlTemplateImageryProvider(when.defer());

        expect(function() {
            return provider.maximumLevel();
        }).toThrowDeveloperError();
    });

    it('throws if minimumLevel called before provider is ready', function() {
        var provider = new UrlTemplateImageryProvider(when.defer());

        expect(function() {
            return provider.minimumLevel();
        }).toThrowDeveloperError();
    });

    it('throws if tilingScheme called before provider is ready', function() {
        var provider = new UrlTemplateImageryProvider(when.defer());

        expect(function() {
            return provider.tilingScheme();
        }).toThrowDeveloperError();
    });

    it('throws if rectangle called before provider is ready', function() {
        var provider = new UrlTemplateImageryProvider(when.defer());

        expect(function() {
            return provider.rectangle();
        }).toThrowDeveloperError();
    });

    it('throws if tileDiscardPolicy called before provider is ready', function() {
        var provider = new UrlTemplateImageryProvider(when.defer());

        expect(function() {
            return provider.tileDiscardPolicy();
        }).toThrowDeveloperError();
    });

    it('throws if credit called before provider is ready', function() {
        var provider = new UrlTemplateImageryProvider(when.defer());

        expect(function() {
            return provider.credit();
        }).toThrowDeveloperError();
    });

    it('throws if hasAlphaChannel called before provider is ready', function() {
        var provider = new UrlTemplateImageryProvider(when.defer());

        expect(function() {
            return provider.hasAlphaChannel();
        }).toThrowDeveloperError();
    });

    it('throws if getTileCredits called before provider is ready', function() {
        var provider = new UrlTemplateImageryProvider(when.defer());

        expect(function() {
            return provider.getTileCredits();
        }).toThrowDeveloperError();
    });

    it('throws if requestImage called before provider is ready', function() {
        var provider = new UrlTemplateImageryProvider(when.defer());

        expect(function() {
            return provider.requestImage();
        }).toThrowDeveloperError();
    });

    it('throws if pickFeatures called before provider is ready', function() {
        var provider = new UrlTemplateImageryProvider(when.defer());

        expect(function() {
            return provider.pickFeatures();
        }).toThrowDeveloperError();
    });
});<|MERGE_RESOLUTION|>--- conflicted
+++ resolved
@@ -1,46 +1,8 @@
-<<<<<<< HEAD
-define([
-        'Core/Ellipsoid',
-        'Core/GeographicTilingScheme',
-        'Core/Math',
-        'Core/Rectangle',
-        'Core/Request',
-        'Core/RequestScheduler',
-        'Core/Resource',
-        'Core/WebMercatorProjection',
-        'Core/WebMercatorTilingScheme',
-        'Scene/GetFeatureInfoFormat',
-        'Scene/Imagery',
-        'Scene/ImageryLayer',
-        'Scene/ImageryProvider',
-        'Scene/ImageryState',
-        'Scene/UrlTemplateImageryProvider',
-        'Specs/pollToPromise',
-        'ThirdParty/when'
-    ], function(
-        Ellipsoid,
-        GeographicTilingScheme,
-        CesiumMath,
-        Rectangle,
-        Request,
-        RequestScheduler,
-        Resource,
-        WebMercatorProjection,
-        WebMercatorTilingScheme,
-        GetFeatureInfoFormat,
-        Imagery,
-        ImageryLayer,
-        ImageryProvider,
-        ImageryState,
-        UrlTemplateImageryProvider,
-        pollToPromise,
-        when) {
-        'use strict';
-=======
 import { Ellipsoid } from '../../Source/Cesium.js';
 import { GeographicTilingScheme } from '../../Source/Cesium.js';
 import { Math as CesiumMath } from '../../Source/Cesium.js';
 import { Rectangle } from '../../Source/Cesium.js';
+import { Request } from '../../Source/Cesium.js';
 import { RequestScheduler } from '../../Source/Cesium.js';
 import { Resource } from '../../Source/Cesium.js';
 import { WebMercatorProjection } from '../../Source/Cesium.js';
@@ -53,7 +15,6 @@
 import { UrlTemplateImageryProvider } from '../../Source/Cesium.js';
 import pollToPromise from '../pollToPromise.js';
 import { when } from '../../Source/Cesium.js';
->>>>>>> 85b869cf
 
 describe('Scene/UrlTemplateImageryProvider', function() {
 
