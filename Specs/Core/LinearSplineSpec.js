/*global defineSuite*/
defineSuite([
         'Core/LinearSpline',
         'Core/Cartesian3'
     ], function(
         LinearSpline,
         Cartesian3) {
    "use strict";
    /*global jasmine,describe,xdescribe,it,xit,expect,beforeEach,afterEach,beforeAll,afterAll,spyOn,runs,waits,waitsFor*/

    var points;
    var times;

    beforeEach(function() {
        points = [
            new Cartesian3(-1.0, -1.0, 0.0),
            new Cartesian3(-0.5, -0.125, 0.0),
            new Cartesian3(0.5, 0.125, 0.0),
            new Cartesian3(1.0, 1.0, 0.0)
        ];
        times = [0.0, 1.0, 2.0, 3.0];
    });

    it('constructor throws without points or times', function() {
        expect(function() {
            return new LinearSpline();
        }).toThrowDeveloperError();
    });

    it('constructor throws when control points length is less than 2', function() {
        expect(function() {
            return new LinearSpline({
                points : [Cartesian3.ZERO]
            });
        }).toThrowDeveloperError();
    });

<<<<<<< HEAD
=======
    it('constructor throws without times', function() {
        expect(function() {
            return new LinearSpline({
                points : points
            });
        }).toThrowDeveloperError();
    });

>>>>>>> eebb91cf
    it('constructor throws when times.length is not equal to points.length', function() {
        expect(function() {
            return new LinearSpline({
                points : points,
                times : [0.0, 1.0]
            });
        }).toThrowDeveloperError();
    });

    it('evaluate throws without time', function() {
        var ls = new LinearSpline({
            points : points,
            times : times
        });

        expect(function() {
            ls.evaluate();
        }).toThrowDeveloperError();
    });

    it('evaluate throws when time is out of range', function() {
        var ls = new LinearSpline({
            points : points,
            times : times
        });

        expect(function() {
            ls.evaluate(times[0] - 1.0);
        }).toThrowDeveloperError();
    });

    it('evaluate without result parameter', function() {
        var ls = new LinearSpline({
            points : points,
            times : times
        });

        expect(ls.evaluate(times[0])).toEqual(points[0]);

        var time = (times[1] + times[0]) * 0.5;
        var t = (time - times[0]) / (times[1] - times[0]);
        expect(ls.evaluate(time)).toEqual(Cartesian3.lerp(points[0], points[1], t));
    });

    it('evaluate with result parameter', function() {
        var ls = new LinearSpline({
            points : points,
            times : times
        });
        var result = new Cartesian3();

        var point = ls.evaluate(times[0], result);
        expect(point).toBe(result);
        expect(result).toEqual(points[0]);
    });
});<|MERGE_RESOLUTION|>--- conflicted
+++ resolved
@@ -35,17 +35,6 @@
         }).toThrowDeveloperError();
     });
 
-<<<<<<< HEAD
-=======
-    it('constructor throws without times', function() {
-        expect(function() {
-            return new LinearSpline({
-                points : points
-            });
-        }).toThrowDeveloperError();
-    });
-
->>>>>>> eebb91cf
     it('constructor throws when times.length is not equal to points.length', function() {
         expect(function() {
             return new LinearSpline({
