/*global defineSuite*/
defineSuite([
        'DynamicScene/GeoJsonDataSource',
        'DynamicScene/DynamicObjectCollection',
        'Core/Cartographic',
        'Core/Cartesian3',
        'Core/Ellipsoid',
        'Core/Event',
        'ThirdParty/when'
    ], function(
        GeoJsonDataSource,
        DynamicObjectCollection,
        Cartographic,
        Cartesian3,
        Ellipsoid,
        Event,
        when) {
    "use strict";
    /*global jasmine,describe,xdescribe,it,xit,expect,beforeEach,afterEach,beforeAll,afterAll,spyOn,runs,waits,waitsFor*/

    function coordinatesToCartesian(coordinates) {
        return Ellipsoid.WGS84.cartographicToCartesian(Cartographic.fromDegrees(coordinates[0], coordinates[1]));
    }

    function coordinatesArrayToCartesian(coordinates) {
        var result = [];
        for ( var i = 0; i < coordinates.length; i++) {
            result.push(coordinatesToCartesian(coordinates[i]));
        }
        return result;
    }

    function multiLineToCartesian(geometry) {
        var coordinates = geometry.coordinates;
        var result = [];
        for ( var i = 0; i < coordinates.length; i++) {
            result.push(coordinatesArrayToCartesian(coordinates[i]));
        }
        return result;
    }

    function polygonCoordinatesToCartesian(coordinates) {
        return coordinatesArrayToCartesian(coordinates[0]);
    }

    function multiPolygonCoordinatesToCartesian(coordinates) {
        var result = [];
        for ( var i = 0; i < coordinates.length; i++) {
            result.push(coordinatesArrayToCartesian(coordinates[i][0]));
        }
        return result;
    }

    var point = {
        type : 'Point',
        coordinates : [102.0, 0.5]
    };

    var pointNamedCrs = {
        type : 'Point',
        coordinates : [102.0, 0.5],
        crs : {
            type : 'name',
            properties : {
                name : 'EPSG:4326'
            }
        }
    };

    var pointCrsLinkHref = {
        type : 'Point',
        coordinates : [102.0, 0.5],
        crs : {
            type : 'link',
            properties : {
                href : 'http://crs.invalid'
            }
        }
    };

    var pointCrsEpsg = {
        type : 'Point',
        coordinates : [102.0, 0.5],
        crs : {
            type : 'EPSG',
            properties : {
                code : 4326
            }
        }
    };

    var lineString = {
        type : 'LineString',
        coordinates : [[100.0, 0.0], [101.0, 1.0]]
    };

    var polygon = {
        type : 'Polygon',
        coordinates : [[[100.0, 0.0], [101.0, 0.0], [101.0, 1.0], [100.0, 1.0], [100.0, 0.0]]]
    };

    var polygonWithHoles = {
        type : 'Polygon',
        coordinates : [[[100.0, 0.0], [101.0, 0.0], [101.0, 1.0], [100.0, 1.0], [100.0, 0.0]], [[100.2, 0.2], [100.8, 0.2], [100.8, 0.8], [100.2, 0.8], [100.2, 0.2]]]
    };

    var multiPoint = {
        type : 'MultiPoint',
        coordinates : [[100.0, 0.0], [101.0, 1.0], [101.0, 3.0]]
    };

    var multiLineString = {
        type : 'MultiLineString',
        coordinates : [[[100.0, 0.0], [101.0, 1.0]], [[102.0, 2.0], [103.0, 3.0]]]
    };

    var multiPolygon = {
        type : 'MultiPolygon',
        coordinates : [[[[102.0, 2.0], [103.0, 2.0], [103.0, 3.0], [102.0, 3.0], [102.0, 2.0]]],
                       [[[100.0, 0.0], [101.0, 0.0], [101.0, 1.0], [100.0, 1.0], [100.0, 0.0]],
                        [[100.2, 0.2], [100.8, 0.2], [100.8, 0.8], [100.2, 0.8], [100.2, 0.2]]]]
    };

    var geometryCollection = {
        type : 'GeometryCollection',
        'geometries' : [{
            type : 'Point',
            coordinates : [100.0, 0.0]
        }, {
            type : 'LineString',
            coordinates : [[101.0, 0.0], [102.0, 1.0]]
        }]
    };

    var feature = {
        type : 'Feature',
        geometry : point
    };

    var featureWithId = {
        id : 'myId',
        type : 'Feature',
        geometry : geometryCollection
    };

    var featureUndefinedGeometry = {
        type : 'Feature'
    };

    var featureNullGeometry = {
        type : 'Feature',
        geometry : null
    };

    var unknownGeometry = {
        type : 'TimeyWimey',
        coordinates : [0, 0]
    };

    var featureUnknownGeometry = {
        type : 'Feature',
        geometry : unknownGeometry
    };

    var geometryCollectionUnknownType = {
        type : 'GeometryCollection',
        'geometries' : [unknownGeometry]
    };

    var topoJson = {
        type : "Topology",
        transform : {
            scale : [1, 1],
            translate : [0, 0]
        },
        objects : {
            polygon : {
                type : "Polygon",
                arcs : [[0, 1, 2, 3]],
                properties : {
                    myProps : 0
                }
            },
            lineString : {
                type : "LineString",
                arcs : [4],
                properties : {
                    myProps : 1
                }
            }
        },
        "arcs" : [[[0, 0], [1, 0], [0, 1], [-1, 0], [0, -1]], [[0, 0], [1, 0], [0, 1]], [[1, 1], [-1, 0], [0, -1]], [[1, 1]], [[0, 0]]]
    };

    it('default constructor has expected values', function() {
        var dataSource = new GeoJsonDataSource();
        expect(dataSource.getChangedEvent()).toBeInstanceOf(Event);
        expect(dataSource.getErrorEvent()).toBeInstanceOf(Event);
        expect(dataSource.getClock()).toBeUndefined();
        expect(dataSource.getName()).toBeUndefined();
        expect(dataSource.getDynamicObjectCollection()).toBeInstanceOf(DynamicObjectCollection);
        expect(dataSource.getDynamicObjectCollection().getObjects().length).toEqual(0);
<<<<<<< HEAD
        expect(dataSource.getIsTimeVarying()).toEqual(true);
=======
>>>>>>> a0630d34
    });

    it('Works with null geometry', function() {
        var dataSource = new GeoJsonDataSource();
        dataSource.load(featureNullGeometry);

        var dynamicObjectCollection = dataSource.getDynamicObjectCollection();
        waitsFor(function() {
            return dynamicObjectCollection.getObjects().length === 1;
        });
        runs(function() {
            var pointObject = dynamicObjectCollection.getObjects()[0];
            expect(pointObject.geoJson).toBe(featureNullGeometry);
            expect(pointObject.position).toBeUndefined();
        });
    });

    it('Works with feature', function() {
        var dataSource = new GeoJsonDataSource();
        dataSource.load(feature);

        var dynamicObjectCollection = dataSource.getDynamicObjectCollection();
        waitsFor(function() {
            return dynamicObjectCollection.getObjects().length === 1;
        });
        runs(function() {
            var pointObject = dynamicObjectCollection.getObjects()[0];
            expect(pointObject.geoJson).toBe(feature);
            expect(pointObject.position.getValue()).toEqual(coordinatesToCartesian(feature.geometry.coordinates));
            expect(pointObject.point).toBeDefined();
        });
    });

    it('Works with feature with id', function() {
        var dataSource = new GeoJsonDataSource();
        dataSource.load(featureWithId);

        var dynamicObjectCollection = dataSource.getDynamicObjectCollection();
        waitsFor(function() {
            return dynamicObjectCollection.getObjects().length === 2;
        });
        runs(function() {
            var pointObject = dynamicObjectCollection.getObjects()[0];
            expect(pointObject.id).toEqual(featureWithId.id);
            var lineString = dynamicObjectCollection.getObjects()[1];
            expect(lineString.id).toEqual(featureWithId.id + '_2');
        });
    });

    it('Works with point geometry', function() {
        var dataSource = new GeoJsonDataSource();
        dataSource.load(point);

        var dynamicObjectCollection = dataSource.getDynamicObjectCollection();
        waitsFor(function() {
            return dynamicObjectCollection.getObjects().length === 1;
        });
        runs(function() {
            var pointObject = dynamicObjectCollection.getObjects()[0];
            expect(pointObject.geoJson).toBe(point);
            expect(pointObject.position.getValue()).toEqual(coordinatesToCartesian(point.coordinates));
            expect(pointObject.point).toBeDefined();
        });
    });

    it('Works with multipoint geometry', function() {
        var dataSource = new GeoJsonDataSource();
        dataSource.load(multiPoint);

        var dynamicObjectCollection = dataSource.getDynamicObjectCollection();
        waitsFor(function() {
            return dynamicObjectCollection.getObjects().length === multiPoint.coordinates.length;
        });
        runs(function() {
            var objects = dynamicObjectCollection.getObjects();
            var expectedPositions = coordinatesArrayToCartesian(multiPoint.coordinates);
            for ( var i = 0; i < multiPoint.coordinates.length; i++) {
                var object = objects[i];
                expect(object.geoJson).toBe(multiPoint);
                expect(object.position.getValue()).toEqual(expectedPositions[i]);
                expect(object.point).toBeDefined();
            }
        });
    });

    it('Works with lineString geometry', function() {
        var dataSource = new GeoJsonDataSource();
        dataSource.load(lineString);

        var dynamicObjectCollection = dataSource.getDynamicObjectCollection();
        waitsFor(function() {
            return dynamicObjectCollection.getObjects().length === 1;
        });
        runs(function() {
            var object = dynamicObjectCollection.getObjects()[0];
            expect(object.geoJson).toBe(lineString);
            expect(object.vertexPositions.getValue()).toEqual(coordinatesArrayToCartesian(lineString.coordinates));
            expect(object.polyline).toBeDefined();
        });
    });

    it('Works with multiLineString geometry', function() {
        var dataSource = new GeoJsonDataSource();
        dataSource.load(multiLineString);

        var dynamicObjectCollection = dataSource.getDynamicObjectCollection();
        waitsFor(function() {
            return dynamicObjectCollection.getObjects().length === 2;
        });
        runs(function() {
            var objects = dynamicObjectCollection.getObjects();
            var lines = multiLineToCartesian(multiLineString);
            for ( var i = 0; i < multiLineString.coordinates.length; i++) {
                var object = objects[i];
                expect(object.geoJson).toBe(multiLineString);
                expect(object.vertexPositions.getValue()).toEqual(lines[i]);
                expect(object.polyline).toBeDefined();
            }
        });
    });

    it('Works with polygon geometry', function() {
        var dataSource = new GeoJsonDataSource();
        dataSource.load(polygon);

        var dynamicObjectCollection = dataSource.getDynamicObjectCollection();
        waitsFor(function() {
            return dynamicObjectCollection.getObjects().length === 1;
        });
        runs(function() {
            var object = dynamicObjectCollection.getObjects()[0];
            expect(object.geoJson).toBe(polygon);
            expect(object.vertexPositions.getValue()).toEqual(polygonCoordinatesToCartesian(polygon.coordinates));
            expect(object.polyline).toBeDefined();
            expect(object.polygon).toBeDefined();
        });
    });

    it('Works with polygon geometry with holes', function() {
        var dataSource = new GeoJsonDataSource();
        dataSource.load(polygonWithHoles);

        var dynamicObjectCollection = dataSource.getDynamicObjectCollection();
        waitsFor(function() {
            return dynamicObjectCollection.getObjects().length === 1;
        });
        runs(function() {
            var object = dynamicObjectCollection.getObjects()[0];
            expect(object.geoJson).toBe(polygonWithHoles);
            expect(object.vertexPositions.getValue()).toEqual(polygonCoordinatesToCartesian(polygonWithHoles.coordinates));
            expect(object.polyline).toBeDefined();
            expect(object.polygon).toBeDefined();
        });
    });

    it('Works with multiPolygon geometry', function() {
        var dataSource = new GeoJsonDataSource();
        dataSource.load(multiPolygon);

        var dynamicObjectCollection = dataSource.getDynamicObjectCollection();
        waitsFor(function() {
            return dynamicObjectCollection.getObjects().length === 2;
        });
        runs(function() {
            var objects = dynamicObjectCollection.getObjects();
            var positions = multiPolygonCoordinatesToCartesian(multiPolygon.coordinates);
            for ( var i = 0; i < multiPolygon.coordinates.length; i++) {
                var object = objects[i];
                expect(object.geoJson).toBe(multiPolygon);
                expect(object.vertexPositions.getValue()).toEqual(positions[i]);
                expect(object.polyline).toBeDefined();
                expect(object.polygon).toBeDefined();
            }
        });
    });

    it('Works with topojson geometry', function() {
        var dataSource = new GeoJsonDataSource();
        dataSource.load(topoJson);

        var dynamicObjectCollection = dataSource.getDynamicObjectCollection();
        waitsFor(function() {
            return dynamicObjectCollection.getObjects().length === 2;
        });
        runs(function() {
            var objects = dynamicObjectCollection.getObjects();

            var polygon = objects[0];
            expect(polygon.geoJson.properties).toBe(topoJson.objects.polygon.properties);
            expect(polygon.vertexPositions).toBeDefined();
            expect(polygon.polygon).toBeDefined();
            expect(polygon.polyline).toBeDefined();

            var lineString = objects[1];
            expect(lineString.geoJson.properties).toBe(topoJson.objects.lineString.properties);
            expect(lineString.polyline).toBeDefined();
        });
    });

    it('Generates description', function() {
        var dataSource = new GeoJsonDataSource();
        dataSource.load(topoJson);

        var dynamicObjectCollection = dataSource.getDynamicObjectCollection();
        waitsFor(function() {
            return dynamicObjectCollection.getObjects().length === 2;
        });
        runs(function() {
            var objects = dynamicObjectCollection.getObjects();
            var polygon = objects[0];
            expect(polygon.description).toBeDefined();
        });
    });

    it('Works with geometrycollection', function() {
        var dataSource = new GeoJsonDataSource();
        dataSource.load(geometryCollection);

        var dynamicObjectCollection = dataSource.getDynamicObjectCollection();
        waitsFor(function() {
            return dynamicObjectCollection.getObjects().length === 2;
        });
        runs(function() {
            var object = dynamicObjectCollection.getObjects()[0];
            expect(object.geoJson).toBe(geometryCollection);
            expect(object.position.getValue()).toEqual(coordinatesToCartesian(geometryCollection.geometries[0].coordinates));
            expect(object.point).toBeDefined();

            object = dynamicObjectCollection.getObjects()[1];
            expect(object.geoJson).toBe(geometryCollection);
            expect(object.vertexPositions.getValue()).toEqual(coordinatesArrayToCartesian(geometryCollection.geometries[1].coordinates));
            expect(object.polyline).toBeDefined();
        });
    });

    it('Works with named crs', function() {
        var dataSource = new GeoJsonDataSource();
        dataSource.load(pointNamedCrs);

        var dynamicObjectCollection = dataSource.getDynamicObjectCollection();
        waitsFor(function() {
            return dynamicObjectCollection.getObjects().length === 1;
        });
        runs(function() {
            var pointObject = dynamicObjectCollection.getObjects()[0];
            expect(pointObject.position.getValue()).toEqual(coordinatesToCartesian(point.coordinates));
        });
    });

    it('Works with link crs href', function() {
        var projectedPosition = new Cartesian3(1, 2, 3);

        var dataSource = new GeoJsonDataSource();
        GeoJsonDataSource.crsLinkHrefs[pointCrsLinkHref.crs.properties.href] = function(properties) {
            expect(properties).toBe(pointCrsLinkHref.crs.properties);
            return when(properties.href, function(href) {
                return function(coordinate) {
                    expect(coordinate).toBe(pointCrsLinkHref.coordinates);
                    return projectedPosition;
                };
            });
        };
        dataSource.load(pointCrsLinkHref);

        var dynamicObjectCollection = dataSource.getDynamicObjectCollection();
        waitsFor(function() {
            return dynamicObjectCollection.getObjects().length === 1;
        });
        runs(function() {
            var pointObject = dynamicObjectCollection.getObjects()[0];
            expect(pointObject.position.getValue()).toEqual(projectedPosition);
        });
    });

    it('Works with EPSG crs', function() {
        var dataSource = new GeoJsonDataSource();
        dataSource.load(pointCrsEpsg);

        var dynamicObjectCollection = dataSource.getDynamicObjectCollection();
        waitsFor(function() {
            return dynamicObjectCollection.getObjects().length === 1;
        });
        runs(function() {
            var pointObject = dynamicObjectCollection.getObjects()[0];
            expect(pointObject.position.getValue()).toEqual(coordinatesToCartesian(point.coordinates));
        });
    });

    it('loadUrl works', function() {
        var dataSource = new GeoJsonDataSource();
        dataSource.loadUrl('Data/test.geojson');

        waitsFor(function() {
            return dataSource.getDynamicObjectCollection().getObjects().length === 4;
        });

        runs(function() {
            expect(dataSource.getName()).toEqual('test.geojson');
        });
    });

    it('Fails when encountering unknown geometry', function() {
        var dataSource = new GeoJsonDataSource();

        var failed = false;
        dataSource.load(featureUnknownGeometry).then(undefined, function(e) {
            failed = true;
        });

        waitsFor(function() {
            return failed;
        });
    });

    it('Fails with undefined geomeetry', function() {
        var dataSource = new GeoJsonDataSource();

        var failed = false;
        dataSource.load(featureUndefinedGeometry).then(undefined, function(e) {
            failed = true;
        });

        waitsFor(function() {
            return failed;
        });
    });

    it('Fails with unknown geomeetry in geometryCollection', function() {
        var dataSource = new GeoJsonDataSource();

        var failed = false;
        dataSource.load(geometryCollectionUnknownType).then(undefined, function(e) {
            failed = true;
        });

        waitsFor(function() {
            return failed;
        });
    });

    it('load throws with undefined geoJson', function() {
        var dataSource = new GeoJsonDataSource();
        expect(function() {
            dataSource.load(undefined);
        }).toThrowDeveloperError();
    });

    it('load throws with unknown geometry', function() {
        var dataSource = new GeoJsonDataSource();
        expect(function() {
            dataSource.load(unknownGeometry);
        }).toThrowDeveloperError();
    });

    it('loadUrl throws with undefined Url', function() {
        var dataSource = new GeoJsonDataSource();
        expect(function() {
            dataSource.loadUrl(undefined);
        }).toThrowDeveloperError();
    });

    it('loadUrl raises error with invalud url', function() {
        var dataSource = new GeoJsonDataSource();
        var thrown = false;
        dataSource.getErrorEvent().addEventListener(function() {
            thrown = true;
        });
        dataSource.loadUrl('invalid.geojson');
        waitsFor(function() {
            return thrown;
        });
    });

    it('load throws with null crs', function() {
        var featureWithNullCrs = {
            type : 'Feature',
            geometry : point,
            crs : null
        };

        var dataSource = new GeoJsonDataSource();
        expect(function() {
            dataSource.load(featureWithNullCrs);
        }).toThrow();
    });

    it('load throws with unknown crs type', function() {
        var featureWithUnknownCrsType = {
            type : 'Feature',
            geometry : point,
            crs : {
                type : 'potato',
                properties : {}
            }
        };

        var dataSource = new GeoJsonDataSource();
        expect(function() {
            dataSource.load(featureWithUnknownCrsType);
        }).toThrow();
    });

    it('load throws with undefined crs properties', function() {
        var featureWithUnknownCrsType = {
            type : 'Feature',
            geometry : point,
            crs : {
                type : 'name'
            }
        };

        var dataSource = new GeoJsonDataSource();
        expect(function() {
            dataSource.load(featureWithUnknownCrsType);
        }).toThrow();
    });

    it('load throws with unknown crs', function() {
        var featureWithUnknownCrsType = {
            type : 'Feature',
            geometry : point,
            crs : {
                type : 'name',
                properties : {
                    name : 'failMe'
                }
            }
        };

        var dataSource = new GeoJsonDataSource();
        expect(function() {
            dataSource.load(featureWithUnknownCrsType);
        }).toThrow();
    });

    it('load throws with unknown crs link', function() {
        var featureWithUnknownCrsType = {
            type : 'Feature',
            geometry : point,
            crs : {
                type : 'link',
                properties : {
                    href : 'failMe',
                    type : 'failMeTwice'
                }
            }
        };

        var dataSource = new GeoJsonDataSource();
        expect(function() {
            dataSource.load(featureWithUnknownCrsType);
        }).toThrow();
    });

    it('raises error when an error occurs in loadUrl', function() {
        var dataSource = new GeoJsonDataSource();

        var spy = jasmine.createSpy('errorEvent');
        dataSource.getErrorEvent().addEventListener(spy);

        var promise = dataSource.loadUrl('Data/Images/Blue.png'); //not JSON

        var resolveSpy = jasmine.createSpy('resolve');
        var rejectSpy = jasmine.createSpy('reject');
        when(promise, resolveSpy, rejectSpy);

        waitsFor(function() {
            return rejectSpy.wasCalled;
        });

        runs(function() {
            expect(spy).toHaveBeenCalledWith(dataSource, jasmine.any(Error));
            expect(rejectSpy).toHaveBeenCalledWith(jasmine.any(Error));
            expect(resolveSpy).not.toHaveBeenCalled();
        });
    });
});<|MERGE_RESOLUTION|>--- conflicted
+++ resolved
@@ -200,10 +200,6 @@
         expect(dataSource.getName()).toBeUndefined();
         expect(dataSource.getDynamicObjectCollection()).toBeInstanceOf(DynamicObjectCollection);
         expect(dataSource.getDynamicObjectCollection().getObjects().length).toEqual(0);
-<<<<<<< HEAD
-        expect(dataSource.getIsTimeVarying()).toEqual(true);
-=======
->>>>>>> a0630d34
     });
 
     it('Works with null geometry', function() {
