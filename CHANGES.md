--- conflicted
+++ resolved
@@ -14,11 +14,8 @@
 - Fixed a bug where a removed billboard could prevent changing of the `TerrainProvider`. [#8766](https://github.com/CesiumGS/cesium/pull/8766)
 - Fixed an issue with 3D Tiles point cloud styling where `${feature.propertyName}` and `${feature["propertyName"]}` syntax would cause a crash. Also fixed an issue where property names with non-alphanumeric characters would crash. [#8785](https://github.com/CesiumGS/cesium/pull/8785)
 - Fixed a bug where `DebugCameraPrimitive` was ignoring the near and far planes of the `Camera`. [#8848](https://github.com/CesiumGS/cesium/issues/8848)
-<<<<<<< HEAD
 - Fixed sky atmosphere artifacts below the horizon. [#8866](https://github.com/CesiumGS/cesium/pull/8866)
-=======
 - Fixed ground primitives in orthographic mode. [#5110](https://github.com/CesiumGS/cesium/issues/5110)
->>>>>>> 9eaf6a89
 - Fixed the depth plane in orthographic mode. This improves the quality of polylines and other primitives that are rendered near the horizon. [8858](https://github.com/CesiumGS/cesium/pull/8858)
 
 ### 1.69.0 - 2020-05-01
